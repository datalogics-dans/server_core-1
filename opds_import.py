--- conflicted
+++ resolved
@@ -55,12 +55,11 @@
     """No authentication is configured for this service"""
     pass
 
-<<<<<<< HEAD
+
 class DBImportException(Exception):
     """Problem creating SQLAlchemy object."""
     pass
-=======
->>>>>>> 4e897483
+
 
 class SimplifiedOPDSLookup(object):
     """Tiny integration class for the Simplified 'lookup' protocol."""

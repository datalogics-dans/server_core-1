--- conflicted
+++ resolved
@@ -1,8 +1,4 @@
-<<<<<<< HEAD
-import contextlib
 import datetime
-=======
->>>>>>> 36478642
 from nose.tools import (
     set_trace,
     eq_,
@@ -142,7 +138,6 @@
 
         # But the coverage provider did run, and the timestamp is now set.
         [timestamp] = self._db.query(Timestamp).all()
-<<<<<<< HEAD
         eq_("Transient failure", timestamp.service)
 
 
@@ -214,45 +209,4 @@
         test_metadata.primary_identifier = identifier
         result = provider.set_presentation_ready(lp.identifier, test_metadata)
         assert isinstance(result, CoverageFailure)
-        assert "ValueError" in result.exception
-
-# TODO: This really should be in its own file but there's a problem
-# with the correct syntax for importing DatabaseTest which I can't fix
-# right now.
-
-import os
-from s3 import S3Uploader
-
-class TestS3URLGeneration(DatabaseTest):
-    
-    @contextlib.contextmanager
-    def temp_config(self):
-        with core_temp_config() as tmp:
-            i = tmp['integrations']
-            S3 = Configuration.S3_INTEGRATION
-            i[S3] = {
-                Configuration.S3_OPEN_ACCESS_CONTENT_BUCKET : 'test-open-access-s3-bucket',
-                Configuration.S3_BOOK_COVERS_BUCKET : 'test-book-covers-s3-bucket'
-            }
-            yield tmp
-
-    def test_content_root(self):
-        with self.temp_config():
-            eq_("http://s3.amazonaws.com/test-open-access-s3-bucket/",
-                S3Uploader.content_root())
-
-    def test_cover_image_root(self):
-        with self.temp_config():
-            gutenberg_illustrated = DataSource.lookup(
-                self._db, DataSource.GUTENBERG_COVER_GENERATOR)
-            overdrive = DataSource.lookup(
-                self._db, DataSource.OVERDRIVE)
-            eq_("http://s3.amazonaws.com/test-book-covers-s3-bucket/Gutenberg%20Illustrated/",
-                S3Uploader.cover_image_root(gutenberg_illustrated))
-            eq_("http://s3.amazonaws.com/test-book-covers-s3-bucket/Overdrive/",
-                S3Uploader.cover_image_root(overdrive))
-            eq_("http://s3.amazonaws.com/test-book-covers-s3-bucket/scaled/300/Overdrive/", 
-                S3Uploader.cover_image_root(overdrive, 300))
-=======
-        eq_("Transient failure", timestamp.service)
->>>>>>> 36478642
+        assert "ValueError" in result.exception
from datetime import (
    datetime,
    timedelta,
)
import json
import logging
import os
import shutil
import tempfile
from nose.tools import set_trace
from sqlalchemy.orm.session import Session
from config import Configuration

from model import (
    Base,
    Classification,
    IntegrationClient,
    Collection,
    Complaint,
    Contributor,
    CoverageRecord,
    Credential,
    CustomList,
    DataSource,
    DeliveryMechanism,
    DelegatedPatronIdentifier,
    Edition,
    ExternalIntegration,
    Genre,
    Hyperlink,
    Identifier,
    Library,
    LicensePool,
    Patron,
    Representation,
    Resource,
    RightsStatus,
    SessionManager,
    Subject,
    Work,
    WorkCoverageRecord,
    get_one_or_create,
    production_session
)
from classifier import Classifier
from coverage import (
    BibliographicCoverageProvider,
    CollectionCoverageProvider,
    IdentifierCoverageProvider,
    CoverageFailure,
    WorkCoverageProvider,
)

from external_search import DummyExternalSearchIndex
import mock
import model
import inspect


def package_setup():
    """Make sure the database schema is initialized and initial
    data is in place.
    """
    engine, connection = DatabaseTest.get_database_connection()

    # First, recreate the schema.
    #
    # Base.metadata.drop_all(connection) doesn't work here, so we
    # approximate by dropping everything except the materialized
    # views.
    for table in reversed(Base.metadata.sorted_tables):
        if not table.name.startswith('mv_'):
            engine.execute(table.delete())

    Base.metadata.create_all(connection)

    # Initialize basic database data needed by the application.
    _db = Session(connection)
    SessionManager.initialize_data(_db)    
    _db.commit()
    connection.close()
    engine.dispose()

class DatabaseTest(object):

    engine = None
    connection = None

    @classmethod
    def get_database_connection(cls):
        url = Configuration.database_url(test=True)
        engine, connection = SessionManager.initialize(url)

        return engine, connection

    @classmethod
    def setup_class(cls):
        # Initialize a temporary data directory.
        cls.engine, cls.connection = cls.get_database_connection()
        cls.old_data_dir = Configuration.data_directory
        cls.tmp_data_dir = tempfile.mkdtemp(dir="/tmp")
        Configuration.instance[Configuration.DATA_DIRECTORY] = cls.tmp_data_dir

        os.environ['TESTING'] = 'true'
        
    @classmethod
    def teardown_class(cls):
        # Destroy the database connection and engine.
        cls.connection.close()
        cls.engine.dispose()

        if cls.tmp_data_dir.startswith("/tmp"):
            logging.debug("Removing temporary directory %s" % cls.tmp_data_dir)
            shutil.rmtree(cls.tmp_data_dir)

        else:
            logging.warn("Cowardly refusing to remove 'temporary' directory %s" % cls.tmp_data_dir)

        Configuration.instance[Configuration.DATA_DIRECTORY] = cls.old_data_dir
        if 'TESTING' in os.environ:
            del os.environ['TESTING']

    def setup(self):
        # Create a new connection to the database.
        self._db = Session(self.connection)
        self.transaction = self.connection.begin_nested()

        # Start with a high number so it won't interfere with tests that search for an age or grade
        self.counter = 2000

        self.time_counter = datetime(2014, 1, 1)
        self.isbns = ["9780674368279", "0636920028468", "9781936460236"]
        self.search_mock = mock.patch(model.__name__ + ".ExternalSearchIndex", DummyExternalSearchIndex)
        self.search_mock.start()

        # TODO:  keeping this for now, but need to fix it bc it hits _isbn, 
        # which pops an isbn off the list and messes tests up.  so exclude 
        # _ functions from participating.
        # also attempt to stop nosetest showing docstrings instead of function names.
        #for name, obj in inspect.getmembers(self):
        #    if inspect.isfunction(obj) and obj.__name__.startswith('test_'):
        #        obj.__doc__ = None


    def teardown(self):
        # Close the session.
        self._db.close()

        # Roll back all database changes that happened during this
        # test, whether in the session that was just closed or some
        # other session.
        self.transaction.rollback()
        self.search_mock.stop()

    def shortDescription(self):
        return None # Stop nosetests displaying docstrings instead of class names when verbosity level >= 2.

    @property
    def _id(self):
        self.counter += 1
        return self.counter

    @property
    def _str(self):
        return unicode(self._id)

    @property
    def _time(self):
        v = self.time_counter 
        self.time_counter = self.time_counter + timedelta(days=1)
        return v

    @property
    def _isbn(self):
        return self.isbns.pop()

    @property
    def _url(self):
        return "http://foo.com/" + self._str

    def _patron(self, external_identifier=None, library=None):
        external_identifier = external_identifier or self._str
        library = library or self._default_library
        return get_one_or_create(
            self._db, Patron, external_identifier=external_identifier,
            library=library
        )[0]

    def _contributor(self, sort_name=None, name=None, **kw_args):
        name = sort_name or name or self._str
        return get_one_or_create(self._db, Contributor, sort_name=unicode(name), **kw_args)

    def _identifier(self, identifier_type=Identifier.GUTENBERG_ID, foreign_id=None):
        if foreign_id:
            id = foreign_id
        else:
            id = self._str
        return Identifier.for_foreign_id(self._db, identifier_type, id)[0]

    def _edition(self, data_source_name=DataSource.GUTENBERG,
<<<<<<< HEAD
                    identifier_type=Identifier.GUTENBERG_ID,
                    with_license_pool=False, with_open_access_download=False,
                    title=None, language="eng", authors=None, identifier_id=None,
                 collection=None, series=None):
=======
                 identifier_type=Identifier.GUTENBERG_ID,
                 with_license_pool=False, with_open_access_download=False,
                 title=None, language="eng", authors=None, identifier_id=None,
                 series=None, collection=None
    ):
>>>>>>> 5ca9b60c
        id = identifier_id or self._str
        source = DataSource.lookup(self._db, data_source_name)
        wr = Edition.for_foreign_id(
            self._db, source, identifier_type, id)[0]
        if not title:
            title = self._str
        wr.title = unicode(title)
        if series:
            wr.series = series
        if language:
            wr.language = language
        if authors is None:
            authors = self._str
        if isinstance(authors, basestring):
            authors = [authors]
        if authors != []:
            wr.add_contributor(unicode(authors[0]), Contributor.PRIMARY_AUTHOR_ROLE)
            wr.author = unicode(authors[0])
        for author in authors[1:]:
            wr.add_contributor(unicode(author), Contributor.AUTHOR_ROLE)

        if with_license_pool or with_open_access_download:
            pool = self._licensepool(
                wr, data_source_name=data_source_name,
                with_open_access_download=with_open_access_download,
                collection=collection
            )

            pool.set_presentation_edition()
            return wr, pool
        return wr

    def _work(self, title=None, authors=None, genre=None, language=None,
              audience=None, fiction=True, with_license_pool=False, 
              with_open_access_download=False, quality=0.5, series=None,
              presentation_edition=None):
        pool = None
        if with_open_access_download:
            with_license_pool = True
        language = language or "eng"
        title = unicode(title or self._str)
        audience = audience or Classifier.AUDIENCE_ADULT
        if audience == Classifier.AUDIENCE_CHILDREN:
            # TODO: This is necessary because Gutenberg's childrens books
            # get filtered out at the moment.
            data_source_name = DataSource.OVERDRIVE
        else:
            data_source_name = DataSource.GUTENBERG
        if fiction is None:
            fiction = True
        new_edition = False
        if not presentation_edition:
            new_edition = True
            presentation_edition = self._edition(
                title=title, language=language,
                authors=authors,
                with_license_pool=with_license_pool,
                with_open_access_download=with_open_access_download,
                data_source_name=data_source_name,
                series=series,
            )
            if with_license_pool:
                presentation_edition, pool = presentation_edition
        else:
            pool = presentation_edition.license_pool
        if new_edition:
            presentation_edition.calculate_presentation()
        work, ignore = get_one_or_create(
            self._db, Work, create_method_kwargs=dict(
                audience=audience,
                fiction=fiction,
                quality=quality), id=self._id)
        if genre:
            if not isinstance(genre, Genre):
                genre, ignore = Genre.lookup(self._db, genre, autocreate=True)
            work.genres = [genre]
        work.random = 0.5

        work.set_presentation_edition(presentation_edition)
        work.calculate_presentation_edition()

        if pool != None:
            # make sure the pool's presentation_edition is set, 
            # bc loan tests assume that.
            if not work.license_pools:
                work.license_pools.append(pool)

            pool.set_presentation_edition()

            # This is probably going to be used in an OPDS feed, so
            # fake that the work is presentation ready.
            work.presentation_ready = True
            work.calculate_opds_entries(verbose=False)

        if with_open_access_download:
            pool.open_access = True

        return work

    def _coverage_record(self, edition, coverage_source, operation=None,
                         status=CoverageRecord.SUCCESS, collection=None):
        if isinstance(edition, Identifier):
            identifier = edition
        else:
            identifier = edition.primary_identifier
        record, ignore = get_one_or_create(
            self._db, CoverageRecord,
            identifier=identifier,
            data_source=coverage_source,
            operation=operation,
            collection=collection,
            create_method_kwargs = dict(
                timestamp=datetime.utcnow(),
                status=status,
            )
        )
        return record

    def _work_coverage_record(self, work, operation=None, 
                              status=CoverageRecord.SUCCESS):
        record, ignore = get_one_or_create(
            self._db, WorkCoverageRecord,
            work=work,
            operation=operation,
            create_method_kwargs = dict(
                timestamp=datetime.utcnow(),
                status=status,
            )
        )
        return record

    def _licensepool(self, edition, open_access=True, 
                     data_source_name=DataSource.GUTENBERG,
                     with_open_access_download=False, 
                     set_edition_as_presentation=False,
                     collection=None):
        source = DataSource.lookup(self._db, data_source_name)
        if not edition:
            edition = self._edition(data_source_name)
        collection = collection or self._default_collection
        pool, ignore = get_one_or_create(
            self._db, LicensePool,
            create_method_kwargs=dict(
                open_access=open_access),
            identifier=edition.primary_identifier,
            data_source=source,
            collection=collection,
            availability_time=datetime.utcnow()
        )

        if set_edition_as_presentation:
            pool.presentation_edition = edition

        if with_open_access_download:
            pool.open_access = True
            url = "http://foo.com/" + self._str
            media_type = Representation.EPUB_MEDIA_TYPE
            link, new = pool.identifier.add_link(
                Hyperlink.OPEN_ACCESS_DOWNLOAD, url,
                source, media_type
            )

            # Add a DeliveryMechanism for this download
            pool.set_delivery_mechanism(
                media_type,
                DeliveryMechanism.NO_DRM,
                RightsStatus.GENERIC_OPEN_ACCESS,
                link.resource,
            )

            representation, is_new = self._representation(
                url, media_type, "Dummy content", mirrored=True)
            link.resource.representation = representation
        else:

            # Add a DeliveryMechanism for this licensepool
            pool.set_delivery_mechanism(
                Representation.EPUB_MEDIA_TYPE,
                DeliveryMechanism.ADOBE_DRM,
                RightsStatus.UNKNOWN,
                None
            )
            pool.licenses_owned = pool.licenses_available = 1

        return pool

    def _representation(self, url=None, media_type=None, content=None,
                        mirrored=False):
        url = url or "http://foo.com/" + self._str
        repr, is_new = get_one_or_create(
            self._db, Representation, url=url)
        repr.media_type = media_type
        if media_type and content:
            repr.content = content
            repr.fetched_at = datetime.utcnow()
            if mirrored:
                repr.mirror_url = "http://foo.com/" + self._str
                repr.mirrored_at = datetime.utcnow()            
        return repr, is_new

    def _customlist(self, foreign_identifier=None, 
                    name=None,
                    data_source_name=DataSource.NYT, num_entries=1,
                    entries_exist_as_works=True
    ):
        data_source = DataSource.lookup(self._db, data_source_name)
        foreign_identifier = foreign_identifier or self._str
        now = datetime.utcnow()
        customlist, ignore = get_one_or_create(
            self._db, CustomList,
            create_method_kwargs=dict(
                created=now,
                updated=now,
                name=name or self._str,
                description=self._str,
                ),
            data_source=data_source,
            foreign_identifier=foreign_identifier
        )

        editions = []
        for i in range(num_entries):
            if entries_exist_as_works:
                work = self._work(with_open_access_download=True)
                edition = work.presentation_edition
            else:
                edition = self._edition(
                    data_source_name, title="Item %s" % i)
                edition.permanent_work_id="Permanent work ID %s" % self._str
            customlist.add_entry(
                edition, "Annotation %s" % i, first_appearance=now)
            editions.append(edition)
        return customlist, editions

    def _complaint(self, license_pool, type, source, detail, resolved=None):
        complaint, is_new = Complaint.register(
            license_pool,
            type,
            source,
            detail,
            resolved
        )
        return complaint

    def _credential(self, data_source_name=DataSource.GUTENBERG,
                    type=None, patron=None):
        data_source = DataSource.lookup(self._db, data_source_name)
        type = type or self._str
        patron = patron or self._patron()
        credential, is_new = Credential.persistent_token_create(
            self._db, data_source, type, patron
        )
        return credential
    
    def _external_integration(self, protocol, goal=None, settings=None, **kwargs):
        integration, is_new = get_one_or_create(
            self._db, ExternalIntegration, protocol=protocol, goal=goal
        )

        for attr, value in kwargs.items():
            setattr(integration, attr, value)

        settings = settings or dict()
        for key, value in settings.items():
            integration.set_setting(key, value)

        return integration

    def _delegated_patron_identifier(
            self, library_uri=None, patron_identifier=None,
            identifier_type=DelegatedPatronIdentifier.ADOBE_ACCOUNT_ID,
            identifier=None
    ):
        """Create a sample DelegatedPatronIdentifier"""
        library_uri = library_uri or self._url
        patron_identifier = patron_identifier or self._str
        if callable(identifier):
            make_id = identifier
        else:
            if not identifier:
                identifier = self._str
            def make_id():
                return identifier
        patron, is_new = DelegatedPatronIdentifier.get_one_or_create(
            self._db, library_uri, patron_identifier, identifier_type,
            make_id
        )
        return patron

    def _sample_ecosystem(self):
        """ Creates an ecosystem of some sample work, pool, edition, and author 
        objects that all know each other. 
        """
        # make some authors
        [bob], ignore = Contributor.lookup(self._db, u"Bitshifter, Bob")
        bob.family_name, bob.display_name = bob.default_names()
        [alice], ignore = Contributor.lookup(self._db, u"Adder, Alice")
        alice.family_name, alice.display_name = alice.default_names()

        edition_std_ebooks, pool_std_ebooks = self._edition(DataSource.STANDARD_EBOOKS, Identifier.URI, 
            with_license_pool=True, with_open_access_download=True, authors=[])
        edition_std_ebooks.title = u"The Standard Ebooks Title"
        edition_std_ebooks.subtitle = u"The Standard Ebooks Subtitle"
        edition_std_ebooks.add_contributor(alice, Contributor.AUTHOR_ROLE)

        edition_git, pool_git = self._edition(DataSource.PROJECT_GITENBERG, Identifier.GUTENBERG_ID, 
            with_license_pool=True, with_open_access_download=True, authors=[])
        edition_git.title = u"The GItenberg Title"
        edition_git.subtitle = u"The GItenberg Subtitle"
        edition_git.add_contributor(bob, Contributor.AUTHOR_ROLE)
        edition_git.add_contributor(alice, Contributor.AUTHOR_ROLE)

        edition_gut, pool_gut = self._edition(DataSource.GUTENBERG, Identifier.GUTENBERG_ID, 
            with_license_pool=True, with_open_access_download=True, authors=[])
        edition_gut.title = u"The GUtenberg Title"
        edition_gut.subtitle = u"The GUtenberg Subtitle"
        edition_gut.add_contributor(bob, Contributor.AUTHOR_ROLE)

        work = self._work(presentation_edition=edition_git)

        for p in pool_gut, pool_std_ebooks:
            work.license_pools.append(p)

        work.calculate_presentation()

        return (work, pool_std_ebooks, pool_git, pool_gut, 
            edition_std_ebooks, edition_git, edition_gut, alice, bob)


    def print_database_instance(self):
        """
        Calls the class method that examines the current state of the database model 
        (whether it's been committed or not).

        NOTE:  If you set_trace, and hit "continue", you'll start seeing console output right 
        away, without waiting for the whole test to run and the standard output section to display.
        You can also use nosetest --nocapture.
        I use:
        def test_name(self):
            [code...]
            set_trace()
            self.print_database_instance()  # TODO: remove before prod
            [code...]
        """
        if not 'TESTING' in os.environ:
            # we are on production, abort, abort!
            logging.warn("Forgot to remove call to testing.py:DatabaseTest.print_database_instance() before pushing to production.")
            return

        DatabaseTest.print_database_class(self._db)
        return


    @classmethod
    def print_database_class(cls, db_connection):
        """
        Prints to the console the entire contents of the database, as the unit test sees it. 
        Exists because unit tests don't persist db information, they create a memory 
        representation of the db state, and then roll the unit test-derived transactions back.
        So we cannot see what's going on by going into postgres and running selects.
        This is the in-test alternative to going into postgres.

        Can be called from model and metadata classes as well as tests.

        NOTE: The purpose of this method is for debugging.  
        Be careful of leaving it in code and potentially outputting 
        vast tracts of data into your output stream on production.

        Call like this:
        set_trace()
        from testing import (
            DatabaseTest, 
        )
        _db = Session.object_session(self)
        DatabaseTest.print_database_class(_db)  # TODO: remove before prod
        """
        if not 'TESTING' in os.environ:
            # we are on production, abort, abort!
            logging.warn("Forgot to remove call to testing.py:DatabaseTest.print_database_class() before pushing to production.")
            return

        works = db_connection.query(Work).all()
        identifiers = db_connection.query(Identifier).all()
        license_pools = db_connection.query(LicensePool).all()
        editions = db_connection.query(Edition).all()
        data_sources = db_connection.query(DataSource).all()
        representations = db_connection.query(Representation).all()

        if (not works):
            print "NO Work found"
        for wCount, work in enumerate(works):
            # pipe character at end of line helps see whitespace issues
            print "Work[%s]=%s|" % (wCount, work)

            if (not work.license_pools):
                print "    NO Work.LicensePool found"
            for lpCount, license_pool in enumerate(work.license_pools):
                print "    Work.LicensePool[%s]=%s|" % (lpCount, license_pool)

            print "    Work.presentation_edition=%s|" % work.presentation_edition

        print "__________________________________________________________________\n"
        if (not identifiers):
            print "NO Identifier found"
        for iCount, identifier in enumerate(identifiers):
            print "Identifier[%s]=%s|" % (iCount, identifier)
            print "    Identifier.licensed_through=%s|" % identifier.licensed_through           

        print "__________________________________________________________________\n"
        if (not license_pools):
            print "NO LicensePool found"
        for index, license_pool in enumerate(license_pools):
            print "LicensePool[%s]=%s|" % (index, license_pool)
            print "    LicensePool.work_id=%s|" % license_pool.work_id
            print "    LicensePool.data_source_id=%s|" % license_pool.data_source_id
            print "    LicensePool.identifier_id=%s|" % license_pool.identifier_id
            print "    LicensePool.presentation_edition_id=%s|" % license_pool.presentation_edition_id            
            print "    LicensePool.superceded=%s|" % license_pool.superceded
            print "    LicensePool.suppressed=%s|" % license_pool.suppressed

        print "__________________________________________________________________\n"
        if (not editions):
            print "NO Edition found"
        for index, edition in enumerate(editions):
            # pipe character at end of line helps see whitespace issues
            print "Edition[%s]=%s|" % (index, edition)
            print "    Edition.primary_identifier_id=%s|" % edition.primary_identifier_id
            print "    Edition.permanent_work_id=%s|" % edition.permanent_work_id
            if (edition.data_source):
                print "    Edition.data_source.id=%s|" % edition.data_source.id
                print "    Edition.data_source.name=%s|" % edition.data_source.name
            else:
                print "    No Edition.data_source."
            if (edition.license_pool):
                print "    Edition.license_pool.id=%s|" % edition.license_pool.id
            else:
                print "    No Edition.license_pool."

            print "    Edition.title=%s|" % edition.title
            print "    Edition.author=%s|" % edition.author
            if (not edition.author_contributors):
                print "    NO Edition.author_contributor found"
            for acCount, author_contributor in enumerate(edition.author_contributors):
                print "    Edition.author_contributor[%s]=%s|" % (acCount, author_contributor)

        print "__________________________________________________________________\n"
        if (not data_sources):
            print "NO DataSource found"
        for index, data_source in enumerate(data_sources):
            print "DataSource[%s]=%s|" % (index, data_source)
            print "    DataSource.id=%s|" % data_source.id
            print "    DataSource.name=%s|" % data_source.name
            print "    DataSource.offers_licenses=%s|" % data_source.offers_licenses
            print "    DataSource.editions=%s|" % data_source.editions            
            print "    DataSource.license_pools=%s|" % data_source.license_pools
            print "    DataSource.links=%s|" % data_source.links

        print "__________________________________________________________________\n"
        if (not representations):
            print "NO Representation found"
        for index, representation in enumerate(representations):
            print "Representation[%s]=%s|" % (index, representation)
            print "    Representation.id=%s|" % representation.id
            print "    Representation.url=%s|" % representation.url
            print "    Representation.mirror_url=%s|" % representation.mirror_url
            print "    Representation.fetch_exception=%s|" % representation.fetch_exception   
            print "    Representation.mirror_exception=%s|" % representation.mirror_exception

        return


    def _library(self, name=None, short_name=None):
        name=name or self._str
        short_name = short_name or self._str
        library, ignore = get_one_or_create(
            self._db, Library, name=name, short_name=short_name
        )
        return library
    
    def _collection(self, name=None, protocol=ExternalIntegration.OPDS_IMPORT,
                    external_account_id=None, url=None, username=None,
                    password=None):
        name = name or self._str
        collection, ignore = get_one_or_create(
            self._db, Collection, name=name
        )
        collection.external_account_id = external_account_id
        integration = collection.create_external_integration(protocol)
        integration.url = url
        integration.username = username
        integration.password = password
        return collection

    @property
    def _default_library(self):
        """A Library that will only be created once throughout a given test.

        By default, the `_default_collection` will be associated with
        the default library.
        """
        if not hasattr(self, '_default__library'):
            self._default__library = Library.instance(self._db)
            self._default__library.collections.append(self._default_collection)
        return self._default__library
        
    @property
    def _default_collection(self):
        """A Collection that will only be created once throughout
        a given test.

        For most tests there's no need to create a different
        Collection for every LicensePool. Using
        self._default_collection instead of calling self.collection()
        saves time.
        """
        if not hasattr(self, '_default__collection'):
            self._default__collection = self._collection()
        return self._default__collection
    
    def _catalog(self, name=u"Faketown Public Library"):
        source, ignore = get_one_or_create(self._db, DataSource, name=name)
        
    def _integration_client(self, url=None):
        url = url or self._url
        return get_one_or_create(
            self._db, IntegrationClient,
            url=url, key=u"abc", secret=u"def"
        )[0]

    def _subject(self, type, identifier):
        return get_one_or_create(
            self._db, Subject, type=type, identifier=identifier
        )[0]

    def _classification(self, identifier, subject, data_source, weight=1):
        return get_one_or_create(
            self._db, Classification, identifier=identifier, subject=subject, 
            data_source=data_source, weight=weight
        )[0]


class MockCoverageProvider(object):
    """Mixin class for mock CoverageProviders that defines common constants."""
    SERVICE_NAME = "Generic mock CoverageProvider"
    
    # Whenever a CoverageRecord is created, the data_source of that
    # record will be Project Gutenberg.
    DATA_SOURCE_NAME = DataSource.GUTENBERG
    
    # For testing purposes, this CoverageProvider will try to cover
    # every identifier in the database.
    INPUT_IDENTIFIER_TYPES = None

    # This CoverageProvider can work with any Collection that supports
    # the OPDS import protocol (e.g. DatabaseTest._default_collection).
    PROTOCOL = ExternalIntegration.OPDS_IMPORT


class InstrumentedCoverageProvider(MockCoverageProvider,
                                   IdentifierCoverageProvider):
    """A CoverageProvider that keeps track of every item it tried
    to cover.
    """
    
    def __init__(self, *args, **kwargs):
        super(InstrumentedCoverageProvider, self).__init__(*args, **kwargs)
        self.attempts = []

    def process_item(self, item):
        self.attempts.append(item)
        return item


class InstrumentedWorkCoverageProvider(MockCoverageProvider,
                                       WorkCoverageProvider):
    """A WorkCoverageProvider that keeps track of every item it tried
    to cover.
    """
    def __init__(self, _db, *args, **kwargs):
        super(InstrumentedWorkCoverageProvider, self).__init__(_db, *args, **kwargs)
        self.attempts = []

    def process_item(self, item):
        self.attempts.append(item)
        return item

class AlwaysSuccessfulCollectionCoverageProvider(MockCoverageProvider,
                                                 CollectionCoverageProvider):
    """A CollectionCoverageProvider that does nothing and always succeeds."""
    SERVICE_NAME = "Always successful (collection)"
    
class AlwaysSuccessfulCoverageProvider(InstrumentedCoverageProvider):
    """A CoverageProvider that does nothing and always succeeds."""
    SERVICE_NAME = "Always successful"

class AlwaysSuccessfulWorkCoverageProvider(InstrumentedWorkCoverageProvider):
    """A WorkCoverageProvider that does nothing and always succeeds."""
    SERVICE_NAME = "Always successful (works)"


class AlwaysSuccessfulBibliographicCoverageProvider(
        MockCoverageProvider, BibliographicCoverageProvider):
    """A BibliographicCoverageProvider that does nothing and is always
    successful.

    Note that this only works if you've put a working Edition and
    LicensePool in place beforehand. Otherwise the process will fail
    during handle_success().
    """
    SERVICE_NAME = "Always successful (bibliographic)"
    
    def process_item(self, identifier):
        return identifier


class NeverSuccessfulCoverageProvider(InstrumentedCoverageProvider):
    """A CoverageProvider that does nothing and always fails."""
    SERVICE_NAME = "Never successful"
    
    def __init__(self, *args, **kwargs):
        super(NeverSuccessfulCoverageProvider, self).__init__(
            *args, **kwargs
        )
        self.transient = kwargs.get('transient') or False

    def process_item(self, item):
        self.attempts.append(item)
        return self.failure(item, "What did you expect?", self.transient)

class NeverSuccessfulWorkCoverageProvider(InstrumentedWorkCoverageProvider):
    SERVICE_NAME = "Never successful (works)"
    def process_item(self, item):
        self.attempts.append(item)
        return self.failure(item, "What did you expect?", False)

class NeverSuccessfulBibliographicCoverageProvider(
        MockCoverageProvider, BibliographicCoverageProvider):
    """Simulates a BibliographicCoverageProvider that's never successful."""

    SERVICE_NAME = "Never successful (bibliographic)"
    
    def process_item(self, identifier):
        return self.failure(identifier, "Bitter failure", transient=True)

    
class BrokenCoverageProvider(InstrumentedCoverageProvider):
    SERVICE_NAME = "Broken"
    def process_item(self, item):
        raise Exception("I'm too broken to even return a CoverageFailure.")

class TransientFailureCoverageProvider(InstrumentedCoverageProvider):
    SERVICE_NAME = "Never successful (transient)"
    def process_item(self, item):
        self.attempts.append(item)
        return self.failure(item, "Oops!", True)

class TransientFailureWorkCoverageProvider(InstrumentedWorkCoverageProvider):
    SERVICE_NAME = "Never successful (transient, works)"
    def process_item(self, item):
        self.attempts.append(item)
        return self.failure(item, "Oops!", True)

class TaskIgnoringCoverageProvider(InstrumentedCoverageProvider):
    """A coverage provider that ignores all work given to it."""
    SERVICE_NAME = "I ignore all work."
    def process_batch(self, batch):
        return []

class DummyCanonicalizeLookupResponse(object):

    @classmethod
    def success(cls, result):
        r = cls()
        r.status_code = 200
        r.headers = { "Content-Type" : "text/plain" }
        r.content = result
        return r

    @classmethod
    def failure(cls):
        r = cls()
        r.status_code = 404
        return r

class DummyMetadataClient(object):

    def __init__(self):
        self.lookups = {}

    def canonicalize_author_name(self, primary_identifier, display_author):
        if display_author in self.lookups:
            return DummyCanonicalizeLookupResponse.success(
                self.lookups[display_author])
        else:
            return DummyCanonicalizeLookupResponse.failure()

class DummyHTTPClient(object):

    def __init__(self):
        self.responses = []
        self.requests = []

    def queue_response(self, response_code, media_type="text/html",
                       other_headers=None, content=''):
        headers = {}
        if media_type:
            headers["content-type"] = media_type
        if other_headers:
            for k, v in other_headers.items():
                headers[k.lower()] = v
        self.responses.append((response_code, headers, content))

    def do_get(self, url, headers, **kwargs):
        self.requests.append(url)
        return self.responses.pop()


class MockRequestsResponse(object):
    """A mock object that simulates an HTTP response from the
    `requests` library.
    """
    def __init__(self, status_code, headers={}, content=None, url=None):
        self.status_code = status_code
        self.headers = headers
        self.content = content
        self.url = url or "http://url/"

    def json(self):
        content = self.content
        # The queued content might be a JSON string or it might
        # just be the object you'd get from loading a JSON string.
        if isinstance(content, basestring):
            content = json.loads(self.content)
        return content
        
    @property
    def text(self):
        return self.content.decode("utf8")

<|MERGE_RESOLUTION|>--- conflicted
+++ resolved
@@ -198,18 +198,11 @@
         return Identifier.for_foreign_id(self._db, identifier_type, id)[0]
 
     def _edition(self, data_source_name=DataSource.GUTENBERG,
-<<<<<<< HEAD
-                    identifier_type=Identifier.GUTENBERG_ID,
-                    with_license_pool=False, with_open_access_download=False,
-                    title=None, language="eng", authors=None, identifier_id=None,
-                 collection=None, series=None):
-=======
                  identifier_type=Identifier.GUTENBERG_ID,
                  with_license_pool=False, with_open_access_download=False,
                  title=None, language="eng", authors=None, identifier_id=None,
                  series=None, collection=None
     ):
->>>>>>> 5ca9b60c
         id = identifier_id or self._str
         source = DataSource.lookup(self._db, data_source_name)
         wr = Edition.for_foreign_id(

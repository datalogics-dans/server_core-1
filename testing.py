--- conflicted
+++ resolved
@@ -350,12 +350,8 @@
             media_type = Representation.EPUB_MEDIA_TYPE
             link, new = pool.identifier.add_link(
                 Hyperlink.OPEN_ACCESS_DOWNLOAD, url,
-<<<<<<< HEAD
                 source, media_type
             )
-=======
-                source, media_type)
->>>>>>> 1bfc4519
 
             # Add a DeliveryMechanism for this download
             pool.set_delivery_mechanism(

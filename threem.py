--- conflicted
+++ resolved
@@ -135,30 +135,20 @@
         return signature, now
 
     def full_url(self, path):
-<<<<<<< HEAD
         if not path.startswith("/cirrus"):
             path = self.full_path(path)
         return urlparse.urljoin(self.base_url, path)
 
     def full_path(self, path):
-=======
->>>>>>> d23d92a1
         if not path.startswith("/"):
             path = "/" + path
         if not path.startswith("/cirrus"):
             path = "/cirrus/library/%s%s" % (self.library_id, path)
-<<<<<<< HEAD
         return path
 
     def request(self, path, body=None, method="GET", identifier=None,
                 max_age=None):
         path = self.full_path(path)
-=======
-        return urlparse.urljoin(self.base_url, path)
-
-    def request(self, path, body=None, method="GET", identifier=None,
-                max_age=None):
->>>>>>> d23d92a1
         url = self.full_url(path)
         if method == 'GET':
             headers = {"Accept" : "application/xml"}


from collections import (
    defaultdict,
)

from urlparse import urlparse, urljoin
import copy
import datetime
import feedparser
import logging
import md5
import os
import random
import re
import site
import sys
import time
import urllib

from nose.tools import set_trace

from sqlalchemy.orm.query import Query
from sqlalchemy.sql.expression import func
from sqlalchemy.orm.session import Session

import requests

from lxml import builder, etree

from cdn import cdnify
from config import Configuration
from classifier import Classifier
from model import (
    BaseMaterializedWork,
    CachedFeed,
    ConfigurationSetting,
    CustomList,
    CustomListEntry,
    DataSource,
    Hyperlink,
    Resource,
    Identifier,
    Edition,
    Measurement,
    Subject,
    Work,
)
from lane import (
    Facets,
    Lane,
    Pagination,
)
from util.opds_writer import (
    AtomFeed,
    OPDSFeed, 
    OPDSMessage,
)

class UnfulfillableWork(Exception):
    """Raise this exception when it turns out a Work currently cannot be
    fulfilled through any means, *and* this is a problem sufficient to
    cancel the creation of an <entry> for the Work.

    For commercial works, this might be because the collection
    contains no licenses. For open-access works, it might be because
    none of the delivery mechanisms could be mirrored.
    """

class Annotator(object):
    """The Annotator knows how to present an OPDS feed in a specific
    application context.
    """

    opds_cache_field = Work.simple_opds_entry.name

    @classmethod
    def annotate_work_entry(cls, work, license_pool, edition, identifier, feed,
                            entry):
        """Make any custom modifications necessary to integrate this
        OPDS entry into the application's workflow.
        """
        pass

    @classmethod
    def annotate_feed(cls, feed, lane):
        """Make any custom modifications necessary to integrate this
        OPDS feed into the application's workflow.
        """
        pass

    @classmethod
    def group_uri(cls, work, license_pool, identifier):
        return None, ""

    @classmethod
    def rating_tag(cls, type_uri, value):
        """Generate a schema:Rating tag for the given type and value."""
        rating_tag = AtomFeed.makeelement(AtomFeed.schema_("Rating"))
        value_key = AtomFeed.schema_('ratingValue')
        rating_tag.set(value_key, "%.4f" % value)
        if type_uri:
            type_key = AtomFeed.schema_('additionalType')
            rating_tag.set(type_key, type_uri)
        return rating_tag

    @classmethod
    def cover_links(cls, work):
        """Return all links to be used as cover links for this work.

        In a distribution application, each work will have only one
        link. In a content server-type application, each work may have
        a large number of links.

        :return: A 2-tuple (thumbnail_links, full_links)

        """
        thumbnails = []
        full = []
        if work:
            _db = Session.object_session(work)
            if work.cover_thumbnail_url:
                thumbnails = [cdnify(work.cover_thumbnail_url)]

            if work.cover_full_url:
                full = [cdnify(work.cover_full_url)]
        return thumbnails, full

    @classmethod
    def categories(cls, work):
        """Return all relevant classifications of this work.

        :return: A dictionary mapping 'scheme' URLs to dictionaries of
        attribute-value pairs.

        Notable attributes: 'term', 'label', 'http://schema.org/ratingValue'
        """
        if not work:
            return {}

        categories = {}

        fiction_term = None
        if work.fiction == True:
            fiction_term = 'Fiction'
        elif work.fiction == False:
            fiction_term = 'Nonfiction'
        if fiction_term:
            fiction_scheme = Subject.SIMPLIFIED_FICTION_STATUS
            categories[fiction_scheme] = [
                dict(term=fiction_scheme + fiction_term,
                     label=fiction_term)
            ]

        simplified_genres = []
        for wg in work.work_genres:
            simplified_genres.append(wg.genre.name)

        if simplified_genres:
            categories[Subject.SIMPLIFIED_GENRE] = [
                dict(term=Subject.SIMPLIFIED_GENRE + urllib.quote(x),
                     label=x)
                for x in simplified_genres
            ]

        # Add the appeals as a category of schema
        # http://librarysimplified.org/terms/appeal
        schema_url = AtomFeed.SIMPLIFIED_NS + "appeals/"
        appeals = []
        categories[schema_url] = appeals
        for name, value in (
                (Work.CHARACTER_APPEAL, work.appeal_character),
                (Work.LANGUAGE_APPEAL, work.appeal_language),
                (Work.SETTING_APPEAL, work.appeal_setting),
                (Work.STORY_APPEAL, work.appeal_story),
        ):
            if value:
                appeal = dict(term=schema_url + name, label=name)
                weight_field = AtomFeed.schema_("ratingValue")
                appeal[weight_field] = value
                appeals.append(appeal)

        # Add the audience as a category of schema
        # http://schema.org/audience
        if work.audience:
            audience_uri = AtomFeed.SCHEMA_NS + "audience"
            categories[audience_uri] = [
                dict(term=work.audience, label=work.audience)
            ]

        if work.target_age:
            uri = Subject.uri_lookup[Subject.AGE_RANGE]
            target_age = work.target_age_string
            if target_age:
                categories[uri] = [dict(term=target_age, label=target_age)]

        return categories

    @classmethod
    def authors(cls, work, license_pool, edition, identifier):
        """Create one or more <author> tags for the given work."""
        authors = list()
        listed = set()
        for author in edition.author_contributors:
            name = author.display_name or author.sort_name
            name_key = name.lower()
            if name_key in listed:
                continue

            authors.append(AtomFeed.author(AtomFeed.name(name)))
            listed.add(name_key)

        if authors:
            return authors
        return [AtomFeed.author(AtomFeed.name(""))]

    @classmethod
    def series(cls, series_name, series_position):
        """Generate a schema:Series tag for the given name and position."""
        if not series_name:
            return None
        series_details = dict()
        series_details['name'] = series_name
        if series_position:
            series_details[AtomFeed.schema_('position')] = unicode(series_position)
        series_tag = AtomFeed.makeelement(AtomFeed.schema_("Series"), **series_details)
        return series_tag

    @classmethod
    def content(cls, work):
        """Return an HTML summary of this work."""
        summary = ""
        if work: 
            if work.summary_text != None:
                summary = work.summary_text
            elif work.summary and work.summary.content:
                work.summary_text = work.summary.content
                summary = work.summary_text
        return summary

    @classmethod
    def lane_id(cls, lane):
        return cls.featured_feed_url(lane)

    @classmethod
    def work_id(cls, work):
        return work.presentation_edition.primary_identifier.urn

    @classmethod
    def permalink_for(cls, work, license_pool, identifier):
        """In the absence of any specific URLs, the best we can do
        is a URN.
        """
        return identifier.urn

    @classmethod
    def lane_url(cls, lane):
        raise NotImplementedError()
    
    @classmethod
    def feed_url(cls, lane, facets=None, pagination=None):
        raise NotImplementedError()

    @classmethod
    def groups_url(cls, lane):
        raise NotImplementedError()

    @classmethod
    def search_url(cls, lane, query, pagination):
        raise NotImplementedError()

    @classmethod
    def default_lane_url(cls):
        raise NotImplementedError()

    @classmethod
    def featured_feed_url(cls, lane, order=None):
        raise NotImplementedError()

    @classmethod
    def facet_url(cls, facets):
        return None

    @classmethod
    def active_licensepool_for(cls, work):
        """Which license pool would be/has been used to issue a license for
        this work?
        """
        active_license_pool = None

        if not work:
            return None

        if isinstance(work, BaseMaterializedWork):
            # Active license pool is preloaded from database.
            return work.license_pool

        # The active license pool is the one that *would* be
        # associated with a loan, were a loan to be issued right
        # now.
        for p in work.license_pools:
            if p.superceded:
                continue
            edition = p.presentation_edition
            if p.open_access:
                if p.best_open_access_link:
                    active_license_pool = p
                    # We have an unlimited source for this book.
                    # There's no need to keep looking.
                    break
            elif edition and edition.title and p.licenses_owned > 0:
                active_license_pool = p
        return active_license_pool

    def sort_works_for_groups_feed(self, works, **kwargs):
        return works


class VerboseAnnotator(Annotator):
    """The default Annotator for machine-to-machine integration.

    This Annotator describes all categories and authors for the book
    in great detail.
    """

    opds_cache_field = Work.verbose_opds_entry.name

    @classmethod
    def annotate_work_entry(cls, work, license_pool, edition, identifier, feed,
                            entry):
        """Add a quality rating to the work.
        """
        for type_uri, value in [
                (Measurement.QUALITY, work.quality),
                (None, work.rating),
                (Measurement.POPULARITY, work.popularity),
        ]:
            if value:
                entry.append(cls.rating_tag(type_uri, value))

    @classmethod
    def categories(cls, work):
        """Send out _all_ categories for the work.

        (So long as the category type has a URI associated with it in
        Subject.uri_lookup.)
        """
        _db = Session.object_session(work)
        by_scheme_and_term = dict()
        identifier_ids = work.all_identifier_ids()
        classifications = Identifier.classifications_for_identifier_ids(
            _db, identifier_ids)
        for c in classifications:
            subject = c.subject
            if subject.type in Subject.uri_lookup:
                scheme = Subject.uri_lookup[subject.type]
                term = subject.identifier
                weight_field = AtomFeed.schema_("ratingValue")
                key = (scheme, term)
                if not key in by_scheme_and_term:
                    value = dict(term=subject.identifier)
                    if subject.name:
                        value['label'] = subject.name
                    value[weight_field] = 0
                    by_scheme_and_term[key] = value
                by_scheme_and_term[key][weight_field] += c.weight

        # Collapse by_scheme_and_term to by_scheme
        by_scheme = defaultdict(list)
        for (scheme, term), value in by_scheme_and_term.items():
            by_scheme[scheme].append(value)
        by_scheme.update(super(VerboseAnnotator, cls).categories(work))
        return by_scheme

    @classmethod
    def authors(cls, work, license_pool, edition, identifier):
        """Create a detailed <author> tag for each author."""
        return [cls.detailed_author(author)
                for author in edition.author_contributors]

    @classmethod
    def detailed_author(cls, contributor):
        """Turn a Contributor into a detailed <author> tag."""
        children = []
        children.append(AtomFeed.name(contributor.display_name or ""))
        sort_name = AtomFeed.makeelement("{%s}sort_name" % AtomFeed.SIMPLIFIED_NS)
        sort_name.text = contributor.sort_name

        children.append(sort_name)

        if contributor.family_name:
            family_name = AtomFeed.makeelement(AtomFeed.schema_("family_name"))
            family_name.text = contributor.family_name
            children.append(family_name)

        if contributor.wikipedia_name:
            wikipedia_name = AtomFeed.makeelement(
                "{%s}wikipedia_name" % AtomFeed.SIMPLIFIED_NS)
            wikipedia_name.text = contributor.wikipedia_name
            children.append(wikipedia_name)

        if contributor.viaf:
            viaf_tag = AtomFeed.makeelement(AtomFeed.schema_("sameas"))
            viaf_tag.text = "http://viaf.org/viaf/%s" % contributor.viaf
            children.append(viaf_tag)

        if contributor.lc:
            lc_tag = AtomFeed.makeelement(AtomFeed.schema_("sameas"))
            lc_tag.text = "http://id.loc.gov/authorities/names/%s" % contributor.lc
            children.append(lc_tag)


        return AtomFeed.author(*children)



class AcquisitionFeed(OPDSFeed):

    FACET_REL = "http://opds-spec.org/facet"
    FEED_CACHE_TIME = int(Configuration.get('default_feed_cache_time', 600))
    NO_CACHE = object()

    @classmethod
    def groups(cls, _db, title, url, lane, annotator,
               cache_type=None, force_refresh=False,
               use_materialized_works=True):
        """The acquisition feed for 'featured' items from a given lane's
        sublanes, organized into per-lane groups.

        :return: CachedFeed (if use_cache is True) or unicode
        """
        cached = None
        use_cache = cache_type != cls.NO_CACHE
        if use_cache:
            cache_type = cache_type or CachedFeed.GROUPS_TYPE
            cached, usable = CachedFeed.fetch(
                _db,
                lane=lane,
                type=cache_type,
                facets=None,
                pagination=None,
                annotator=annotator,
                force_refresh=force_refresh
            )
            if usable:
                return cached

        works_and_lanes = lane.sublane_samples(
            use_materialized_works=use_materialized_works
        )
        if not works_and_lanes:
            # We did not find enough works for a groups feed.
            # Instead we need to display a flat feed--the
            # contents of what would have been the 'all' feed.
            if not isinstance(lane, Lane):
                # This is probably a top-level controller or
                # application object.  Create a dummy lane that
                # contains everything.
                lane = Lane(_db, "Everything")
            # Generate a page-type feed that is filed as a
            # groups-type feed so it will show up when the client
            # asks for it.
            cached = cls.page(
                _db, title, url, lane, annotator,
                cache_type=cache_type,
                force_refresh=force_refresh,
                use_materialized_works=use_materialized_works
            )
            return cached

        if lane.include_all_feed:
            # Create an 'all' group so that patrons can browse every
            # book in this lane.
            works = lane.featured_works(
                use_materialized_works=use_materialized_works
            )
            for work in works:
                works_and_lanes.append((work, None))

        all_works = []
        for work, sublane in works_and_lanes:
            if sublane is None:
                # This work is in the (e.g.) 'All Science Fiction'
                # group. Whether or not this lane has sublanes,
                # the group URI will point to a linear feed, not a
                # groups feed.
                v = dict(
                    lane=lane,
                    label='All ' + lane.display_name,
                    link_to_list_feed=True,
                )
            else:
                v = dict(
                    lane=sublane
                )
            annotator.lanes_by_work[work].append(v)
            all_works.append(work)

        all_works = annotator.sort_works_for_groups_feed(all_works)
        feed = AcquisitionFeed(_db, title, url, all_works, annotator)

        # Render a 'start' link and an 'up' link.
        top_level_title = annotator.top_level_title() or "Collection Home"
        AcquisitionFeed.add_link_to_feed(feed=feed.feed, href=annotator.default_lane_url(), rel="start", title=top_level_title)

        if isinstance(lane, Lane):
            visible_parent = lane.visible_parent()
            if isinstance(visible_parent, Lane):
                title = visible_parent.display_name
            else:
                title = top_level_title
            up_uri = annotator.groups_url(visible_parent)
            AcquisitionFeed.add_link_to_feed(feed=feed.feed, href=up_uri, rel="up", title=title)
            feed.add_breadcrumbs(lane, annotator)
        
        annotator.annotate_feed(feed, lane)

        content = unicode(feed)
        if cached and use_cache:
            cached.update(_db, content)
            return cached
        return content

    @classmethod
    def page(cls, _db, title, url, lane, annotator,
             cache_type=None, facets=None, pagination=None,
             force_refresh=False, use_materialized_works=True,
    ):
        """Create a feed representing one page of works from a given lane.

        :return: CachedFeed (if use_cache is True) or unicode
        """
        facets = facets or Facets.default(lane.library)
        pagination = pagination or Pagination.default()

        cached = None
        use_cache = cache_type != cls.NO_CACHE
        if use_cache:
            cache_type = cache_type or CachedFeed.PAGE_TYPE
            cached, usable = CachedFeed.fetch(
                _db,
                lane=lane,
                type=cache_type,
                facets=facets,
                pagination=pagination,
                annotator=annotator,
                force_refresh=force_refresh
            )
            if usable:
                return cached

        if use_materialized_works:
            works_q = lane.materialized_works(facets, pagination)
        else:
            works_q = lane.works(facets, pagination)

        if not works_q:
            works = []
        else:
            works = works_q.all()
        feed = cls(_db, title, url, works, annotator)

        # Add URLs to change faceted views of the collection.
        for args in cls.facet_links(annotator, facets):
            OPDSFeed.add_link_to_feed(feed=feed.feed, **args)

        if len(works) > 0 and pagination.has_next_page:
            # There are works in this list. Add a 'next' link.
            OPDSFeed.add_link_to_feed(feed=feed.feed, rel="next", href=annotator.feed_url(lane, facets, pagination.next_page))

        if pagination.offset > 0:
            OPDSFeed.add_link_to_feed(feed=feed.feed, rel="first", href=annotator.feed_url(lane, facets, pagination.first_page))

        previous_page = pagination.previous_page
        if previous_page:
            OPDSFeed.add_link_to_feed(feed=feed.feed, rel="previous", href=annotator.feed_url(lane, facets, previous_page))

        # Add "up" link and breadcrumbs
        top_level_title = annotator.top_level_title() or "Collection Home"
        visible_parent = lane.visible_parent()
        if isinstance(visible_parent, Lane):
            title = visible_parent.display_name
        else:
            title = top_level_title
        if visible_parent:
            up_uri = annotator.lane_url(visible_parent)
            OPDSFeed.add_link_to_feed(feed=feed.feed, href=up_uri, rel="up", title=title)
            feed.add_breadcrumbs(lane, annotator)

        OPDSFeed.add_link_to_feed(feed=feed.feed, rel='start', href=annotator.default_lane_url(), title=top_level_title)
        
        annotator.annotate_feed(feed, lane)

        content = unicode(feed)
        if cached and use_cache:
            cached.update(_db, content)
            return cached
        return content

    @classmethod
    def search(cls, _db, title, url, lane, search_engine, query, pagination=None,
               annotator=None
    ):
        if not isinstance(lane, Lane):
            search_lane = Lane(
                _db, "Everything", searchable=True, fiction=Lane.BOTH_FICTION_AND_NONFICTION)
        else:
            search_lane = lane

        results = search_lane.search(query, search_engine, pagination=pagination)
        opds_feed = AcquisitionFeed(_db, title, url, results, annotator=annotator)
        AcquisitionFeed.add_link_to_feed(feed=opds_feed.feed, rel='start', href=annotator.default_lane_url(), title=annotator.top_level_title())

        if len(results) > 0:
            # There are works in this list. Add a 'next' link.
            AcquisitionFeed.add_link_to_feed(feed=opds_feed.feed, rel="next", href=annotator.search_url(lane, query, pagination.next_page))

        if pagination.offset > 0:
            AcquisitionFeed.add_link_to_feed(feed=opds_feed.feed, rel="first", href=annotator.search_url(lane, query, pagination.first_page))

        previous_page = pagination.previous_page
        if previous_page:
            AcquisitionFeed.add_link_to_feed(feed=opds_feed.feed, rel="previous", href=annotator.search_url(lane, query, previous_page))

        # Add "up" link and breadcrumbs
        AcquisitionFeed.add_link_to_feed(feed=opds_feed.feed, rel="up", href=annotator.lane_url(search_lane), title=lane.display_name)
        opds_feed.add_breadcrumbs(search_lane, annotator, include_lane=True)

        annotator.annotate_feed(opds_feed, lane)
        return unicode(opds_feed)

    @classmethod
    def single_entry(cls, _db, work, annotator, force_create=False):
        """Create a single-entry OPDS document for one specific work."""
        feed = cls(_db, '', '', [], annotator=annotator)
        if not isinstance(work, Edition) and not work.presentation_edition:
            return None
        entry = feed.create_entry(work, even_if_no_license_pool=True,
                                  force_create=force_create)

        # Since this <entry> tag is going to be the root of an XML
        # document it's essential that it include an up-to-date nsmap,
        # even if it was generated from an old cached <entry> tag that
        # had an older nsmap.
        if isinstance(entry, etree._Element) and not 'drm' in entry.nsmap:
            # This workaround (creating a brand new tag) is necessary
            # because the nsmap attribute is immutable. See
            # https://bugs.launchpad.net/lxml/+bug/555602
            nsmap = entry.nsmap
            nsmap['drm'] = AtomFeed.DRM_NS
            new_root = etree.Element(entry.tag, nsmap=nsmap)
            new_root[:] = entry[:]
            entry = new_root
        return entry

    @classmethod
    def error_message(cls, identifier, error_status, error_message):
        """Turn an error result into an OPDSMessage suitable for
        adding to a feed.
        """
        return OPDSMessage(identifier.urn, error_status, error_message)

    @classmethod
    def facet_links(self, annotator, facets):
        for group, value, new_facets, selected, in facets.facet_groups:
            url = annotator.facet_url(new_facets)
            if not url:
                continue
            group_title = str(Facets.GROUP_DISPLAY_TITLES[group])
            facet_title = str(Facets.FACET_DISPLAY_TITLES[value])
            link = dict(href=url, title=facet_title)
            link['rel'] = self.FACET_REL
            link['{%s}facetGroup' % AtomFeed.OPDS_NS] = group_title
            if selected:
                link['{%s}activeFacet' % AtomFeed.OPDS_NS] = "true"
            yield link

    CACHE_FOREVER = 'forever'

    NONGROUPED_MAX_AGE_POLICY = Configuration.NONGROUPED_MAX_AGE_POLICY
    DEFAULT_NONGROUPED_MAX_AGE = 1200

    GROUPED_MAX_AGE_POLICY = Configuration.GROUPED_MAX_AGE_POLICY
    DEFAULT_GROUPED_MAX_AGE = CACHE_FOREVER
            
    @classmethod
    def grouped_max_age(cls, _db):
        "The maximum cache time for a grouped acquisition feed."
        value = ConfigurationSetting.sitewide(
            _db, cls.GROUPED_MAX_AGE_POLICY).int_value
        if value is None:
            value = cls.DEFAULT_GROUPED_MAX_AGE
        return value

    @classmethod
    def nongrouped_max_age(cls, _db):
        "The maximum cache time for a non-grouped acquisition feed."
        value = ConfigurationSetting.sitewide(
            _db, cls.NONGROUPED_MAX_AGE_POLICY).int_value
        if value is cls.CACHE_FOREVER:
            logging.error(
                "Non-grouped acquisition feed cannot be cached forever."
            )
            value = None
        if value is None:
            value = cls.DEFAULT_NONGROUPED_MAX_AGE
        return value
            
    def __init__(self, _db, title, url, works, annotator=None,
                 precomposed_entries=[]):
        """Turn a list of works, messages, and precomposed <opds> entries
        into a feed.
        """
        if not annotator:
            annotator = Annotator()
        self.annotator = annotator

        super(AcquisitionFeed, self).__init__(title, url)

        for work in works:
            self.add_entry(work)

        # Add the precomposed entries and the messages.
        for entry in precomposed_entries:
            if isinstance(entry, OPDSMessage):
                entry = entry.tag
            self.feed.append(entry)

    def add_entry(self, work):
        """Attempt to create an OPDS <entry>. If successful, append it to
        the feed.
        """
        entry = self.create_entry(work)

        if entry is not None:
            if isinstance(entry, OPDSMessage):
                entry = entry.tag
            self.feed.append(entry)
        return entry

    def create_entry(self, work, even_if_no_license_pool=False,
                     force_create=False, use_cache=True):
        """Turn a work into an entry for an acquisition feed."""
        identifier = None
        if isinstance(work, Edition):
            active_edition = work
            identifier = active_edition.primary_identifier
            active_license_pool = None
            work = None
        else:
            active_license_pool = self.annotator.active_licensepool_for(work)
            if not work:
                # We have a license pool but no work. Most likely we don't have
                # metadata for this work yet.
                return None

            if isinstance(work, BaseMaterializedWork):
                identifier = work.license_pool.identifier
                active_edition = None
            elif active_license_pool:
                identifier = active_license_pool.identifier
                active_edition = active_license_pool.presentation_edition
            elif work.presentation_edition:
                active_edition = work.presentation_edition
                identifier = active_edition.primary_identifier

        # There's no reason to present a book that has no active license pool.
        if not identifier:
            logging.warn("%r HAS NO IDENTIFIER", work)
            return None

        if not active_license_pool and not even_if_no_license_pool:
            logging.warn("NO ACTIVE LICENSE POOL FOR %r", work)
            return self.error_message(
                identifier,
                403,
                "I've heard about this work but have no active licenses for it."
            )

        if not active_edition and not isinstance(work, BaseMaterializedWork):
            logging.warn("NO ACTIVE EDITION FOR %r", active_license_pool)
            return self.error_message(
                identifier,
                403,
                "I've heard about this work but have no metadata for it."
            )

        try:
            return self._create_entry(work, active_license_pool, active_edition,
                                      identifier, force_create, use_cache)
        except UnfulfillableWork, e:
            logging.info(
                "Work %r is not fulfillable, refusing to create an <entry>.",
                work,
            )
            return self.error_message(
                identifier, 
                403,
                "I know about this work but can offer no way of fulfilling it."
            )
        except Exception, e:
            logging.error(
                "Exception generating OPDS entry for %r", work,
                exc_info = e
            )
            return None

    def _create_entry(self, work, license_pool, edition, identifier,
                      force_create=False, use_cache=True):
        xml = None
        field = self.annotator.opds_cache_field
        if field and work and not force_create and use_cache:
            xml = getattr(work, field)

        if xml:
            xml = etree.fromstring(xml)
        else:
            if isinstance(work, BaseMaterializedWork):
                raise Exception(
                    "Cannot build an OPDS entry for a MaterializedWork.")
            xml = self._make_entry_xml(work, license_pool, edition, identifier)
            data = etree.tostring(xml)
            if field and use_cache:
                setattr(work, field, data)

        self.annotator.annotate_work_entry(
            work, license_pool, edition, identifier, self, xml)
            
        group_uri, group_title = self.annotator.group_uri(
            work, license_pool, identifier)
        if group_uri:
            self.add_link_to_entry(
                xml, rel=OPDSFeed.GROUP_REL, href=group_uri,
                title=group_title)

        return xml

    def _make_entry_xml(self, work, license_pool, edition, identifier):

        # Find the .epub link
        epub_href = None
        p = None

        links = []
        cover_quality = 0
        qualities = []
        if work:
            qualities.append(("Work quality", work.quality))
        full_url = None

        thumbnail_urls, full_urls = self.annotator.cover_links(work)
        for rel, urls in (
                (Hyperlink.IMAGE, full_urls),
                (Hyperlink.THUMBNAIL_IMAGE, thumbnail_urls)):
            for url in urls:
                image_type = "image/png"
                if url.endswith(".jpeg") or url.endswith(".jpg"):
                    image_type = "image/jpeg"
                elif url.endswith(".gif"):
                    image_type = "image/gif"
                links.append(AtomFeed.link(rel=rel, href=url, type=image_type))
           

        permalink = self.annotator.permalink_for(work, license_pool, identifier)
        content = self.annotator.content(work)
        if isinstance(content, str):
            content = content.decode("utf8")

        content_type = 'html'

        kw = {}
        if edition.medium:
            additional_type = Edition.medium_to_additional_type.get(
                edition.medium)
            if not additional_type:
                logging.warn("No additionalType for medium %s",
                             edition.medium)
            additional_type_field = AtomFeed.schema_("additionalType")
            kw[additional_type_field] = additional_type

        entry = AtomFeed.entry(
            AtomFeed.id(permalink),
            AtomFeed.title(edition.title or OPDSFeed.NO_TITLE),
            **kw
        )
        if edition.subtitle:
            subtitle_tag = AtomFeed.makeelement(AtomFeed.schema_("alternativeHeadline"))
            subtitle_tag.text = edition.subtitle
            entry.append(subtitle_tag)

        if license_pool:
            provider_name_attr = "{%s}ProviderName" % AtomFeed.BIBFRAME_NS
            kwargs = {provider_name_attr : license_pool.data_source.name}
            data_source_tag = AtomFeed.makeelement(
                "{%s}distribution" % AtomFeed.BIBFRAME_NS,
                **kwargs
            )
            entry.extend([data_source_tag])

        author_tags = self.annotator.authors(work, license_pool, edition, identifier)
        entry.extend(author_tags)

        if edition.series:
            entry.extend([self.annotator.series(edition.series, edition.series_position)])

        if content:
            entry.extend([AtomFeed.summary(content, type=content_type)])

        entry.extend([
            AtomFeed.updated(AtomFeed._strftime(datetime.datetime.utcnow())),
        ])

        permanent_work_id_tag = AtomFeed.makeelement("{%s}pwid" % AtomFeed.SIMPLIFIED_NS)
        permanent_work_id_tag.text = edition.permanent_work_id
        entry.append(permanent_work_id_tag)

        entry.extend(links)

        categories_by_scheme = self.annotator.categories(work)
        category_tags = []
        for scheme, categories in categories_by_scheme.items():
            for category in categories:
                if isinstance(category, basestring):
                    category = dict(term=category)
                category = dict(map(unicode, (k, v)) for k, v in category.items())
                category_tag = AtomFeed.category(scheme=scheme, **category)
                category_tags.append(category_tag)
        entry.extend(category_tags)

        # print " ID %s TITLE %s AUTHORS %s" % (tag, work.title, work.authors)
        language = edition.language_code
        if language:
            language_tag = AtomFeed.makeelement("{%s}language" % AtomFeed.DCTERMS_NS)
            language_tag.text = language
            entry.append(language_tag)

        if edition.publisher:
            publisher_tag = AtomFeed.makeelement("{%s}publisher" % AtomFeed.DCTERMS_NS)
            publisher_tag.text = edition.publisher
            entry.extend([publisher_tag])

        # We use Atom 'published' for the date the book first became
        # available to people using this application.
        now = datetime.datetime.utcnow()
        today = datetime.date.today()
        if license_pool and license_pool.availability_time:
            avail = license_pool.availability_time
            if isinstance(avail, datetime.datetime):
                avail = avail.date()
            if avail <= today:
                availability_tag = AtomFeed.makeelement("published")
                # TODO: convert to local timezone.
                availability_tag.text = AtomFeed._strftime(license_pool.availability_time)
                entry.extend([availability_tag])

        # Entry.issued is the date the ebook came out, as distinct
        # from Entry.published (which may refer to the print edition
        # or some original edition way back when).
        #
        # For Dublin Core 'created' we use Entry.issued if we have it
        # and Entry.published if not. In general this means we use
        # issued date for Gutenberg and published date for other
        # sources.
        #
        # We use dc:created instead of dc:issued because dc:issued is
        # commonly conflated with atom:published.
        #
        # For the date the book was added to our collection we use
        # atom:published.
        issued = edition.issued or edition.published
        if (isinstance(issued, datetime.datetime) 
            or isinstance(issued, datetime.date)):
            issued_already = False
            if isinstance(issued, datetime.datetime):
                issued_already = (issued <= now)
            elif isinstance(issued, datetime.date):
                issued_already = (issued <= today)
            if issued_already:
                issued_tag = AtomFeed.makeelement("{%s}created" % AtomFeed.DCTERMS_NS)
                # TODO: convert to local timezone, not that it matters much.
                issued_tag.text = issued.strftime("%Y-%m-%d")
                entry.extend([issued_tag])

        return entry

    def add_breadcrumbs(self, lane, annotator, include_lane=False):
        """Add list of ancestor links in a breadcrumbs element."""
        # Ensure that lane isn't top-level before proceeding
        if annotator.lane_url(lane) != annotator.default_lane_url():
            breadcrumbs = AtomFeed.makeelement("{%s}breadcrumbs" % AtomFeed.SIMPLIFIED_NS)

            # Add root link
            root_url = annotator.default_lane_url()
            breadcrumbs.append(
                AtomFeed.link(title=annotator.top_level_title(), href=root_url)
            )
            
            # Add links for all visible ancestors that aren't root
            for ancestor in reversed(lane.visible_ancestors()):
                lane_url = annotator.lane_url(ancestor)
                if lane_url != root_url:
                    breadcrumbs.append(
                        AtomFeed.link(title=ancestor.display_name, href=lane_url)
                    )

            # Include link to lane
            # For search, breadcrumbs include the searched lane
            if include_lane:
                breadcrumbs.append(
                    AtomFeed.link(title=lane.display_name, href=annotator.lane_url(lane))
                )

            self.feed.append(breadcrumbs)

    @classmethod
    def minimal_opds_entry(cls, identifier, cover, description, quality):
        elements = []
        representations = []
        most_recent_update = None
        if cover:
            cover_representation = cover.representation
            representations.append(cover.representation)
            cover_link = AtomFeed.makeelement(
                "link", href=cover_representation.mirror_url,
                type=cover_representation.media_type, rel=Hyperlink.IMAGE)
            elements.append(cover_link)
            if cover_representation.thumbnails:
                thumbnail = cover_representation.thumbnails[0]
                representations.append(thumbnail)
                thumbnail_link = AtomFeed.makeelement(
                    "link", href=thumbnail.mirror_url,
                    type=thumbnail.media_type,
                    rel=Hyperlink.THUMBNAIL_IMAGE
                )
                elements.append(thumbnail_link)
        if description:
            content = description.representation.content
            if isinstance(content, str):
                content = content.decode("utf8")
            description_e = AtomFeed.summary(content, type='html')
            elements.append(description_e)
            representations.append(description.representation)

        if quality:
            elements.append(
                Annotator.rating_tag(Measurement.QUALITY, quality))

        # The update date is the most recent date any of these
        # resources were mirrored/fetched.
        potential_update_dates = [
            r.mirrored_at or r.fetched_at for r in representations
            if r.mirrored_at or r.fetched_at
        ]
        
        if potential_update_dates:
            update_date = max(potential_update_dates)
            elements.append(AtomFeed.updated(AtomFeed._strftime(update_date)))
        entry = AtomFeed.entry(
            AtomFeed.id(identifier.urn),
            AtomFeed.title(OPDSFeed.NO_TITLE),
            *elements
        )
        return entry

    @classmethod
    def link(cls, rel, href, type):
        return AtomFeed.makeelement("link", type=type, rel=rel, href=href)

    @classmethod
    def acquisition_link(cls, rel, href, types):
        if types:            
            initial_type = types[0]
            indirect_types = types[1:]
        else:
            initial_type = None
            indirect_types = []
        link = cls.link(rel, href, initial_type)
        indirect = cls.indirect_acquisition(indirect_types)
        if indirect is not None:
            link.append(indirect)
        return link

    @classmethod
    def indirect_acquisition(cls, indirect_types):
        top_level_parent = None
        parent = None
        for t in indirect_types:
            indirect_link = AtomFeed.makeelement(
                "{%s}indirectAcquisition" % AtomFeed.OPDS_NS, type=t)
            if parent is not None:
                parent.extend([indirect_link])
            parent = indirect_link
            if top_level_parent is None:
                top_level_parent = indirect_link
        return top_level_parent

    @classmethod
    def license_tags(cls, license_pool, loan, hold):
        # Generate a list of licensing tags. These should be inserted
        # into a <link> tag.
        tags = []
        availability_tag_name = None
        suppress_since = False
        status = None
        since = None
        until = None

        if not license_pool:
            return
        default_loan_period = default_reservation_period = None
        collection = license_pool.collection
<<<<<<< HEAD
        open_access = license_pool.open_access
        if (loan or hold) and not open_access:
=======
        if (loan or hold) and not license_pool.open_access:
>>>>>>> b4052d21
            default_loan_period = datetime.timedelta(
                collection.default_loan_period
            )
        if loan:
            status = 'available'
            since = loan.start
            until = loan.until(default_loan_period)
        elif hold:
            if not license_pool.open_access:
                default_reservation_period = datetime.timedelta(
                    collection.default_reservation_period
                )
            until = hold.until(default_loan_period, default_reservation_period)
            if hold.position == 0:
                status = 'ready'
                since = None
            else:
                status = 'reserved'
                since = hold.start
        elif (license_pool.open_access or (
                license_pool.licenses_available > 0 and
                license_pool.licenses_owned > 0)
          ):
            status = 'available'
        else:
            status='unavailable'

        kw = dict(status=status)
        if since:
            kw['since'] = AtomFeed._strftime(since)
        if until:
            kw['until'] = AtomFeed._strftime(until)
        tag_name = "{%s}availability" % AtomFeed.OPDS_NS
        availability_tag = AtomFeed.makeelement(tag_name, **kw)
        tags.append(availability_tag)

        # Open-access pools do not need to display <opds:holds> or <opds:copies>.
        if license_pool.open_access:
            return tags


        holds_kw = dict(total=str(license_pool.patrons_in_hold_queue or 0))
        if hold and hold.position:
            holds_kw['position'] = str(hold.position)
        holds = AtomFeed.makeelement("{%s}holds" % AtomFeed.OPDS_NS, **holds_kw)
        tags.append(holds)

        copies_kw = dict(
            total=str(license_pool.licenses_owned or 0),
            available=str(license_pool.licenses_available or 0),
        )
        copies = AtomFeed.makeelement("{%s}copies" % AtomFeed.OPDS_NS, **copies_kw)
        tags.append(copies)

        return tags

    @classmethod
    def format_types(cls, delivery_mechanism):
        """Generate a set of types suitable for passing into
        acquisition_link().
        """
        types = []
        # If this is a streaming book, you have to get an OPDS entry, then
        # get a direct link to the streaming reader from that.
        if delivery_mechanism.is_streaming:
            types.append(OPDSFeed.ENTRY_TYPE)

        # If this is a DRM-encrypted book, you have to get through the DRM
        # to get the goodies inside.
        drm = delivery_mechanism.drm_scheme_media_type
        if drm:
            types.append(drm)

        # Finally, you get the goodies.
        media = delivery_mechanism.content_type_media_type
        if media:
            types.append(media)
        return types


class LookupAcquisitionFeed(AcquisitionFeed):
    """Used when the user has requested a lookup of a specific identifier,
    which may be different from the identifier used by the Work's
    default LicensePool.
    """

    def create_entry(self, work):
        """Turn an Identifier and a Work into an entry for an acquisition
        feed.
        """
        identifier, work = work

        # Most of the time we can use the cached OPDS entry for the
        # Work. However, that cached OPDS feed is designed around one
        # specific LicensePool, and it's possible that the client is
        # asking for a lookup centered around a different edition of the
        # same book.
        default_licensepool = self.annotator.active_licensepool_for(work)
        if identifier.licensed_through:
            active_licensepool = identifier.licensed_through[0]
        else:
            active_licensepool = default_licensepool

        # In that case, we can't use the cached OPDS entry. We need to
        # create a new one (and not store it in the cache).
        use_cache = (active_licensepool == default_licensepool)

        error_status = error_message = None
        if not active_licensepool:
            error_status = 404
            error_message = "Identifier not found in collection"
        elif identifier.work != work:
            error_status = 500
            error_message = 'I tried to generate an OPDS entry for the identifier "%s" using a Work not associated with that identifier.' % identifier.urn
           
        if error_status:
            return self.error_message(identifier, error_status, error_message)

        if active_licensepool:
            edition = active_licensepool.presentation_edition
        else:
            edition = work.presentation_edition
        try:
            return self._create_entry(
                work, active_licensepool, edition, identifier,
                use_cache=use_cache
            )
        except UnfulfillableWork, e:
            logging.info(
                "Work %r is not fulfillable, refusing to create an <entry>.",
                work
            )
            return self.error_message(
                identifier,
                403,
                "I know about this work but can offer no way of fulfilling it."
            )

# Mock annotators for use in unit tests.

class TestAnnotator(Annotator):

    @classmethod
    def lane_url(cls, lane):
        if lane and lane.has_visible_sublane():
            return cls.groups_url(lane)
        elif lane:
            return cls.feed_url(lane)
        else:
            return ""

    @classmethod
    def feed_url(cls, lane, facets=None, pagination=None):
        base = "http://%s/" % lane.url_name
        sep = '?'
        if facets:
            base += sep + facets.query_string
            sep = '&'
        if pagination:
            base += sep + pagination.query_string
        return base

    @classmethod
    def search_url(cls, lane, query, pagination):
        base = "http://search/%s/" % lane.url_name
        sep = '?'
        if pagination:
            base += sep + pagination.query_string
        return base

    @classmethod
    def groups_url(cls, lane):
        if lane:
            name = lane.name
        else:
            name = ""
        return "http://groups/%s" % name

    @classmethod
    def default_lane_url(cls):
        return cls.groups_url(None)

    @classmethod
    def facet_url(cls, facets):
        return "http://facet/" + "&".join(
            ["%s=%s" % (k, v) for k, v in sorted(facets.items())]
        )

    @classmethod
    def top_level_title(cls):
        return "Test Top Level Title"


class TestAnnotatorWithGroup(TestAnnotator):

    def __init__(self):
        self.lanes_by_work = defaultdict(list)

    def group_uri(self, work, license_pool, identifier):
        lanes = self.lanes_by_work.get(work, None)

        if lanes:
            lane_name = lanes[0]['lane'].display_name
            additional_lanes = lanes[1:]
            if additional_lanes:
                self.lanes_by_work[work] = additional_lanes
        else:
            lane_name = str(work.id)
        return ("http://group/%s" % lane_name,
                "Group Title for %s!" % lane_name)

    def group_uri_for_lane(self, lane):
        if lane:
            return ("http://groups/%s" % lane.display_name, 
                    "Groups of %s" % lane.display_name)
        else:
            return "http://groups/", "Top-level groups"

    def top_level_title(self):
        return "Test Top Level Title"


class TestUnfulfillableAnnotator(TestAnnotator):
    """Raise an UnfulfillableWork exception when asked to annotate an entry."""

    @classmethod
    def annotate_work_entry(self, *args, **kwargs):
        raise UnfulfillableWork()<|MERGE_RESOLUTION|>--- conflicted
+++ resolved
@@ -1108,12 +1108,7 @@
             return
         default_loan_period = default_reservation_period = None
         collection = license_pool.collection
-<<<<<<< HEAD
-        open_access = license_pool.open_access
-        if (loan or hold) and not open_access:
-=======
         if (loan or hold) and not license_pool.open_access:
->>>>>>> b4052d21
             default_loan_period = datetime.timedelta(
                 collection.default_loan_period
             )

# encoding: utf-8
from cStringIO import StringIO
from collections import (
    Counter,
    defaultdict,
)
from lxml import etree
from nose.tools import set_trace
import bisect
import datetime
import isbnlib
import json
import logging
import md5
import operator
import os
import random
import re
import requests
import time
import traceback
import urllib
import uuid
import warnings

from PIL import (
    Image,
)

from psycopg2.extras import NumericRange
from sqlalchemy.engine.url import URL
from sqlalchemy import exc as sa_exc
from sqlalchemy.ext.declarative import declarative_base
from sqlalchemy.orm import (
    backref,
    defer,
    relationship,
)
from sqlalchemy import (
    or_,
    MetaData,
)
from sqlalchemy.orm import (
    aliased,
    backref,
    defer,
    contains_eager,
    joinedload,
    lazyload,
)
from sqlalchemy.orm.exc import (
    NoResultFound,
    MultipleResultsFound,
)
from sqlalchemy.ext.mutable import (
    MutableDict,
)
from sqlalchemy.ext.associationproxy import (
    association_proxy,
)
from sqlalchemy.sql.functions import func
from sqlalchemy.sql.expression import (
    cast,
    and_,
    or_,
)
from sqlalchemy.exc import (
    IntegrityError
)
from sqlalchemy import (
    create_engine, 
    Binary,
    Boolean,
    Column,
    Date,
    DateTime,
    Enum,
    Float,
    ForeignKey,
    Integer,
    Index,
    Numeric,
    String,
    Table,
    Unicode,
    UniqueConstraint,
)

import log # Make sure logging is set up properly.
from config import Configuration
from external_search import ExternalSearchIndex
import classifier
from classifier import (
    Classifier,
    GenreData,
)
from util import (
    LanguageCodes,
    MetadataSimilarity,
    TitleProcessor,
)
from util.permanent_work_id import WorkIDCalculator
from util.summary import SummaryEvaluator

from sqlalchemy.orm.session import Session

from sqlalchemy.dialects.postgresql import (
    ARRAY,
    HSTORE,
    JSON,
    INT4RANGE,
)
from sqlalchemy.orm import sessionmaker
from s3 import S3Uploader

DEBUG = False

def production_session():
    url = Configuration.database_url()
    if url.startswith('"'):
        url = url[1:]
    logging.debug("Database url: %s", url)
    return SessionManager.session(url)

class PolicyException(Exception):
    pass

class BaseMaterializedWork(object):
    """A mixin class for materialized views that incorporate Work and Edition."""
    pass


class SessionManager(object):

    # Materialized views need to be created and indexed from SQL
    # commands kept in files. This dictionary maps the views to the
    # SQL files.

    MATERIALIZED_VIEW_WORKS = 'mv_works_editions_datasources_identifiers'
    MATERIALIZED_VIEW_WORKS_WORKGENRES = 'mv_works_editions_workgenres_datasources_identifiers'
    MATERIALIZED_VIEWS = {
        MATERIALIZED_VIEW_WORKS : 'materialized_view_works.sql',
        MATERIALIZED_VIEW_WORKS_WORKGENRES : 'materialized_view_works_workgenres.sql',
    }


    engine_for_url = {}

    @classmethod
    def engine(cls, url=None):
        url = url or Configuration.database_url()
        return create_engine(url, echo=DEBUG)

    @classmethod
    def initialize(cls, url):
        if url in cls.engine_for_url:
            engine = cls.engine_for_url[url]
            return engine, engine.connect()

        engine = cls.engine(url)
        Base.metadata.create_all(engine)

        base_path = os.path.split(__file__)[0]
        resource_path = os.path.join(base_path, "files")

        connection = None
        for view_name, filename in cls.MATERIALIZED_VIEWS.items():
            if engine.has_table(view_name):
                continue
            if not connection:
                connection = engine.connect()
            resource_file = os.path.join(resource_path, filename)
            if not os.path.exists(resource_file):
                raise IOError("Could not load materialized view from %s: file does not exist." % resource_file)
            logging.info(
                "Loading materialized view %s from %s.",
                view_name, resource_file)
            sql = open(resource_file).read()
            connection.execute(sql)                
        if connection:
            connection.close()

        class MaterializedWorkWithGenre(Base, BaseMaterializedWork):
            __table__ = Table(
                cls.MATERIALIZED_VIEW_WORKS_WORKGENRES, 
                Base.metadata, 
                Column('works_id', Integer, primary_key=True),
                Column('workgenres_id', Integer, primary_key=True),
                Column('license_pool_id', Integer, ForeignKey('licensepools.id')),
                autoload=True,
                autoload_with=engine
            )
            license_pool = relationship(
                LicensePool, 
                primaryjoin="LicensePool.id==MaterializedWorkWithGenre.license_pool_id",
                foreign_keys=LicensePool.id, lazy='joined', uselist=False)

        class MaterializedWork(Base, BaseMaterializedWork):
            __table__ = Table(
                cls.MATERIALIZED_VIEW_WORKS, 
                Base.metadata, 
                Column('works_id', Integer, primary_key=True),
                Column('license_pool_id', Integer, ForeignKey('licensepools.id')),
              autoload=True,
                autoload_with=engine
            )
            license_pool = relationship(
                LicensePool, 
                primaryjoin="LicensePool.id==MaterializedWork.license_pool_id",
                foreign_keys=LicensePool.id, lazy='joined', uselist=False)

            def __repr__(self):
                return (u'%s "%s" (%s) %s' % (
                    self.works_id, self.sort_title, self.sort_author, self.language,
                    )).encode("utf8")


        globals()['MaterializedWork'] = MaterializedWork
        globals()['MaterializedWorkWithGenre'] = MaterializedWorkWithGenre
        cls.engine_for_url[url] = engine
        return engine, engine.connect()

    @classmethod
    def refresh_materialized_views(self, _db):
        for view_name in self.MATERIALIZED_VIEWS.keys():
            _db.execute("refresh materialized view %s;" % view_name)
            _db.commit()

    @classmethod
    def session(cls, url):
        engine = connection = 0
        with warnings.catch_warnings():
            warnings.simplefilter("ignore", category=sa_exc.SAWarning)
            engine, connection = cls.initialize(url)
        session = Session(connection)
        cls.initialize_data(session)
        session.commit()
        return session

    @classmethod
    def initialize_data(cls, session):
        # Create initial data sources.
        list(DataSource.well_known_sources(session))

        # Create all genres.
        Genre.load_all(session)
        for g in classifier.genres.values():
            Genre.lookup(session, g, autocreate=True)

        # Load all delivery mechanisms from the database.
        DeliveryMechanism.load_all(session)

        # Make sure that the mechanisms fulfillable by the default
        # client are marked as such.
        for content_type, drm_scheme in DeliveryMechanism.default_client_can_fulfill_lookup:
            mechanism, is_new = DeliveryMechanism.lookup(
                session, content_type, drm_scheme
            )
            mechanism.default_client_can_fulfill = True

        session.commit()

def get_one(db, model, on_multiple='error', **kwargs):
    q = db.query(model).filter_by(**kwargs)
    try:
        return q.one()
    except MultipleResultsFound, e:
        if on_multiple == 'error':
            raise e
        elif on_multiple == 'interchangeable':
            # These records are interchangeable so we can use
            # whichever one we want.
            #
            # This may be a sign of a problem somewhere else. A
            # database-level constraint might be useful.
            q = q.limit(1)
            return q.one()
    except NoResultFound:
        return None


def get_one_or_create(db, model, create_method='',
                      create_method_kwargs=None,
                      **kwargs):
    one = get_one(db, model, **kwargs)
    if one:
        return one, False
    else:
        __transaction = db.begin_nested()
        try:
            if 'on_multiple' in kwargs:
                # This kwarg is supported by get_one() but not by create().
                del kwargs['on_multiple']
            obj = create(db, model, create_method, create_method_kwargs, **kwargs)
            __transaction.commit()
            return obj
        except IntegrityError, e:
            logging.error(
                "INTEGRITY ERROR on %r %r, %r: %r", model, create_method_kwargs, 
                kwargs, e)
            __transaction.rollback()
            return db.query(model).filter_by(**kwargs).one(), False

def create(db, model, create_method='',
           create_method_kwargs=None,
           **kwargs):
    kwargs.update(create_method_kwargs or {})
    created = getattr(model, create_method, model)(**kwargs)
    db.add(created)
    db.flush()
    return created, True

Base = declarative_base()

class Patron(Base):

    __tablename__ = 'patrons'
    id = Column(Integer, primary_key=True)

    # The patron's permanent unique identifier in an external library
    # system, probably never seen by the patron.
    #
    # This is not stored as a ForeignIdentifier because it corresponds
    # to the patron's identifier in the library responsible for the
    # Simplified instance, not a third party.
    external_identifier = Column(Unicode, unique=True, index=True)

    # The patron's account type, as reckoned by an external library
    # system. Different account types may be subject to different
    # library policies.
    #
    # Depending on library policy it may be possible to automatically
    # derive the patron's account type from their authorization
    # identifier.
    _external_type = Column(Unicode, index=True, name="external_type")

    # An identifier used by the patron that gives them the authority
    # to borrow books. This identifier may change over time.
    authorization_identifier = Column(Unicode, unique=True, index=True)

    # An identifier used by the patron that authenticates them,
    # but does not give them the authority to borrow books. i.e. their
    # website username.
    username = Column(Unicode, unique=True, index=True)

    # The last time this record was synced up with an external library
    # system.
    last_external_sync = Column(DateTime)

    # The time, if any, at which the user's authorization to borrow
    # books expires.
    authorization_expires = Column(Date, index=True)

    # Outstanding fines the user has, if any.
    fines = Column(Unicode)

    loans = relationship('Loan', backref='patron')
    holds = relationship('Hold', backref='patron')

    # One Patron can have many associated Credentials.
    credentials = relationship("Credential", backref="patron")

    AUDIENCE_RESTRICTION_POLICY = 'audiences'
    EXTERNAL_TYPE_REGULAR_EXPRESSION = 'external_type_regular_expression'

    def works_on_loan(self):
        db = Session.object_session(self)
        loans = db.query(Loan).filter(Loan.patron==self)
        return [loan.license_pool.work for loan in self.loans 
                if loan.license_pool.work]

    def works_on_loan_or_on_hold(self):
        db = Session.object_session(self)
        results = set()
        holds = [hold.license_pool.work for hold in self.holds
                 if hold.license_pool.work]
        loans = self.works_on_loan()
        return set(holds + loans)

    @property
    def external_type(self):
        if self.authorization_identifier and not self._external_type:
            policy = Configuration.policy(
                self.EXTERNAL_TYPE_REGULAR_EXPRESSION)
            if policy:
                match = re.compile(policy).search(
                    self.authorization_identifier)
                if match:
                    groups = match.groups()
                    if groups:
                        self._external_type = groups[0]
        return self._external_type

    def can_borrow(self, work, policy):
        """Return true if the given policy allows this patron to borrow the
        given work.
        
        This will return False when the policy for this patron's
        .external_type prevents access to this book's audience.
        """
        if not self.external_type in policy:
            return True
        if not work:
            # Shouldn't happen, but not this method's problem.
            return True
        p = policy[self.external_type]
        if not self.AUDIENCE_RESTRICTION_POLICY in p:
            return True
        allowed = p[self.AUDIENCE_RESTRICTION_POLICY]
        if work.audience in allowed:
            return True
        return False


    @property
    def authorization_is_active(self):
        # Unlike pretty much every other place in this app, I use
        # (server) local time here instead of UTC. This is to make it
        # less likely that a patron's authorization will expire before
        # they think it should.
        if (self.authorization_expires
            and self.authorization_expires 
            < datetime.datetime.now().date()):
            return False
        return True


class Loan(Base):
    __tablename__ = 'loans'
    id = Column(Integer, primary_key=True)
    patron_id = Column(Integer, ForeignKey('patrons.id'), index=True)
    license_pool_id = Column(Integer, ForeignKey('licensepools.id'), index=True)
    fulfillment_id = Column(Integer, ForeignKey('licensepooldeliveries.id'))
    start = Column(DateTime)
    end = Column(DateTime)

    __table_args__ = (
        UniqueConstraint('patron_id', 'license_pool_id'),
    )

    def until(self, default_loan_period):
        """Give or estimate the time at which the loan will end."""
        if self.end:
            return self.end
        start = self.start or datetime.datetime.utcnow()
        return start + default_loan_period

class Hold(Base):
    """A patron is in line to check out a book.
    """
    __tablename__ = 'holds'
    id = Column(Integer, primary_key=True)
    patron_id = Column(Integer, ForeignKey('patrons.id'), index=True)
    license_pool_id = Column(Integer, ForeignKey('licensepools.id'), index=True)
    start = Column(DateTime, index=True)
    end = Column(DateTime, index=True)
    position = Column(Integer, index=True)

    @classmethod
    def _calculate_until(
            self, start, queue_position, total_licenses, default_loan_period,
            default_reservation_period):
        """Helper method for `Hold.until` that can be tested independently.

        We have to wait for the available licenses to cycle a
        certain number of times before we get a turn.
        
        Example: 4 licenses, queue position 21
        After 1 cycle: queue position 17
              2      : queue position 13
              3      : queue position 9
              4      : queue position 5
              5      : queue position 1
              6      : available

        The worst-case cycle time is the loan period plus the reservation
        period.
        """
        if queue_position == 0:
            # The book is currently reserved to this patron--they need
            # to hurry up and check it out.
            return start + default_reservation_period

        if total_licenses == 0:
            # The book will never be available
            return None

        # Start with the default loan period to clear out everyone who
        # currently has the book checked out.
        duration = default_loan_period

        if queue_position < total_licenses:
            # After that period, the book will be available to this patron.
            # Do nothing.
            pass
        else:
            # Otherwise, add a number of cycles in which other people are
            # notified that it's their turn.
            cycle_period = (default_loan_period + default_reservation_period)
            cycles = queue_position / total_licenses
            if (total_licenses > 1 and queue_position % total_licenses == 0):
                cycles -= 1
            duration += (cycle_period * cycles)
        return start + duration


    def until(self, default_loan_period, default_reservation_period):
        """Give or estimate the time at which the book will be available
        to this patron.

        This is a *very* rough estimate that should be treated more or
        less as a worst case. (Though it could be even worse than
        this--the library's license might expire and then you'll
        _never_ get the book.)
        """
        if self.end:
            # Whew, the server provided its own estimate.
            return self.end

        start = datetime.datetime.utcnow()
        licenses_available = self.license_pool.licenses_owned
        position = self.position
        if not position:
            # We don't know where in line we are. Assume we're at the
            # end.
            position = self.license_pool.patrons_in_hold_queue
        return self._calculate_until(
            start, position, licenses_available,
            default_loan_period, default_reservation_period)

    def update(self, start, end, position):
        """When the book becomes available, position will be 0 and end will be
        set to the time at which point the patron will lose their place in
        line.
        
        Otherwise, end is irrelevant and is set to None.
        """
        if start is not None:
            self.start = start
        if position == 0 and end is not None:
            self.end = end
        else:
            self.end = None
        if position is not None:
            self.position = position

    __table_args__ = (
        UniqueConstraint('patron_id', 'license_pool_id'),
    )


class DataSource(Base):

    """A source for information about books, and possibly the books themselves."""

    GUTENBERG = "Gutenberg"
    OVERDRIVE = "Overdrive"
    PROJECT_GITENBERG = "Project GITenberg"
    STANDARD_EBOOKS = "Standard Ebooks"
    UNGLUE_IT = "unglue.it"
    THREEM = "3M"
    OCLC = "OCLC Classify"
    OCLC_LINKED_DATA = "OCLC Linked Data"
    AMAZON = "Amazon"
    XID = "WorldCat xID"
    AXIS_360 = "Axis 360"
    WEB = "Web"
    OPEN_LIBRARY = "Open Library"
    CONTENT_CAFE = "Content Cafe"
    VIAF = "VIAF"
    GUTENBERG_COVER_GENERATOR = "Gutenberg Illustrated"
    GUTENBERG_EPUB_GENERATOR = "Project Gutenberg EPUB Generator"
    METADATA_WRANGLER = "Library Simplified metadata wrangler"
    BIBLIOCOMMONS = "BiblioCommons"
    MANUAL = "Manual intervention"
    NYT = "New York Times"
    NYPL_SHADOWCAT = "NYPL Shadowcat"
    LIBRARY_STAFF = "Library staff"
    ADOBE = "Adobe DRM"
    PLYMPTON = "Plympton"

    __tablename__ = 'datasources'
    id = Column(Integer, primary_key=True)
    name = Column(String, unique=True, index=True)
    offers_licenses = Column(Boolean, default=False)
    primary_identifier_type = Column(String, index=True)
    extra = Column(MutableDict.as_mutable(JSON), default={})

    # One DataSource can generate many Editions.
    editions = relationship("Edition", backref="data_source")

    # One DataSource can generate many CoverageRecords.
    coverage_records = relationship("CoverageRecord", backref="data_source")

    # One DataSource can generate many IDEquivalencies.
    id_equivalencies = relationship("Equivalency", backref="data_source")

    # One DataSource can grant access to many LicensePools.
    license_pools = relationship(
        "LicensePool", backref=backref("data_source", lazy='joined'))

    # One DataSource can provide many Hyperlinks.
    links = relationship("Hyperlink", backref="data_source")

    # One DataSource can provide many Resources.
    resources = relationship("Resource", backref="data_source")

    # One DataSource can generate many Measurements.
    measurements = relationship("Measurement", backref="data_source")

    # One DataSource can provide many Classifications.
    classifications = relationship("Classification", backref="data_source")

    # One DataSource can have many associated Credentials.
    credentials = relationship("Credential", backref="data_source")

    # One DataSource can generate many CustomLists.
    custom_lists = relationship("CustomList", backref="data_source")

    @classmethod
    def lookup(cls, _db, name):
        if hasattr(_db, 'data_sources'):
            return _db.data_sources.get(name)
        else:
            # This should only happen during tests.
            return get_one(_db, DataSource, name=name)

    URI_PREFIX = "http://librarysimplified.org/terms/sources/"

    @classmethod
    def name_from_uri(cls, uri):
        """Turn a data source URI into a name suitable for passing
        into lookup().
        """
        if not uri.startswith(cls.URI_PREFIX):
            return None
        name = uri[len(cls.URI_PREFIX):]
        return urllib.unquote(name)

    @classmethod
    def from_uri(cls, _db, uri):
        return cls.lookup(_db, cls.name_from_uri(uri))

    @property
    def uri(self):
        return self.URI_PREFIX + urllib.quote(self.name)

    # These are pretty standard values but each library needs to
    # define the policy they've negotiated in their configuration.
    default_default_loan_period = datetime.timedelta(days=21)
    default_default_reservation_period = datetime.timedelta(days=3)

    def _datetime_config_value(self, key, default):
        integration = Configuration.integration(self.name)
        if not integration:
            return default
        value = integration.get(key)
        if not value:
            return default
        value = int(value)
        return datetime.timedelta(days=value)

    @property
    def default_loan_period(self):
        return self._datetime_config_value(
            Configuration.DEFAULT_LOAN_PERIOD,
            self.default_default_loan_period
        )

    @property
    def default_reservation_period(self):
        return self._datetime_config_value(
            Configuration.DEFAULT_RESERVATION_PERIOD,
            self.default_default_reservation_period
        )

    @classmethod
    def license_source_for(cls, _db, identifier):
        """Find the one DataSource that provides licenses for books identified
        by the given identifier.

        If there is no such DataSource, or there is more than one,
        raises an exception.
        """
        sources = cls.license_sources_for(_db, identifier)
        return sources.one()

    @classmethod
    def license_sources_for(cls, _db, identifier):
        """A query that locates all DataSources that provide licenses for
        books identified by the given identifier.
        """
        if isinstance(identifier, basestring):
            type = identifier
        else:
            type = identifier.type
        q =_db.query(DataSource).filter(DataSource.offers_licenses==True).filter(
            DataSource.primary_identifier_type==type)
        return q


    @classmethod
    def metadata_sources_for(cls, _db, identifier):
        """Finds the DataSources that provide metadata for books
        identified by the given identifier.
        """       
        if isinstance(identifier, basestring):
            type = identifier
        else:
            type = identifier.type

        if not hasattr(_db, 'metadata_lookups_by_identifier_type'):
            # This should only happen during testing.
            list(DataSource.well_known_sources(_db))
        return _db.metadata_lookups_by_identifier_type[identifier.type]

    @classmethod
    def well_known_sources(cls, _db):
        """Make sure all the well-known sources exist and are loaded into
        the cache associated with the database connection.
        """

        _db.data_sources = dict()
        _db.metadata_lookups_by_identifier_type = defaultdict(list)

        for (name, offers_licenses, offers_metadata_lookup, primary_identifier_type, refresh_rate) in (
                (cls.GUTENBERG, True, False, Identifier.GUTENBERG_ID, None),
                (cls.OVERDRIVE, True, False, Identifier.OVERDRIVE_ID, 0),
                (cls.THREEM, True, False, Identifier.THREEM_ID, 60*60*6),
                (cls.AXIS_360, True, False, Identifier.AXIS_360_ID, 0),
                (cls.OCLC, False, False, Identifier.OCLC_NUMBER, None),
                (cls.OCLC_LINKED_DATA, False, False, Identifier.OCLC_NUMBER, None),
                (cls.AMAZON, False, False, Identifier.ASIN, None),
                (cls.OPEN_LIBRARY, False, False, Identifier.OPEN_LIBRARY_ID, None),
                (cls.GUTENBERG_COVER_GENERATOR, False, False, Identifier.GUTENBERG_ID, None),
                (cls.GUTENBERG_EPUB_GENERATOR, False, False, Identifier.GUTENBERG_ID, None),
                (cls.WEB, True, False, Identifier.URI, None),
                (cls.VIAF, False, False, None, None),
                (cls.CONTENT_CAFE, True, True, Identifier.ISBN, None),
                (cls.BIBLIOCOMMONS, False, False, Identifier.BIBLIOCOMMONS_ID, None),
                (cls.MANUAL, False, False, None, None),
                (cls.NYT, False, False, Identifier.ISBN, None),
                (cls.LIBRARY_STAFF, False, False, Identifier.ISBN, None),
                (cls.METADATA_WRANGLER, False, False, Identifier.URI, None),
                (cls.PROJECT_GITENBERG, True, False, Identifier.GUTENBERG_ID, None),
                (cls.STANDARD_EBOOKS, True, False, Identifier.URI, None),
                (cls.UNGLUE_IT, True, False, Identifier.URI, None),
                (cls.ADOBE, False, False, None, None),
                (cls.PLYMPTON, True, False, Identifier.ISBN, None),
        ):

            extra = dict()
            if refresh_rate:
                extra['circulation_refresh_rate_seconds'] = refresh_rate

            obj, new = get_one_or_create(
                _db, DataSource,
                name=name,
                create_method_kwargs=dict(
                    offers_licenses=offers_licenses,
                    primary_identifier_type=primary_identifier_type,
                    extra=extra,
                )
            )

            _db.data_sources[obj.name] = obj
            if offers_metadata_lookup:
                l = _db.metadata_lookups_by_identifier_type[primary_identifier_type]
                l.append(obj)
            yield obj


class CoverageRecord(Base):
    """A record of a Identifier being used as input into another data
    source.
    """
    __tablename__ = 'coveragerecords'

    id = Column(Integer, primary_key=True)
    identifier_id = Column(
        Integer, ForeignKey('identifiers.id'), index=True)
    data_source_id = Column(
        Integer, ForeignKey('datasources.id'), index=True)
    date = Column(Date, index=True)
    exception = Column(Unicode, index=True)

    @classmethod
    def lookup(self, edition_or_identifier, data_source):
        _db = Session.object_session(edition_or_identifier)
        if isinstance(edition_or_identifier, Identifier):
            identifier = edition_or_identifier
        elif isinstance(edition_or_identifier, Edition):
            identifier = edition_or_identifier.primary_identifier
        else:
            raise ValueError(
                "Cannot look up a coverage record for %r." % edition) 
        return get_one(
                _db, CoverageRecord,
                identifier=identifier,
                data_source=data_source,
                on_multiple='interchangeable',
            )

    @classmethod
    def add_for(self, edition, data_source, date=None):
        _db = Session.object_session(edition)
        if isinstance(edition, Identifier):
            identifier = edition
        elif isinstance(edition, Edition):
            identifier = edition.primary_identifier
        else:
            raise ValueError(
                "Cannot create a coverage record for %r." % edition) 
        date = date or datetime.datetime.utcnow()
        coverage_record, is_new = get_one_or_create(
            _db, CoverageRecord,
            identifier=identifier,
            data_source=data_source,
            on_multiple='interchangeable'
        )
        coverage_record.date = date
        return coverage_record, is_new


class Equivalency(Base):
    """An assertion that two Identifiers identify the same work.

    This assertion comes with a 'strength' which represents how confident
    the data source is in the assertion.
    """
    __tablename__ = 'equivalents'

    # 'input' is the ID that was used as input to the datasource.
    # 'output' is the output
    id = Column(Integer, primary_key=True)
    input_id = Column(Integer, ForeignKey('identifiers.id'), index=True)
    input = relationship("Identifier", foreign_keys=input_id)
    output_id = Column(Integer, ForeignKey('identifiers.id'), index=True)
    output = relationship("Identifier", foreign_keys=output_id)

    # Who says?
    data_source_id = Column(Integer, ForeignKey('datasources.id'), index=True)

    # How many distinct votes went into this assertion? This will let
    # us scale the change to the strength when additional votes come
    # in.
    votes = Column(Integer, default=1)

    # How strong is this assertion (-1..1)? A negative number is an
    # assertion that the two Identifiers do *not* identify the
    # same work.
    strength = Column(Float, index=True)

    def __repr__(self):
        r = u"[%s ->\n %s\n source=%s strength=%.2f votes=%d)]" % (
            repr(self.input).decode("utf8"),
            repr(self.output).decode("utf8"),
            self.data_source.name, self.strength, self.votes
        )
        return r.encode("utf8")

    @classmethod
    def for_identifiers(self, _db, identifiers, exclude_ids=None):
        """Find all Equivalencies for the given Identifiers."""
        if not identifiers:
            return []
        if isinstance(identifiers, list) and isinstance(identifiers[0], Identifier):
            identifiers = [x.id for x in identifiers]
        q = _db.query(Equivalency).distinct().filter(
            or_(Equivalency.input_id.in_(identifiers),
                Equivalency.output_id.in_(identifiers))
        )
        if exclude_ids:
            q = q.filter(~Equivalency.id.in_(exclude_ids))
        return q

class Identifier(Base):
    """A way of uniquely referring to a particular edition.
    """
    
    # Common types of identifiers.
    OVERDRIVE_ID = "Overdrive ID"
    THREEM_ID = "3M ID"
    GUTENBERG_ID = "Gutenberg ID"
    AXIS_360_ID = "Axis 360 ID"
    ASIN = "ASIN"
    ISBN = "ISBN"
    OCLC_WORK = "OCLC Work ID"
    OCLC_NUMBER = "OCLC Number"
    OPEN_LIBRARY_ID = "OLID"
    BIBLIOCOMMONS_ID = "Bibliocommons ID"
    URI = "URI"
    DOI = "DOI"
    UPC = "UPC"

    LICENSE_PROVIDING_IDENTIFIER_TYPES = [
        THREEM_ID, OVERDRIVE_ID, AXIS_360_ID,
        GUTENBERG_ID
    ]

    URN_SCHEME_PREFIX = "urn:librarysimplified.org/terms/id/"
    ISBN_URN_SCHEME_PREFIX = "urn:isbn:"
    GUTENBERG_URN_SCHEME_PREFIX = "http://www.gutenberg.org/ebooks/"
    GUTENBERG_URN_SCHEME_RE = re.compile(
        GUTENBERG_URN_SCHEME_PREFIX + "([0-9]+)")

    __tablename__ = 'identifiers'
    id = Column(Integer, primary_key=True)
    type = Column(String(64), index=True)
    identifier = Column(String, index=True)

    equivalencies = relationship(
        "Equivalency",
        primaryjoin=("Identifier.id==Equivalency.input_id"),
        backref="input_identifiers",
    )

    inbound_equivalencies = relationship(
        "Equivalency",
        primaryjoin=("Identifier.id==Equivalency.output_id"),
        backref="output_identifiers",
    )

    unresolved_identifier = relationship(
        "UnresolvedIdentifier", backref="identifier", uselist=False
    )

    # One Identifier may have many associated CoverageRecords.
    coverage_records = relationship("CoverageRecord", backref="identifier")

    def __repr__(self):
        records = self.primarily_identifies
        if records and records[0].title:
            title = u' wr=%d ("%s")' % (records[0].id, records[0].title)
        else:
            title = ""
        return (u"%s/%s ID=%s%s" % (self.type, self.identifier, self.id,
                                    title)).encode("utf8")

    # One Identifier may serve as the primary identifier for
    # several Editions.
    primarily_identifies = relationship(
        "Edition", backref="primary_identifier"
    )

    # One Identifier may serve as the identifier for
    # a single LicensePool.
    licensed_through = relationship(
        "LicensePool", backref="identifier", uselist=False, lazy='joined',
    )

    # One Identifier may have many Links.
    links = relationship(
        "Hyperlink", backref="identifier"
    )

    # One Identifier may be the subject of many Measurements.
    measurements = relationship(
        "Measurement", backref="identifier"
    )

    # One Identifier may participate in many Classifications.
    classifications = relationship(
        "Classification", backref="identifier"
    )

    # Type + identifier is unique.
    __table_args__ = (
        UniqueConstraint('type', 'identifier'),
    )

    @classmethod
    def from_asin(cls, _db, asin, autocreate=True):
        """Turn an ASIN-like string into an Identifier.

        If the string is an ISBN10 or ISBN13, the Identifier will be
        of type ISBN and the value will be the equivalent ISBN13.

        Otherwise the Identifier will be of type ASIN and the value will
        be the value of `asin`.
        """
        asin = asin.strip().replace("-", "")
        if isbnlib.is_isbn10(asin):
            asin = isbnlib.to_isbn13(asin)
        if isbnlib.is_isbn13(asin):
            type = cls.ISBN
        else:
            type = cls.ASIN
        return cls.for_foreign_id(_db, type, asin, autocreate)

    @classmethod
    def for_foreign_id(cls, _db, foreign_identifier_type, foreign_id,
                       autocreate=True):
        """Turn a foreign ID into an Identifier."""
        was_new = None
        if foreign_identifier_type in (
                Identifier.OVERDRIVE_ID, Identifier.THREEM_ID):
            foreign_id = foreign_id.lower()
        if autocreate:
            m = get_one_or_create
        else:
            m = get_one
            was_new = False

        result = m(_db, cls, type=foreign_identifier_type,
                   identifier=foreign_id)
        if isinstance(result, tuple):
            return result
        else:
            return result, False

    @property
    def urn(self):
        identifier_text = urllib.quote(self.identifier)
        if self.type == Identifier.ISBN:
            return self.ISBN_URN_SCHEME_PREFIX + identifier_text
        elif self.type == Identifier.URI:
            return self.identifier
        elif self.type == Identifier.GUTENBERG_ID:
            return self.GUTENBERG_URN_SCHEME_PREFIX + identifier_text
        else:
            identifier_type = urllib.quote(self.type)
            return self.URN_SCHEME_PREFIX + "%s/%s" % (
                identifier_type, identifier_text)

    class UnresolvableIdentifierException(Exception):
        # Raised when an identifier that can't be resolved into a LicensePool
        # is provided in a context that requires a resolvable identifier
        pass

    @classmethod
    def parse_urn(cls, _db, identifier_string, must_support_license_pools=False):
        if not identifier_string:
            return None
        m = cls.GUTENBERG_URN_SCHEME_RE.match(identifier_string)
        if m:
            type = Identifier.GUTENBERG_ID
            identifier_string = m.groups()[0]            
        elif identifier_string.startswith("http:") or identifier_string.startswith("https:"):
            type = Identifier.URI
        elif identifier_string.startswith(Identifier.URN_SCHEME_PREFIX):
            identifier_string = identifier_string[len(Identifier.URN_SCHEME_PREFIX):]
            type, identifier_string = map(
                urllib.unquote, identifier_string.split("/", 1))
        elif identifier_string.startswith(Identifier.ISBN_URN_SCHEME_PREFIX):
            type = Identifier.ISBN
            identifier_string = identifier_string[len(Identifier.ISBN_URN_SCHEME_PREFIX):]
            identifier_string = urllib.unquote(identifier_string)
            # Make sure this is a valid ISBN, and convert it to an ISBN-13.
            if not (isbnlib.is_isbn10(identifier_string) or
                    isbnlib.is_isbn13(identifier_string)):
                raise ValueError("%s is not a valid ISBN." % identifier_string)
            if isbnlib.is_isbn10(identifier_string):
                identifier_string = isbnlib.to_isbn13(identifier_string)
        else:
            raise ValueError(
                "Could not turn %s into a recognized identifier." %
                identifier_string)


        if must_support_license_pools:
            try:
                ls = DataSource.license_source_for(_db, type)
            except NoResultFound:
                raise Identifier.UnresolvableIdentifierException()
            except MultipleResultsFound:
                 # This is fine.
                pass

        return cls.for_foreign_id(_db, type, identifier_string)

    def equivalent_to(self, data_source, identifier, strength):
        """Make one Identifier equivalent to another.
        
        `data_source` is the DataSource that believes the two 
        identifiers are equivalent.
        """
        _db = Session.object_session(self)
        if self == identifier:
            # That an identifier is equivalent to itself is tautological.
            # Do nothing.
            return None
        eq, new = get_one_or_create(
            _db, Equivalency,
            data_source=data_source,
            input=self,
            output=identifier,
            on_multiple='interchangeable'
        )
        eq.strength=strength
        if new:
            logging.info(
                "Identifier equivalency: %r==%r p=%.2f", self, identifier, 
                strength
            )
        return eq

    @classmethod
    def recursively_equivalent_identifier_ids(
            cls, _db, identifier_ids, levels=5, threshold=0.50, debug=False):
        """All Identifier IDs equivalent to the given set of Identifier
        IDs at the given confidence threshold.

        This is an inefficient but simple implementation, performing
        one SQL query for each level of recursion.

        Four levels is enough to go from a Gutenberg text to an ISBN.
        Gutenberg ID -> OCLC Work IS -> OCLC Number -> ISBN

        Returns a dictionary mapping each ID in the original to a
        dictionary mapping the equivalent IDs to (confidence, strength
        of confidence) 2-tuples.
        """

        if not identifier_ids:
            return {}

        if isinstance(identifier_ids[0], Identifier):
            identifier_ids = [x.id for x in identifier_ids]

        (working_set, seen_equivalency_ids, seen_identifier_ids,
         equivalents) = cls._recursively_equivalent_identifier_ids(
             _db, identifier_ids, identifier_ids, levels, threshold)

        if working_set:
            # This is not a big deal, but it means we could be getting
            # more IDs by increasing the level.
            logging.warn(
                "Leftover working set at level %d: %r", levels, working_set)

        return equivalents

    @classmethod
    def _recursively_equivalent_identifier_ids(
            cls, _db, original_working_set, working_set, levels, threshold):

        if levels == 0:
            equivalents = defaultdict(lambda : defaultdict(list))
            for id in original_working_set:
                # Every identifier is unshakeably equivalent to itself.
                equivalents[id][id] = (1, 1000000)
            return (working_set, set(), set(), equivalents)

        if not working_set:
            return working_set, seen_equivalency_ids, seen_identifier_ids

        # First make the recursive call.        
        (working_set, seen_equivalency_ids, seen_identifier_ids,
         equivalents) = cls._recursively_equivalent_identifier_ids(
             _db, original_working_set, working_set, levels-1, threshold)

        if not working_set:
            # We're done.
            return (working_set, seen_equivalency_ids, seen_identifier_ids,
                    equivalents)

        new_working_set = set()
        seen_identifier_ids = seen_identifier_ids.union(working_set)

        equivalencies = Equivalency.for_identifiers(
            _db, working_set, seen_equivalency_ids)
        for e in equivalencies:
            #logging.debug("%r => %r", e.input, e.output)
            seen_equivalency_ids.add(e.id)

            # Signal strength decreases monotonically, so
            # if it dips below the threshold, we can
            # ignore it from this point on.

            # I -> O becomes "I is a precursor of O with distance
            # equal to the I->O strength."
            if e.strength > threshold:
                #logging.debug("Strong signal: %r", e)
                
                cls._update_equivalents(
                    equivalents, e.output_id, e.input_id, e.strength, e.votes)
                cls._update_equivalents(
                    equivalents, e.input_id, e.output_id, e.strength, e.votes)
            else:
                logging.debug("Ignoring signal below threshold: %r", e)

            if e.output_id not in seen_identifier_ids:
                # This is our first time encountering the
                # Identifier that is the output of this
                # Equivalency. We will look at its equivalencies
                # in the next round.
                new_working_set.add(e.output_id)
            if e.input_id not in seen_identifier_ids:
                # This is our first time encountering the
                # Identifier that is the input to this
                # Equivalency. We will look at its equivalencies
                # in the next round.
                new_working_set.add(e.input_id)

        #logging.debug("At level %d.", levels)
        #logging.debug(" Original working set: %r", sorted(original_working_set))
        #logging.debug(" New working set: %r", sorted(new_working_set))
        #logging.debug(" %d equivalencies seen so far.",  len(seen_equivalency_ids))
        #logging.debug(" %d identifiers seen so far.", len(seen_identifier_ids))
        #logging.debug(" %d equivalents", len(equivalents))

        if new_working_set:

            q = _db.query(Identifier).filter(Identifier.id.in_(new_working_set))
            new_identifiers = [repr(i) for i in q]
            new_working_set_repr = ", ".join(new_identifiers)
            #logging.debug(
            #    " Here's the new working set: %r", new_working_set_repr)

        surviving_working_set = set()
        for id in original_working_set:
            for new_id in new_working_set:
                for neighbor in list(equivalents[id]):
                    if neighbor == id:
                        continue
                    if neighbor == new_id:
                        # The new ID is directly adjacent to one of
                        # the original working set.
                        surviving_working_set.add(new_id)
                        continue
                    if new_id in equivalents[neighbor]:
                        # The new ID is adjacent to an ID adjacent to
                        # one of the original working set. But how
                        # strong is the signal?
                        o2n_weight, o2n_votes = equivalents[id][neighbor]
                        n2new_weight, n2new_votes = equivalents[neighbor][new_id]
                        new_weight = (o2n_weight * n2new_weight)
                        if new_weight > threshold:
                            equivalents[id][new_id] = (new_weight, o2n_votes + n2new_votes)
                            surviving_working_set.add(new_id)

        #logging.debug(
        #    "Pruned %d from working set",
        #    len(surviving_working_set.intersection(new_working_set))
        #)
        return (surviving_working_set, seen_equivalency_ids, seen_identifier_ids,
                equivalents)

    @classmethod
    def _update_equivalents(original_working_set, equivalents, input_id,
                            output_id, strength, votes):
        if not equivalents[input_id][output_id]:
            equivalents[input_id][output_id] = (strength, votes)
        else:
            old_strength, old_votes = equivalents[input_id][output_id]
            total_strength = (old_strength * old_votes) + (strength * votes)
            total_votes = (old_votes + votes)
            new_strength = total_strength / total_votes
            equivalents[input_id][output_id] = (new_strength, total_votes)

    @classmethod
    def recursively_equivalent_identifier_ids_flat(
            cls, _db, identifier_ids, levels=5, threshold=0.5):
        data = cls.recursively_equivalent_identifier_ids(
            _db, identifier_ids, levels, threshold)
        return cls.flatten_identifier_ids(data)

    @classmethod
    def flatten_identifier_ids(cls, data):
        ids = set()
        for equivalents in data.values():
            ids = ids.union(set(equivalents.keys()))
        return ids

    def equivalent_identifier_ids(self, levels=5, threshold=0.5):
        _db = Session.object_session(self)
        return Identifier.recursively_equivalent_identifier_ids_flat(
            _db, [self.id], levels, threshold)

    def add_link(self, rel, href, data_source, license_pool=None,
                 media_type=None, content=None, content_path=None):
        """Create a link between this Identifier and a (potentially new)
        Resource."""
        _db = Session.object_session(self)

        if license_pool and license_pool.identifier != self:
            raise ValueError(
                "License pool is associated with %r, not %r!" % (
                    license_pool.identifier, self))
        
        # Find or create the Resource.
        if not href:
            href = Hyperlink.generic_uri(data_source, self, rel, content)
        resource, new_resource = get_one_or_create(
            _db, Resource, url=href,
            create_method_kwargs=dict(data_source=data_source)
        )

        # Find or create the Hyperlink.
        link, new_link = get_one_or_create(
            _db, Hyperlink, rel=rel, data_source=data_source,
            identifier=self, resource=resource,
            create_method_kwargs=dict(license_pool=license_pool)
        )

        if content or content_path:
            resource.set_fetched_content(media_type, content, content_path)
<<<<<<< HEAD
        else:
            resource.set_mirrored_elsewhere(media_type)

=======
        elif media_type:
            resource.set_mirrored_elsewhere(media_type)
>>>>>>> fe16fe98
        return link, new_link

    def add_measurement(self, data_source, quantity_measured, value,
                        weight=1, taken_at=None):
        """Associate a new Measurement with this Identifier."""
        _db = Session.object_session(self)

        logging.info(
            "MEASUREMENT: %s on %s/%s: %s == %s (wt=%d)",
            data_source.name, self.type, self.identifier,
            quantity_measured, value, weight)

        now = datetime.datetime.utcnow()
        taken_at = taken_at or now
        # Is there an existing most recent measurement?
        most_recent = get_one(
            _db, Measurement, identifier=self,
            data_source=data_source,
            quantity_measured=quantity_measured,
            is_most_recent=True, on_multiple='interchangeable'
        )
        if most_recent and most_recent.value == value and taken_at == now:
            # The value hasn't changed since last time. Just update
            # the timestamp of the existing measurement.
            self.taken_at = taken_at

        if most_recent and most_recent.taken_at < taken_at:
            most_recent.is_most_recent = False

        return create(
            _db, Measurement,
            identifier=self, data_source=data_source,
            quantity_measured=quantity_measured, taken_at=taken_at,
            value=value, weight=weight, is_most_recent=True)[0]

    def classify(self, data_source, subject_type, subject_identifier,
                 subject_name=None, weight=1):
        """Classify this Identifier under a Subject.

        :param type: Classification scheme; one of the constants from Subject.
        :param subject_identifier: Internal ID of the subject according to that classification scheme.

        ``value``: Human-readable description of the subject, if different
                   from the ID.

        ``weight``: How confident the data source is in classifying a
                    book under this subject. The meaning of this
                    number depends entirely on the source of the
                    information.
        """
        _db = Session.object_session(self)
        # Turn the subject type and identifier into a Subject.
        classifications = []
        subject, is_new = Subject.lookup(
            _db, subject_type, subject_identifier, subject_name)
        #if is_new:
        #    print repr(subject)

        logging.info(
            "CLASSIFICATION: %s on %s/%s: %s %s/%s",
            data_source.name, self.type, self.identifier,
            subject.type, subject.identifier, subject.name
        )

        # Use a Classification to connect the Identifier to the
        # Subject.
        try:
            classification, is_new = get_one_or_create(
                _db, Classification,
                identifier=self,
                subject=subject,
                data_source=data_source)
        except MultipleResultsFound, e:
            # TODO: This is a hack.
            all_classifications = _db.query(Classification).filter(
                Classification.identifier==self,
                Classification.subject==subject,
                Classification.data_source==data_source)
            all_classifications = all_classifications.all()
            classification = all_classifications[0]
            for i in all_classifications[1:]:
                _db.delete(i)

        classification.weight = weight
        return classification

    @classmethod
    def resources_for_identifier_ids(self, _db, identifier_ids, rel=None,
                                     data_source=None):
        resources = _db.query(Resource).join(Resource.links).filter(
                Hyperlink.identifier_id.in_(identifier_ids))
        if data_source:
            resources = resources.filter(Hyperlink.data_source==data_source)
        if rel:
            if isinstance(rel, list):
                resources = resources.filter(Hyperlink.rel.in_(rel))
            else:
                resources = resources.filter(Hyperlink.rel==rel)
        resources = resources.options(joinedload('representation'))
        return resources

    @classmethod
    def classifications_for_identifier_ids(self, _db, identifier_ids):
        classifications = _db.query(Classification).filter(
                Classification.identifier_id.in_(identifier_ids))
        return classifications.options(joinedload('subject'))

    IDEAL_COVER_ASPECT_RATIO = 2.0/3
    IDEAL_IMAGE_HEIGHT = 240
    IDEAL_IMAGE_WIDTH = 160

    # The point at which a generic geometric image is better
    # than some other image.
    MINIMUM_IMAGE_QUALITY = 0.25

    @classmethod
    def best_cover_for(cls, _db, identifier_ids):
        # Find all image resources associated with any of
        # these identifiers.
        images = cls.resources_for_identifier_ids(
            _db, identifier_ids, Hyperlink.IMAGE)
        images = images.join(Resource.representation)
        images = images.filter(Representation.mirrored_at != None).filter(
            Representation.mirror_url != None)
        images = images.all()

        champion = None
        champions = []
        champion_score = None
        # Judge the image resource by its deviation from the ideal
        # aspect ratio, and by its deviation (in the "too small"
        # direction only) from the ideal resolution.
        for r in images:
            for link in r.links:
                if link.license_pool and not link.license_pool.open_access:
                    # For licensed works, always present the cover
                    # provided by the licensing authority.
                    r.quality = 1
                    champion = r
                    break

            if champion and champion.quality == 1:
                # No need to look further
                break

            rep = r.representation
            if not rep:
                continue

            if not champion:
                champion = r
                continue

            if not rep.image_width or not rep.image_height:
                continue
            aspect_ratio = rep.image_width / float(rep.image_height)
            aspect_difference = abs(aspect_ratio-cls.IDEAL_COVER_ASPECT_RATIO)
            quality = 1 - aspect_difference
            width_difference = (
                float(rep.image_width - cls.IDEAL_IMAGE_WIDTH) / cls.IDEAL_IMAGE_WIDTH)
            if width_difference < 0:
                # Image is not wide enough.
                quality = quality * (1+width_difference)
            height_difference = (
                float(rep.image_height - cls.IDEAL_IMAGE_HEIGHT) / cls.IDEAL_IMAGE_HEIGHT)
            if height_difference < 0:
                # Image is not tall enough.
                quality = quality * (1+height_difference)

            # Scale the estimated quality by the source of the image.
            source_name = r.data_source.name
            if source_name==DataSource.GUTENBERG_COVER_GENERATOR:
                quality = quality * 0.60
            elif source_name==DataSource.GUTENBERG:
                quality = quality * 0.50
            elif source_name==DataSource.OPEN_LIBRARY:
                quality = quality * 0.25

            r.set_estimated_quality(quality)

            # TODO: that says how good the image is as an image. But
            # how good is it as an image for this particular book?
            # Determining this requires measuring the conceptual
            # distance from the image to a Edition, and then from
            # the Edition to the Work in question. This is much
            # too big a project to work on right now.

            if not r.quality >= cls.MINIMUM_IMAGE_QUALITY:
                continue
            if r.quality > champion_score:
                champions = [r]
                champion_score = r.quality
            elif r.quality == champion_score:
                champions.append(r)
        if champions and not champion:
            champion = random.choice(champions)
            
        return champion, images

    @classmethod
    def evaluate_summary_quality(cls, _db, identifier_ids, 
                                 privileged_data_source=None):
        """Evaluate the summaries for the given group of Identifier IDs.

        This is an automatic evaluation based solely on the content of
        the summaries. It will be combined with human-entered ratings
        to form an overall quality score.

        We need to evaluate summaries from a set of Identifiers
        (typically those associated with a single work) because we
        need to see which noun phrases are most frequently used to
        describe the underlying work.

        :param privileged_data_source: If present, a summary from this
        data source will be instantly chosen, short-circuiting the
        decision process.

        :return: The single highest-rated summary Resource.

        """
        evaluator = SummaryEvaluator()

        # Find all rel="description" resources associated with any of
        # these records.
        rels = [Hyperlink.DESCRIPTION, Hyperlink.SHORT_DESCRIPTION]
        descriptions = cls.resources_for_identifier_ids(
            _db, identifier_ids, rels, privileged_data_source)
        descriptions = descriptions.join(
            Resource.representation).filter(
                Representation.content != None).all()

        champion = None
        # Add each resource's content to the evaluator's corpus.
        for r in descriptions:
            evaluator.add(r.representation.content)
        evaluator.ready()

        # Then have the evaluator rank each resource.
        for r in descriptions:
            content = r.representation.content
            quality = evaluator.score(content)
            r.set_estimated_quality(quality)
            if not champion or r.quality > champion.quality:
                champion = r

        if privileged_data_source and not champion:
            # We could not find any descriptions from the privileged
            # data source. Try relaxing that restriction.
            return cls.evaluate_summary_quality(_db, identifier_ids)
        return champion, descriptions

    @classmethod
    def missing_coverage_from(
            cls, _db, identifier_types, coverage_data_source):
        """Find identifiers of the given types which have no CoverageRecord
        from `coverage_data_source`.
        """
        q = _db.query(Identifier).outerjoin(
            CoverageRecord, Identifier.id==CoverageRecord.identifier_id).filter(
                Identifier.type.in_(identifier_types))
        q2 = q.filter(CoverageRecord.id==None)
        return q2

    def opds_entry(self):
        """Create an OPDS entry using only resources directly
        associated with this Identifier.

        This makes it possible to create an OPDS entry even when there
        is no Edition.

        Currently the only things in this OPDS entry will be description,
        cover image, and popularity.
        """
        id = self.urn
        cover_image = None
        description = None
        for link in self.links:
            resource = link.resource
            if link.rel == Hyperlink.IMAGE:
                if not cover_image or (
                        not cover_image.representation.thumbnails and
                        resource.representation.thumbnails):
                    cover_image = resource
            elif link.rel == Hyperlink.DESCRIPTION:
                if not description or resource.quality > description.quality:
                    description = resource

        quality = Measurement.overall_quality(self.measurements)
        from opds import AcquisitionFeed
        return AcquisitionFeed.minimal_opds_entry(
            identifier=self, cover=cover_image, 
            description=description, quality=quality)


class UnresolvedIdentifier(Base):
    """An identifier that the metadata wrangler has heard of but hasn't
    yet been able to connect with a book being offered by someone.
    """

    __tablename__ = 'unresolvedidentifiers'
    id = Column(Integer, primary_key=True)

    identifier_id = Column(
        Integer, ForeignKey('identifiers.id'), index=True)

    # A numeric status code, analogous to an HTTP status code,
    # describing the status of the process of resolving this
    # identifier.
    status = Column(Integer, index=True)

    # Timestamp of the first time we tried to resolve this identifier.
    first_attempt = Column(DateTime, index=True)

    # Timestamp of the most recent time we tried to resolve this identifier.
    most_recent_attempt = Column(DateTime, index=True)

    # The problem that's stopping this identifier from being resolved.
    exception = Column(Unicode, index=True)

    @classmethod
    def register(cls, _db, identifier, force=False):
        if identifier.licensed_through and not force:
            # There's already a license pool for this identifier, and
            # thus no need to do anything.
            raise ValueError(
                "%r has already been resolved. Not creating an UnresolvedIdentifier record for it." % identifier)

        # There must be some way of 'resolving' the work to be done
        # here: either a license source or a metadata lookup.
        has_metadata_lookup = DataSource.metadata_sources_for(_db, identifier)

        if not has_metadata_lookup:
            try:
                datasource = DataSource.license_source_for(_db, identifier)
            except MultipleResultsFound:
                # This is fine--we'll just try every source we know of until
                # we find one.
                pass
            except NoResultFound:
                # This is not okay--we have no way of resolving this identifier.
                raise Identifier.UnresolvableIdentifierException()

        return get_one_or_create(
            _db, UnresolvedIdentifier, identifier=identifier,
            create_method_kwargs=dict(status=202), on_multiple='interchangeable'
        )

class Contributor(Base):

    """Someone (usually human) who contributes to books."""
    __tablename__ = 'contributors'
    id = Column(Integer, primary_key=True)

    # Standard identifiers for this contributor.
    lc = Column(Unicode, index=True)
    viaf = Column(Unicode, index=True)

    # This is the name by which this person is known in the original
    # catalog. It is sortable, e.g. "Twain, Mark".
    name = Column(Unicode, index=True)
    aliases = Column(ARRAY(Unicode), default=[])

    # This is the name we will display publicly. Ideally it will be
    # the name most familiar to readers.
    display_name = Column(Unicode, index=True)

    # This is a short version of the contributor's name, displayed in
    # situations where the full name is too long. For corporate contributors
    # this value will be None.
    family_name = Column(Unicode, index=True)
    
    # This is the name used for this contributor on Wikipedia. This
    # gives us an entry point to Wikipedia, Wikidata, etc.
    wikipedia_name = Column(Unicode, index=True)

    # This is a short biography for this contributor, probably
    # provided by a publisher.
    biography = Column(Unicode)

    extra = Column(MutableDict.as_mutable(JSON), default={})

    contributions = relationship("Contribution", backref="contributor")
    work_contributions = relationship("WorkContribution", backref="contributor",
                                      )
    # Types of roles
    AUTHOR_ROLE = "Author"
    PRIMARY_AUTHOR_ROLE = "Primary Author"
    PERFORMER_ROLE = "Performer"
    EDITOR_ROLE = "Editor"
    ARTIST_ROLE = "Artist"
    PHOTOGRAPHER_ROLE = "Photographer"
    TRANSLATOR_ROLE = "Translator"
    ILLUSTRATOR_ROLE = "Illustrator"
    INTRODUCTION_ROLE = "Introduction Author"
    FOREWORD_ROLE = "Foreword Author" 
    AFTERWORD_ROLE = "Afterword Author" 
    COLOPHON_ROLE = "Colophon Author"
    UNKNOWN_ROLE = 'Unknown'
    DIRECTOR_ROLE = 'Director'
    PRODUCER_ROLE = 'Producer'
    EXECUTIVE_PRODUCER_ROLE = 'Executive Producer'
    ACTOR_ROLE = 'Actor'
    LYRICIST_ROLE = 'Lyricist'
    CONTRIBUTOR_ROLE = 'Contributor'
    COMPOSER_ROLE = 'Composer'
    NARRATOR_ROLE = 'Narrator'
    COMPILER_ROLE = 'Compiler'
    ADAPTER_ROLE = 'Adapter'
    PERFORMER_ROLE = 'Performer'
    MUSICIAN_ROLE = 'Musician'
    ASSOCIATED_ROLE = 'Associated name'
    COLLABORATOR_ROLE = 'Collaborator'
    ENGINEER_ROLE = 'Engineer'
    COPYRIGHT_HOLDER_ROLE = 'Copyright holder'
    TRANSCRIBER_ROLE = 'Transcriber'
    DESIGNER_ROLE = 'Designer'
    AUTHOR_ROLES = set([PRIMARY_AUTHOR_ROLE, AUTHOR_ROLE])

    # People from these roles can be put into the 'author' slot if no
    # author proper is given.
    AUTHOR_SUBSTITUTE_ROLES = [
        EDITOR_ROLE, COMPILER_ROLE, COMPOSER_ROLE, DIRECTOR_ROLE, 
         CONTRIBUTOR_ROLE, TRANSLATOR_ROLE, ADAPTER_ROLE, PHOTOGRAPHER_ROLE, 
         ARTIST_ROLE, LYRICIST_ROLE, COPYRIGHT_HOLDER_ROLE
    ]
    
    PERFORMER_ROLES = [ACTOR_ROLE, PERFORMER_ROLE, NARRATOR_ROLE, MUSICIAN_ROLE]

    # Extra fields
    BIRTH_DATE = 'birthDate'
    DEATH_DATE = 'deathDate'

    def __repr__(self):
        extra = ""
        if self.lc:
            extra += " lc=%s" % self.lc
        if self.viaf:
            extra += " viaf=%s" % self.viaf
        return (u"Contributor %d (%s)" % (self.id, self.name)).encode("utf8")

    @classmethod
    def author_contributor_tiers(cls):
        yield [cls.PRIMARY_AUTHOR_ROLE]
        yield cls.AUTHOR_ROLES
        yield cls.AUTHOR_SUBSTITUTE_ROLES
        yield cls.PERFORMER_ROLES

    @classmethod
    def lookup(cls, _db, name=None, viaf=None, lc=None, aliases=None,
               extra=None):
        """Find or create a record for the given Contributor."""
        extra = extra or dict()

        create_method_kwargs = {
            Contributor.name.name : name,
            Contributor.aliases.name : aliases,
            Contributor.extra.name : extra
        }

        if not name and not lc and not viaf:
            raise ValueError(
                "Cannot look up a Contributor without any identifying "
                "information whatsoever!")

        if name and not lc and not viaf:
            # We will not create a Contributor based solely on a name
            # unless there is no existing Contributor with that name.
            #
            # If there *are* contributors with that name, we will
            # return all of them.
            #
            # We currently do not check aliases when doing name lookups.
            q = _db.query(Contributor).filter(Contributor.name==name)
            contributors = q.all()
            if contributors:
                return contributors, False
            else:
                try:
                    contributor = Contributor(**create_method_kwargs)
                    _db.add(contributor)
                    _db.flush()
                    contributors = [contributor]
                    new = True
                except IntegrityError:
                    _db.rollback()
                    contributors = q.all()
                    new = False
        else:
            # We are perfecly happy to create a Contributor based solely
            # on lc or viaf.
            query = dict()
            if lc:
                query[Contributor.lc.name] = lc
            if viaf:
                query[Contributor.viaf.name] = viaf

            contributors, new = get_one_or_create(
                _db, Contributor, create_method_kwargs=create_method_kwargs,
                **query)

        return contributors, new

    def merge_into(self, destination):
        """Two Contributor records should be the same.

        Merge this one into the other one.

        For now, this should only be used when the exact same record
        comes in through two sources. It should not be used when two
        Contributors turn out to represent different names for the
        same human being, e.g. married names or (especially) pen
        names. Just because we haven't thought that situation through
        well enough.
        """
        if self == destination:
            # They're already the same.
            return
        logging.info(
            u"MERGING %r (%s) into %r (%s)",
            self,
            self.viaf,
            destination,
            destination.viaf
        )
        existing_aliases = set(destination.aliases)
        new_aliases = list(destination.aliases)
        for name in [self.name] + self.aliases:
            if name != destination.name and name not in existing_aliases:
                new_aliases.append(name)
        if new_aliases != destination.aliases:
            destination.aliases = new_aliases
        for k, v in self.extra.items():
            if not k in destination.extra:
                destination.extra[k] = v
        if not destination.lc:
            destination.lc = self.lc
        if not destination.viaf:
            destination.viaf = self.viaf
        if not destination.family_name:
            destination.family_name = self.family_name
        if not destination.display_name:
            destination.display_name = self.display_name
        if not destination.wikipedia_name:
            destination.wikipedia_name = self.wikipedia_name

        _db = Session.object_session(self)
        for contribution in self.contributions:
            # Is the new contributor already associated with this
            # Edition in the given role (in which case we delete
            # the old contribution) or not (in which case we switch the
            # contributor ID)?
            existing_record = _db.query(Contribution).filter(
                Contribution.contributor_id==destination.id,
                Contribution.edition_id==contribution.edition.id,
                Contribution.role==contribution.role)
            if existing_record.count():
                _db.delete(contribution)
            else:
                contribution.contributor_id = destination.id
        for contribution in self.work_contributions:
            existing_record = _db.query(WorkContribution).filter(
                WorkContribution.contributor_id==destination.id,
                WorkContribution.edition_id==contribution.edition.id,
                WorkContribution.role==contribution.role)
            if existing_record.count():
                _db.delete(contribution)
            else:
                contribution.contributor_id = destination.id
            contribution.contributor_id = destination.id
        # print "Commit before deletion."
        _db.commit()
        # print "Final deletion."
        _db.delete(self)
        # print "Committing after deletion."
        _db.commit()
        # _db.query(Contributor).filter(Contributor.id==self.id).delete()
        #_db.commit()
        #print "All done."

    # Regular expressions used by default_names().
    PARENTHETICAL = re.compile("\([^)]*\)")
    ALPHABETIC = re.compile("[a-zA-z]")
    NUMBERS = re.compile("[0-9]")

    DATE_RES = [re.compile("\(?" + x + "\)?") for x in 
                "[0-9?]+-",
                "[0-9]+st cent",
                "[0-9]+nd cent",
                "[0-9]+th cent",
                "\bcirca",
                ]


    def default_names(self, default_display_name=None):
        """Attempt to derive a family name ("Twain") and a display name ("Mark
        Twain") from a catalog name ("Twain, Mark").

        This is full of pitfalls, which is why we prefer to use data
        from VIAF. But when there is no data from VIAF, the output of
        this algorithm is better than the input in pretty much every
        case.
        """
        return self._default_names(self.name, default_display_name)

    @classmethod
    def _default_names(cls, name, default_display_name=None):
        original_name = name
        """Split out from default_names to make it easy to test."""
        display_name = default_display_name
        # "Little, Brown &amp; Co." => "Little, Brown & Co."
        name = name.replace("&amp;", "&")

        # "Philadelphia Broad Street Church (Philadelphia, Pa.)"
        #  => "Philadelphia Broad Street Church"
        name = cls.PARENTHETICAL.sub("", name)
        name = name.strip()

        if ', ' in name:
            # This is probably a personal name.
            parts = name.split(", ")
            if len(parts) > 2:
                # The most likely scenario is that the final part
                # of the name is a date or a set of dates. If this
                # seems true, just delete that part.
                if (cls.NUMBERS.search(parts[-1])
                    or not cls.ALPHABETIC.search(parts[-1])):
                    parts = parts[:-1]
            # The final part of the name may have a date or a set
            # of dates at the end. If so, remove it from that string.
            final = parts[-1]
            for date_re in cls.DATE_RES:
                m = date_re.search(final)
                if m:
                    new_part = final[:m.start()].strip() 
                    if new_part:
                        parts[-1] = new_part
                    else:
                        del parts[-1]
                    break
               
            family_name = parts[0]
            p = parts[-1].lower()
            if (p in ('llc', 'inc', 'inc.')
                or p.endswith("company") or p.endswith(" co.")
                or p.endswith(" co")):
                # No, this is a corporate name that contains a comma.
                # It can't be split on the comma, so don't bother.
                family_name = None
                display_name = display_name or name
            if not display_name:
                # The fateful moment. Swap the second string and the
                # first string.
                if len(parts) == 1:
                    display_name = parts[0]
                    family_name = display_name
                else:
                    display_name = parts[1] + " " + parts[0]
                if len(parts) > 2:
                    # There's a leftover bit.
                    if parts[2] in ('Mrs.', 'Mrs', 'Sir'):
                        # "Jones, Bob, Mrs."
                        #  => "Mrs. Bob Jones"
                        display_name = parts[2] + " " + display_name
                    else:
                        # "Jones, Bob, Jr."
                        #  => "Bob Jones, Jr."
                        display_name += ", " + " ".join(parts[2:])
        else:
            # Since there's no comma, this is probably a corporate name.
            family_name = None
            display_name = name
        #print " Default names for %s" % original_name
        #print "  Family name: %s" % family_name
        #print "  Display name: %s" % display_name
        #print
        return family_name, display_name


class Contribution(Base):
    """A contribution made by a Contributor to a Edition."""
    __tablename__ = 'contributions'
    id = Column(Integer, primary_key=True)
    edition_id = Column(Integer, ForeignKey('editions.id'), index=True,
                           nullable=False)
    contributor_id = Column(Integer, ForeignKey('contributors.id'), index=True,
                            nullable=False)
    role = Column(Unicode, index=True, nullable=False)
    __table_args__ = (
        UniqueConstraint('edition_id', 'contributor_id', 'role'),
    )


class WorkContribution(Base):
    """A contribution made by a Contributor to a Work."""
    __tablename__ = 'workcontributions'
    id = Column(Integer, primary_key=True)
    work_id = Column(Integer, ForeignKey('works.id'), index=True,
                     nullable=False)
    contributor_id = Column(Integer, ForeignKey('contributors.id'), index=True,
                            nullable=False)
    role = Column(Unicode, index=True, nullable=False)
    __table_args__ = (
        UniqueConstraint('work_id', 'contributor_id', 'role'),
    )


class Edition(Base):

    """A lightly schematized collection of metadata for a work, or an
    edition of a work, or a book, or whatever. If someone thinks of it
    as a "book" with a "title" it can go in here.
    """

    __tablename__ = 'editions'
    id = Column(Integer, primary_key=True)

    data_source_id = Column(Integer, ForeignKey('datasources.id'), index=True)

    MAX_THUMBNAIL_HEIGHT = 300

    # This Edition is associated with one particular
    # identifier--the one used by its data source to identify
    # it. Through the Equivalency class, it is associated with a
    # (probably huge) number of other identifiers.
    primary_identifier_id = Column(
        Integer, ForeignKey('identifiers.id'), index=True)

    # A Edition may be associated with a single Work.
    work_id = Column(Integer, ForeignKey('works.id'), index=True)

    # A Edition may be the primary identifier associated with its
    # Work, or it may not be.
    is_primary_for_work = Column(Boolean, index=True, default=False)

    # An Edition may show up in many CustomListEntries.
    custom_list_entries = relationship("CustomListEntry", backref="edition")

    title = Column(Unicode, index=True)
    sort_title = Column(Unicode, index=True)
    subtitle = Column(Unicode, index=True)
    series = Column(Unicode, index=True)

    # This is not a foreign key per se; it's a calculated UUID-like
    # identifier for this work based on its title and author, used to
    # group together different editions of the same work.
    permanent_work_id = Column(String(36), index=True)

    # A string depiction of the authors' names.
    author = Column(Unicode, index=True)
    sort_author = Column(Unicode, index=True)

    contributions = relationship("Contribution", backref="edition")

    language = Column(Unicode, index=True)
    publisher = Column(Unicode, index=True)
    imprint = Column(Unicode, index=True)

    # `published is the original publication date of the
    # text. `issued` is when made available in this ebook edition. A
    # Project Gutenberg text was likely `published` long before being
    # `issued`.
    issued = Column(Date)
    published = Column(Date)

    BOOK_MEDIUM = u"Book"
    PERIODICAL_MEDIUM = u"Periodical"
    AUDIO_MEDIUM = u"Audio"
    MUSIC_MEDIUM = u"Music"
    VIDEO_MEDIUM = u"Video"

    ELECTRONIC_FORMAT = u"Electronic"
    CODEX_FORMAT = u"Codex"

    medium_to_additional_type = {
        BOOK_MEDIUM : u"http://schema.org/Book",
        AUDIO_MEDIUM : u"http://schema.org/AudioObject",
        PERIODICAL_MEDIUM : u"http://schema.org/PublicationIssue",
        MUSIC_MEDIUM :  u"http://schema.org/MusicRecording",
        VIDEO_MEDIUM :  u"http://schema.org/VideoObject",
    }

    additional_type_to_medium = {}
    for k, v in medium_to_additional_type.items():
        additional_type_to_medium[v] = k

    medium = Column(
        Enum(BOOK_MEDIUM, PERIODICAL_MEDIUM, AUDIO_MEDIUM,
             MUSIC_MEDIUM, VIDEO_MEDIUM, name="medium"),
        default=BOOK_MEDIUM, index=True
    )

    cover_id = Column(
        Integer, ForeignKey(
            'resources.id', use_alter=True, name='fk_editions_summary_id'), 
        index=True)
    # These two let us avoid actually loading up the cover Resource
    # every time.
    cover_full_url = Column(Unicode)
    cover_thumbnail_url = Column(Unicode)
    
    # This lets us avoid a lot of work figuring out the best open
    # access link for this Edition.
    open_access_download_url = Column(Unicode)

    # This is set to True if we know there just isn't a cover for this
    # edition. That lets us know it's okay to set the corresponding
    # work to presentation ready even in the absence of a cover for
    # its primary edition.
    no_known_cover = Column(Boolean, default=False)

    # An OPDS entry containing all metadata about this entry that
    # would be relevant to display to a library patron.
    simple_opds_entry = Column(Unicode, default=None)

    # Information kept in here probably won't be used.
    extra = Column(MutableDict.as_mutable(JSON), default={})

    def __repr__(self):
        id_repr = repr(self.primary_identifier).decode("utf8")
        a = (u"Edition %s [%r] (%s/%s/%s)" % (
            self.id, id_repr, self.title,
            ", ".join([x.name for x in self.contributors]),
            self.language))
        return a.encode("utf8")

    @property
    def language_code(self):
        return LanguageCodes.three_to_two.get(self.language, self.language)

    @property
    def contributors(self):
        return [x.contributor for x in self.contributions]

    @property
    def author_contributors(self):
        """All 'author'-type contributors, with the primary author first,
        other authors sorted by sort name.
        """
        primary_author = None
        other_authors = []
        acceptable_substitutes = defaultdict(list)
        if not self.contributions:
            return []

        # If there is one and only one contributor, return them, no
        # matter what their role is.
        if len(self.contributions) == 1:
            return [self.contributions[0].contributor]

        # There is more than one contributor. Try to pick out the ones
        # that rise to the level of being 'authors'.
        for x in self.contributions:
            if not primary_author and x.role == Contributor.PRIMARY_AUTHOR_ROLE:
                primary_author = x.contributor
            elif x.role in Contributor.AUTHOR_ROLES:
                other_authors.append(x.contributor)
            elif x.role.lower().startswith('author and'):
                other_authors.append(x.contributor)
            elif (x.role in Contributor.AUTHOR_SUBSTITUTE_ROLES
                  or x.role in Contributor.PERFORMER_ROLES):
                l = acceptable_substitutes[x.role]
                if x.contributor not in l:
                    l.append(x.contributor)
        if primary_author:
            return [primary_author] + sorted(other_authors, key=lambda x: x.name)

        if other_authors:
            return other_authors

        for role in (
                Contributor.AUTHOR_SUBSTITUTE_ROLES 
                + Contributor.PERFORMER_ROLES):
            if role in acceptable_substitutes:
                contributors = acceptable_substitutes[role]
                return sorted(contributors, key=lambda x: x.name)
        else:
            # There are roles, but they're so random that we can't be
            # sure who's the 'author' or so low on the creativity
            # scale (like 'Executive producer') that we just don't
            # want to put them down as 'author'.
            return []


    @classmethod
    def for_foreign_id(cls, _db, data_source,
                       foreign_id_type, foreign_id,
                       create_if_not_exists=True):
        """Find the Edition representing the given data source's view of
        the work that it primarily identifies by foreign ID.

        e.g. for_foreign_id(_db, DataSource.OVERDRIVE,
                            Identifier.OVERDRIVE_ID, uuid)

        finds the Edition for Overdrive's view of a book identified
        by Overdrive UUID.

        This:

        for_foreign_id(_db, DataSource.OVERDRIVE, Identifier.ISBN, isbn)

        will probably return nothing, because although Overdrive knows
        that books have ISBNs, it doesn't use ISBN as a primary
        identifier.
        """
        # Look up the data source if necessary.
        if isinstance(data_source, basestring):
            data_source = DataSource.lookup(_db, data_source)

        identifier, ignore = Identifier.for_foreign_id(
            _db, foreign_id_type, foreign_id)

        # Combine the two to get/create a Edition.
        if create_if_not_exists:
            f = get_one_or_create
            kwargs = dict()
        else:
            f = get_one
            kwargs = dict()
        r = f(_db, Edition, data_source=data_source,
                 primary_identifier=identifier,
                 **kwargs)
        return r

    @property
    def license_pool(self):
        """The Edition's corresponding LicensePool, if any.
        """
        _db = Session.object_session(self)
        return get_one(_db, LicensePool,
                       data_source=self.data_source,
                       identifier=self.primary_identifier)

    def equivalencies(self, _db):
        """All the direct equivalencies between this record's primary
        identifier and other Identifiers.
        """
        return self.primary_identifier.equivalencies
        
    def equivalent_identifier_ids(self, levels=3, threshold=0.5):
        """All Identifiers equivalent to this record's primary identifier,
        at the given level of recursion."""
        return self.primary_identifier.equivalent_identifier_ids(
            levels, threshold)

    def equivalent_identifiers(self, levels=3, threshold=0.5, type=None):
        """All Identifiers equivalent to this
        Edition's primary identifier, at the given level of recursion.
        """
        _db = Session.object_session(self)
        identifier_ids = self.equivalent_identifier_ids(levels, threshold)
        q = _db.query(Identifier).filter(
            Identifier.id.in_(identifier_ids))
        if type:
            if isinstance(type, list):
                q = q.filter(Identifier.type.in_(type))
            else:
                q = q.filter(Identifier.type==type)
        return q

    def equivalent_editions(self, levels=5, threshold=0.5):
        """All Editions whose primary ID is equivalent to this Edition's
        primary ID, at the given level of recursion.

        Five levels is enough to go from a Gutenberg ID to an Overdrive ID
        (Gutenberg ID -> OCLC Work ID -> OCLC Number -> ISBN -> Overdrive ID)
        """
        _db = Session.object_session(self)
        identifier_ids = self.equivalent_identifier_ids(levels, threshold)
        return _db.query(Edition).filter(
            Edition.primary_identifier_id.in_(identifier_ids))

    @classmethod
    def missing_coverage_from(
            cls, _db, edition_data_sources, coverage_data_source):
        """Find Editions from `edition_data_source` whose primary
        identifiers have no CoverageRecord from
        `coverage_data_source`.

        e.g.

         gutenberg = DataSource.lookup(_db, DataSource.GUTENBERG)
         oclc_classify = DataSource.lookup(_db, DataSource.OCLC)
         missing_coverage_from(_db, gutenberg, oclc_classify)

        will find Editions that came from Project Gutenberg and
        have never been used as input to the OCLC Classify web
        service.

        """
        if isinstance(edition_data_sources, DataSource):
            edition_data_sources = [edition_data_sources]
        edition_data_source_ids = [x.id for x in edition_data_sources]
        join_clause = ((Edition.primary_identifier_id==CoverageRecord.identifier_id) &
                       (CoverageRecord.data_source_id==coverage_data_source.id))
        
        q = _db.query(Edition).outerjoin(
            CoverageRecord, join_clause).filter(
                Edition.data_source_id.in_(edition_data_source_ids))
        q2 = q.filter(CoverageRecord.id==None)
        return q2


    @classmethod
    def _content(cls, content, is_html=False):
        """Represent content that might be plain-text or HTML.

        e.g. a book's summary.
        """
        if not content:
            return None
        if is_html:
            type = "html"
        else:
            type = "text"
        return dict(type=type, value=content)

    def set_open_access_link(self):
        resource = self.best_open_access_link
        if resource and resource.representation:
            url = resource.representation.mirror_url
        else:
            url = None
        self.open_access_download_url = url

    def set_cover(self, resource):
        self.cover = resource
        self.cover_full_url = resource.representation.mirror_url

        # TODO: In theory there could be multiple scaled-down
        # versions of this representation and we need some way of
        # choosing between them. Right now we just pick the first one
        # that works.
        if (resource.representation.image_height
            and resource.representation.image_height <= self.MAX_THUMBNAIL_HEIGHT):
            # This image doesn't need a thumbnail.
            self.cover_thumbnail_url = resource.representation.mirror_url
        else:
            for scaled_down in resource.representation.thumbnails:
                if scaled_down.mirror_url and scaled_down.mirrored_at:
                    self.cover_thumbnail_url = scaled_down.mirror_url
                    break
        logging.info(
            "Setting cover for %s/%s: full=%s thumb=%s", 
            self.primary_identifier.type, self.primary_identifier.identifier,
            self.cover_full_url, self.cover_thumbnail_url
        )

    def add_contributor(self, name, roles, aliases=None, lc=None, viaf=None,
                        **kwargs):
        """Assign a contributor to this Edition."""
        _db = Session.object_session(self)
        if isinstance(roles, basestring):
            roles = [roles]            

        # First find or create the Contributor.
        if isinstance(name, Contributor):
            contributor = name
        else:
            contributor, was_new = Contributor.lookup(
                _db, name, lc, viaf, aliases)
            if isinstance(contributor, list):
                # Contributor was looked up/created by name,
                # which returns a list.
                contributor = contributor[0]

        # Then add their Contributions.
        for role in roles:
            contribution, was_new = get_one_or_create(
                _db, Contribution, edition=self, contributor=contributor,
                role=role)
        return contributor

    def similarity_to(self, other_record):
        """How likely is it that this record describes the same book as the
        given record?

        1 indicates very strong similarity, 0 indicates no similarity
        at all.

        For now we just compare the sets of words used in the titles
        and the authors' names. This should be good enough for most
        cases given that there is usually some preexisting reason to
        suppose that the two records are related (e.g. OCLC said
        they were).

        Most of the Editions are from OCLC Classify, and we expect
        to get some of them wrong (e.g. when a single OCLC work is a
        compilation of several novels by the same author). That's okay
        because those Editions aren't backed by
        LicensePools. They're purely informative. We will have some
        bad information in our database, but the clear-cut cases
        should outnumber the fuzzy cases, so we we should still group
        the Editions that really matter--the ones backed by
        LicensePools--together correctly.
        
        TODO: apply much more lenient terms if the two Editions are
        identified by the same ISBN or other unique identifier.
        """
        if other_record == self:
            # A record is always identical to itself.
            return 1

        if other_record.language == self.language:
            # The books are in the same language. Hooray!
            language_factor = 1
        else:
            if other_record.language and self.language:
                # Each record specifies a different set of languages. This
                # is an immediate disqualification.
                return 0
            else:
                # One record specifies a language and one does not. This
                # is a little tricky. We're going to apply a penalty, but
                # since the majority of records we're getting from OCLC are in
                # English, the penalty will be less if one of the
                # languages is English. It's more likely that an unlabeled
                # record is in English than that it's in some other language.
                if self.language == 'eng' or other_record.language == 'eng':
                    language_factor = 0.80
                else:
                    language_factor = 0.50
       
        title_quotient = MetadataSimilarity.title_similarity(
            self.title, other_record.title)

        author_quotient = MetadataSimilarity.author_similarity(
            self.author_contributors, other_record.author_contributors)
        if author_quotient == 0:
            # The two works have no authors in common. Immediate
            # disqualification.
            return 0

        # We weight title more heavily because it's much more likely
        # that one author wrote two different books than that two
        # books with the same title have different authors.
        return language_factor * (
            (title_quotient * 0.80) + (author_quotient * 0.20))

    def apply_similarity_threshold(self, candidates, threshold=0.5):
        """Yield the Editions from the given list that are similar 
        enough to this one.
        """
        for candidate in candidates:
            if self == candidate:
                yield candidate
            else:
                similarity = self.similarity_to(candidate)
                if similarity >= threshold:
                    yield candidate
    @property
    def best_open_access_link(self):
        """Find the best open-access Resource for this LicensePool."""
        open_access = Hyperlink.OPEN_ACCESS_DOWNLOAD

        _db = Session.object_session(self)
        best = None
        best_priority = None
        q = Identifier.resources_for_identifier_ids(
            _db, [self.primary_identifier.id], open_access)
        for resource in q:
            if not any(
                    [resource.representation and
                     resource.representation.media_type.startswith(x) 
                     for x in Representation.SUPPORTED_BOOK_MEDIA_TYPES]):
                # This representation is not in a media type we 
                # support. We can't serve it, so we won't consider it.
                continue
                
            data_source_priority = resource.open_access_source_priority
            if not best or data_source_priority > best_priority:
                # Something is better than nothing.
                best = resource
                best_priority = data_source_priority
                continue

            if (best.data_source.name==DataSource.GUTENBERG
                and resource.data_source.name==DataSource.GUTENBERG
                and 'noimages' in best.representation.mirror_url
                and not 'noimages' in resource.representation.mirror_url):
                # A Project Gutenberg-ism: an epub without 'noimages'
                # in the filename is better than an epub with
                # 'noimages' in the filename.
                best = resource
                best_priority = data_source_priority
                continue

        return best

    def best_cover_within_distance(self, distance, threshold=0.5):
        _db = Session.object_session(self)
        flattened_data = [self.primary_identifier.id]
        if distance > 0:
            data = Identifier.recursively_equivalent_identifier_ids(
                _db, flattened_data, distance, threshold=threshold)
            flattened_data = Identifier.flatten_identifier_ids(data)

        return Identifier.best_cover_for(_db, flattened_data)

    @property
    def title_for_permanent_work_id(self):
        title = self.title
        if self.subtitle:
            title += (": " + self.subtitle)
        return title

    @property
    def author_for_permanent_work_id(self):
        authors = self.author_contributors
        if authors:
            # Use the sort name of the primary author.
            author = authors[0].name
        else:
            # This may be an Edition that represents an item on a best-seller list
            # or something like that. In this case it wouldn't have any Contributor
            # objects, just an author string. Use that.
            author = self.sort_author or self.author
        return author

    def calculate_permanent_work_id(self, debug=False):
        title = self.title_for_permanent_work_id
        author = self.author_for_permanent_work_id

        if self.medium == Edition.BOOK_MEDIUM:
            medium = "book"
        elif self.medium == Edition.AUDIO_MEDIUM:
            medium = "book"
        elif self.medium == Edition.MUSIC_MEDIUM:
            medium = "music"
        elif self.medium == Edition.PERIODICAL_MEDIUM:
            medium = "book"
        elif self.medium == Edition.VIDEO_MEDIUM:
            medium = "movie"

        w = WorkIDCalculator
        norm_title = w.normalize_title(title)
        norm_author = w.normalize_author(author)

        old_id = self.permanent_work_id
        self.permanent_work_id = self.calculate_permanent_work_id_for_title_and_author(
            title, author, medium)
        args = (
            "Permanent work ID for %d: %s/%s -> %s/%s/%s -> %s (was %s)",
            self.id, title, author, norm_title, norm_author, medium,
                self.permanent_work_id, old_id
        )
        if debug:
            logging.debug(*args)
        elif old_id != self.permanent_work_id:
            logging.info(*args)

    @classmethod
    def calculate_permanent_work_id_for_title_and_author(
            cls, title, author, medium):
        w = WorkIDCalculator
        norm_title = w.normalize_title(title)
        norm_author = w.normalize_author(author)

        return WorkIDCalculator.permanent_id(
            norm_title, norm_author, medium)

    UNKNOWN_AUTHOR = u"[Unknown]"

    def calculate_presentation(self, calculate_opds_entry=True):

        _db = Session.object_session(self)
        sort_names = []
        display_names = []
        self.last_update_time = datetime.datetime.utcnow()
        for author in self.author_contributors:
            if author.name and not author.display_name or not author.family_name:
                default_family, default_display = author.default_names()
            display_name = author.display_name or default_display or author.name
            family_name = author.family_name or default_family or author.name
            display_names.append([family_name, display_name])
            sort_names.append(author.name)
        if display_names:
            self.author = ", ".join([x[1] for x in sorted(display_names)])
        else:
            self.author = self.UNKNOWN_AUTHOR
        if sort_names:
            self.sort_author = " ; ".join(sorted(sort_names))
        else:
            self.sort_author = self.UNKNOWN_AUTHOR
           
        if not self.sort_title:
            self.sort_title = TitleProcessor.sort_title_for(self.title)
        self.calculate_permanent_work_id()

        self.set_open_access_link()
        for distance in (0, 5):
            # If there's a cover directly associated with the
            # Edition's primary ID, use it. Otherwise, find the
            # best cover associated with any related identifier.
            best_cover, covers = self.best_cover_within_distance(distance)
            if best_cover:
                if not best_cover.representation:
                    logging.warn(
                        "Best cover for %r has no representation!",
                        self.primary_identifier,
                    )
                else:
                    rep = best_cover.representation
                    if not rep.mirrored_at and not rep.thumbnails:
                        logging.warn(
                            "Best cover for %r (%s) was never mirrored or thumbnailed!",
                            self.primary_identiifer, 
                            rep.url
                        )
                self.set_cover(best_cover)
                break

        from opds import (
            AcquisitionFeed,
            Annotator,
        )
        #self.simple_opds_entry = etree.tostring(
        #    AcquisitionFeed.single_entry(_db, self, Annotator))

        # Now that everything's calculated, log it.
        msg = "Calculated presentation for %s (by %s, pub=%s, pwid=%s, language=%s, cover=%r)"
        args = [self.title, self.author, self.publisher, 
                self.permanent_work_id, self.language]
        if self.cover and self.cover.representation:
            args.append(self.cover.representation.mirror_url)
        else:
            args.append(None)
        logging.info(msg, *args)

Index("ix_editions_data_source_id_identifier_id", Edition.data_source_id, Edition.primary_identifier_id, unique=True)
Index("ix_editions_work_id_is_primary_for_work_id", Edition.work_id, Edition.is_primary_for_work)

class WorkGenre(Base):
    """An assignment of a genre to a work."""

    __tablename__ = 'workgenres'
    id = Column(Integer, primary_key=True)
    genre_id = Column(Integer, ForeignKey('genres.id'), index=True)
    work_id = Column(Integer, ForeignKey('works.id'), index=True)
    affinity = Column(Float, index=True, default=0)

    @classmethod
    def from_genre(cls, genre):
        wg = WorkGenre()
        wg.genre = genre
        return wg

    def __repr__(self):
        return "%s (%d%%)" % (self.genre.name, self.affinity*100)


class Work(Base):

    APPEALS_URI = "http://librarysimplified.org/terms/appeals/"

    CHARACTER_APPEAL = "Character"
    LANGUAGE_APPEAL = "Language"
    SETTING_APPEAL = "Setting"
    STORY_APPEAL = "Story"
    UNKNOWN_APPEAL = "Unknown"
    NOT_APPLICABLE_APPEAL = "Not Applicable"
    NO_APPEAL = "None"

    CURRENTLY_AVAILABLE = "currently_available"
    ALL = "all"

    # If no quality data is available for a work, it will be assigned
    # a default quality based on where we got it.
    #
    # The assumption is that a librarian would not have ordered a book
    # if it didn't meet a minimum level of quality.
    #
    # For data sources where librarians tend to order big packages of
    # books instead of selecting individual titles, the default
    # quality is lower. For data sources where there is no curation at
    # all, the default quality is zero.
    #
    # If there is absolutely no way to get quality data for a curated
    # data source, each work is assigned the minimum level of quality
    # necessary to show up in featured feeds.
    default_quality_by_data_source = {
        DataSource.GUTENBERG: 0,
        DataSource.OVERDRIVE: 0.4,
        DataSource.THREEM : 0.65,
        DataSource.AXIS_360: 0.65,
    }

    __tablename__ = 'works'
    id = Column(Integer, primary_key=True)

    # One Work may have copies scattered across many LicensePools.
    license_pools = relationship("LicensePool", backref="work", lazy='joined')

    # A single Work may claim many Editions.
    editions = relationship("Edition", backref="work")

    # But for consistency's sake, a Work takes its presentation
    # metadata from a single Edition.

    clause = "and_(Edition.work_id==Work.id, Edition.is_primary_for_work==True)"
    primary_edition = relationship(
        "Edition", primaryjoin=clause, uselist=False, lazy='joined')

    # One Work may participate in many WorkGenre assignments.
    genres = association_proxy('work_genres', 'genre',
                               creator=WorkGenre.from_genre)
    work_genres = relationship("WorkGenre", backref="work",
                               cascade="all, delete-orphan")
    audience = Column(Unicode, index=True)
    target_age = Column(INT4RANGE, index=True)
    fiction = Column(Boolean, index=True)

    summary_id = Column(
        Integer, ForeignKey(
            'resources.id', use_alter=True, name='fk_works_summary_id'), 
        index=True)
    # This gives us a convenient place to store a cleaned-up version of
    # the content of the summary Resource.
    summary_text = Column(Unicode)

    # The overall suitability of this work for unsolicited
    # presentation to a patron. This is a calculated value taking both
    # rating and popularity into account.
    quality = Column(Numeric(4,3), index=True)

    # The overall rating given to this work.
    rating = Column(Float, index=True)

    # The overall current popularity of this work.
    popularity = Column(Float, index=True)

    # A random number associated with this work, used for sampling/
    random = Column(Numeric(4,3), index=True)

    appeal_type = Enum(CHARACTER_APPEAL, LANGUAGE_APPEAL, SETTING_APPEAL,
                       STORY_APPEAL, NOT_APPLICABLE_APPEAL, NO_APPEAL,
                       UNKNOWN_APPEAL, name="appeal")

    primary_appeal = Column(appeal_type, default=None, index=True)
    secondary_appeal = Column(appeal_type, default=None, index=True)

    appeal_character = Column(Float, default=None, index=True)
    appeal_language = Column(Float, default=None, index=True)
    appeal_setting = Column(Float, default=None, index=True)
    appeal_story = Column(Float, default=None, index=True)

    # The last time the availability or metadata changed for this Work.
    last_update_time = Column(DateTime, index=True)

    # This is set to True once all metadata and availability
    # information has been obtained for this Work. Until this is True,
    # the work will not show up in feeds.
    presentation_ready = Column(Boolean, default=False, index=True)

    # This is the last time we tried to make this work presentation ready.
    presentation_ready_attempt = Column(DateTime, default=None, index=True)

    # This is the error that occured while trying to make this Work
    # presentation ready. Until this is cleared, no further attempt
    # will be made to make the Work presentation ready.
    presentation_ready_exception = Column(Unicode, default=None, index=True)

    # A Work may be merged into one other Work.
    was_merged_into_id = Column(Integer, ForeignKey('works.id'), index=True)
    was_merged_into = relationship("Work", remote_side = [id])

    # A precalculated OPDS entry containing all metadata about this
    # work that would be relevant to display to a library patron.
    simple_opds_entry = Column(Unicode, default=None)

    # A precalculated OPDS entry containing all metadata about this
    # work that would be relevant to display in a machine-to-machine
    # integration context.
    verbose_opds_entry = Column(Unicode, default=None)

    @property
    def title(self):
        if self.primary_edition:
            return self.primary_edition.title
        return None

    @property
    def sort_title(self):
        if not self.primary_edition:
            return None
        return self.primary_edition.sort_title or self.primary_edition.title

    @property
    def subtitle(self):
        if not self.primary_edition:
            return None
        return self.primary_edition.subtitle

    @property
    def series(self):
        if not self.primary_edition:
            return None
        return self.primary_edition.series

    @property
    def author(self):
        if self.primary_edition:
            return self.primary_edition.author
        return None

    @property
    def sort_author(self):
        if not self.primary_edition:
            return None
        return self.primary_edition.sort_author or self.primary_edition.author

    @property
    def language(self):
        if self.primary_edition:
            return self.primary_edition.language
        return None

    @property
    def language_code(self):
        if not self.primary_edition:
            return None
        return self.primary_edition.language_code

    @property
    def publisher(self):
        if not self.primary_edition:
            return None
        return self.primary_edition.publisher

    @property
    def imprint(self):
        if not self.primary_edition:
            return None
        return self.primary_edition.imprint

    @property
    def cover_full_url(self):
        if not self.primary_edition:
            return None
        return self.primary_edition.cover_full_url

    @property
    def cover_thumbnail_url(self):
        if not self.primary_edition:
            return None
        return self.primary_edition.cover_thumbnail_url

    @property
    def target_age_string(self):
        lower = self.target_age.lower
        upper = self.target_age.upper
        if not upper and not lower:
            return None
        if lower and not upper:
            return str(lower)
        if upper and not lower:
            return str(upper)
        return "%s-%s" % (lower,upper)

    @property
    def has_open_access_license(self):
        return any(x.open_access for x in self.license_pools)

    def __repr__(self):
        return (u'%s "%s" (%s) %s %s (%s wr, %s lp)' % (
                self.id, self.title, self.author, ", ".join([g.name for g in self.genres]), self.language,
                len(self.editions), len(self.license_pools))).encode("utf8")

    def set_summary(self, resource):
        self.summary = resource
        # TODO: clean up the content
        if resource:
            self.summary_text = resource.representation.content

    @classmethod
    def feed_query(cls, _db, languages, availability=CURRENTLY_AVAILABLE):
        """Return a query against Work suitable for using in OPDS feeds."""
        q = _db.query(Work).join(Work.primary_edition)
        q = q.join(Work.license_pools).join(LicensePool.data_source).join(LicensePool.identifier)
        q = q.options(
            contains_eager(Work.license_pools),
            contains_eager(Work.primary_edition),
            contains_eager(Work.license_pools, LicensePool.data_source),
            contains_eager(Work.license_pools, LicensePool.edition),
            contains_eager(Work.license_pools, LicensePool.identifier),
            defer(Work.verbose_opds_entry),
            defer(Work.primary_edition, Edition.extra),
            defer(Work.license_pools, LicensePool.edition, Edition.extra),
        )
        if availability == cls.CURRENTLY_AVAILABLE:
            or_clause = or_(
                LicensePool.open_access==True,
                LicensePool.licenses_available > 0)
        else:
            or_clause = or_(
                LicensePool.open_access==True,
                LicensePool.licenses_owned > 0)
        q = q.filter(or_clause)
        q = q.filter(
            Edition.language.in_(languages),
            Work.was_merged_into == None,
            Work.presentation_ready == True,
            Edition.medium == Edition.BOOK_MEDIUM,
        )

        q = q.filter(LicensePool.delivery_mechanisms.any(
            DeliveryMechanism.default_client_can_fulfill==True)
        )
        return q

    @classmethod
    def with_genre(cls, _db, genre):
        """Find all Works classified under the given genre."""
        if isinstance(genre, basestring):
            genre, ignore = Genre.lookup(_db, genre)
        return _db.query(Work).join(WorkGenre).filter(WorkGenre.genre==genre)

    @classmethod
    def with_no_genres(self, q):
        """Modify a query so it finds only Works that are not classified under
        any genre."""
        q = q.outerjoin(Work.work_genres)
        q = q.options(contains_eager(Work.work_genres))
        q = q.filter(WorkGenre.genre==None)
        return q

    def all_editions(self, recursion_level=5):
        """All Editions identified by a Identifier equivalent to 
        any of the primary identifiers of this Work's Editions.

        `recursion_level` controls how far to go when looking for equivalent
        Identifiers.
        """
        _db = Session.object_session(self)
        identifier_ids = self.all_identifier_ids(recursion_level)
        q = _db.query(Edition).filter(
            Edition.primary_identifier_id.in_(identifier_ids))
        return q

    def all_identifier_ids(self, recursion_level=5):
        _db = Session.object_session(self)
        primary_identifier_ids = [
            x.primary_identifier.id for x in self.editions]
        identifier_ids = Identifier.recursively_equivalent_identifier_ids_flat(
            _db, primary_identifier_ids, recursion_level)
        return identifier_ids

    @property
    def language_code(self):
        """A single 2-letter language code for display purposes."""
        if not self.language:
            return None
        language = self.language
        if language in LanguageCodes.three_to_two:
            language = LanguageCodes.three_to_two[language]
        return language

    def similarity_to(self, other_work):
        """How likely is it that this Work describes the same book as the
        given Work (or Edition)?

        This is more accurate than Edition.similarity_to because we
        (hopefully) have a lot of Editions associated with each
        Work. If their metadata has a lot of overlap, the two Works
        are probably the same.
        """
        my_languages = Counter()
        my_authors = Counter()
        total_my_languages = 0
        total_my_authors = 0
        my_titles = []
        other_languages = Counter()
        total_other_languages = 0
        other_titles = []
        other_authors = Counter()
        total_other_authors = 0
        for record in self.editions:
            if record.language:
                my_languages[record.language] += 1
                total_my_languages += 1
            my_titles.append(record.title)
            for author in record.author_contributors:
                my_authors[author] += 1
                total_my_authors += 1

        if isinstance(other_work, Work):
            other_editions = other_work.editions
        else:
            other_editions = [other_work]

        for record in other_editions:
            if record.language:
                other_languages[record.language] += 1
                total_other_languages += 1
            other_titles.append(record.title)
            for author in record.author_contributors:
                other_authors[author] += 1
                total_other_authors += 1

        title_distance = MetadataSimilarity.histogram_distance(
            my_titles, other_titles)

        my_authors = MetadataSimilarity.normalize_histogram(
            my_authors, total_my_authors)
        other_authors = MetadataSimilarity.normalize_histogram(
            other_authors, total_other_authors)

        author_distance = MetadataSimilarity.counter_distance(
            my_authors, other_authors)

        my_languages = MetadataSimilarity.normalize_histogram(
            my_languages, total_my_languages)
        other_languages = MetadataSimilarity.normalize_histogram(
            other_languages, total_other_languages)

        if not other_languages or not my_languages:
            language_factor = 1
        else:
            language_distance = MetadataSimilarity.counter_distance(
                my_languages, other_languages)
            language_factor = 1-language_distance
        title_quotient = 1-title_distance
        author_quotient = 1-author_distance

        return language_factor * (
            (title_quotient * 0.80) + (author_quotient * 0.20))

    def merge_into(self, target_work, similarity_threshold=0.5):
        """This Work is replaced by target_work.

        The two works must be similar to within similarity_threshold,
        or nothing will happen.

        All of this work's Editions will be assigned to target_work,
        and it will be marked as merged into target_work.
        """
        _db = Session.object_session(self)
        similarity = self.similarity_to(target_work)
        if similarity < similarity_threshold:
            logging.info(
                "NOT MERGING %r into %r, similarity is only %.3f.",
                self, target_work, similarity
            )
        else:
            logging.info(
                "MERGING %r into %r, similarity is %.3f.",
                self, target_work, similarity
            )
            target_work.license_pools.extend(list(self.license_pools))
            target_work.editions.extend(list(self.editions))
            target_work.calculate_presentation()
            logging.info(
                "The resulting work from merge: %r", target_work)
            self.was_merged_into = target_work
            self.license_pools = []
            self.editions = []

    def all_cover_images(self):
        _db = Session.object_session(self)
        primary_identifier_ids = [
            x.primary_identifier.id for x in self.editions]
        data = Identifier.recursively_equivalent_identifier_ids(
            _db, primary_identifier_ids, 5, threshold=0.5)
        flattened_data = Identifier.flatten_identifier_ids(data)
        return Identifier.resources_for_identifier_ids(
            _db, flattened_data, Hyperlink.IMAGE).join(
            Resource.representation).filter(
                Representation.mirrored_at!=None).filter(
                Representation.scaled_at!=None).order_by(
                Resource.quality.desc())

    def all_descriptions(self):
        _db = Session.object_session(self)
        primary_identifier_ids = [
            x.primary_identifier.id for x in self.editions]
        data = Identifier.recursively_equivalent_identifier_ids(
            _db, primary_identifier_ids, 5, threshold=0.5)
        flattened_data = Identifier.flatten_identifier_ids(data)
        return Identifier.resources_for_identifier_ids(
            _db, flattened_data, Hyperlink.DESCRIPTION).filter(
                Resource.content != None).order_by(
                Resource.quality.desc())

    def set_primary_edition(self):
        """Which of this Work's Editions should be used as the default?
        """
        old_primary = self.primary_edition
        champion = None
        old_champion = None
        champion_book_source_priority = None
        best_text_source = None

        for edition in self.editions:
            # Something is better than nothing.
            if not champion:
                champion = edition
                continue

            # A edition with no license pool will only be chosen if
            # there is no other alternatice.
            pool = edition.license_pool
            if not pool:
                continue

            if pool.open_access:
                # Keep track of where the best open-access link for
                # this license pool comes from. It may affect which
                # license pool to use.
                open_access_resource = edition.best_open_access_link
                if not open_access_resource:
                    # An open-access edition with no usable download link will
                    # only be chosen if there is no alternative.
                    continue

                if not champion.license_pool.open_access:
                    # Open access is better than not.
                    champion = edition
                    continue

                # Both this pool and the champion are open access. But
                # open-access with a high-quality text beats open
                # access with a low-quality text.
                champion_resource = champion.best_open_access_link
                if not champion.best_open_access_link:
                    champion_book_source_priority = -100
                else:
                    champion_book_source_priority = champion_resource.open_access_source_priority
                book_source_priority = open_access_resource.open_access_source_priority
                if book_source_priority > champion_book_source_priority:
                    if champion_resource:
                        champion_resource_url = champion_resource.url
                    else:
                        champion_resource_url = 'None'
                    logging.info(
                        "%s beats %s",
                        open_access_resource.url, champion_resource_url
                    )
                    champion = edition
                    continue
                elif book_source_priority < champion_book_source_priority:
                    continue
                elif (edition.data_source.name == DataSource.GUTENBERG
                      and champion.data_source.name == DataSource.GUTENBERG):
                    # Higher Gutenberg numbers beat lower Gutenberg numbers.
                    champion_id = int(
                        champion.primary_identifier.identifier)
                    competitor_id = int(
                        edition.primary_identifier.identifier)

                    if competitor_id > champion_id:
                        champion = edition
                        champion_book_source_priority = book_source_priority
                        logging.info(
                            "Gutenberg %d beats Gutenberg %d",
                            competitor_id, champion_id
                        )
                        continue

            # More licenses is better than fewer.
            if (edition.license_pool.licenses_owned
                > champion.license_pool.licenses_owned):
                champion = edition
                continue

            # More available licenses is better than fewer.
            if (edition.license_pool.licenses_available
                > champion.license_pool.licenses_available):
                champion = edition
                continue

            # Fewer patrons in the hold queue is better than more.
            if (edition.license_pool.patrons_in_hold_queue
                < champion.license_pool.patrons_in_hold_queue):
                champion = edition
                continue

        for edition in self.editions:
            # There can be only one.
            if edition != champion:
                edition.is_primary_for_work = False
            else:
                edition.is_primary_for_work = True
                self.primary_edition = edition

    def calculate_presentation(self, choose_edition=True,
                               classify=True, choose_summary=True,
                               calculate_quality=True,
                               calculate_opds_entry=True,
                               search_index_client=None,
                               debug=True):
        """Determine the following information:
        
        * Which Edition is the 'primary'. The default view of the
        Work will be taken from the primary Edition.

        * Subject-matter classifications for the work.
        * Whether or not the work is fiction.
        * The intended audience for the work.
        * The best available summary for the work.
        * The overall popularity of the work.
        """
        dirty = False
        if choose_edition or not self.primary_edition:
            self.set_primary_edition()

        # The privileged data source may short-circuit the process of
        # finding a good cover or description.
        privileged_data_source = None
        privileged_data_source_descriptions = None
        if self.primary_edition:
            privileged_data_source = self.primary_edition.data_source
            # We can't use descriptions or covers from Gutenberg.
            if privileged_data_source.name != DataSource.GUTENBERG:
                privileged_data_source_descriptions = privileged_data_source

        if self.primary_edition:
            self.primary_edition.calculate_presentation(
                calculate_opds_entry=calculate_opds_entry)

        if not (classify or choose_summary or calculate_quality):
            return

        # Find all related IDs that might have associated descriptions
        # or classifications.
        _db = Session.object_session(self)
        primary_identifier_ids = [
            x.primary_identifier.id for x in self.editions]
        data = Identifier.recursively_equivalent_identifier_ids(
            _db, primary_identifier_ids, 5, threshold=0.5)
        flattened_data = Identifier.flatten_identifier_ids(data)
        if classify:
            workgenres, self.fiction, self.audience, target_age = self.assign_genres(
                flattened_data)
            self.target_age = NumericRange(*target_age)


        if choose_summary:
            summary, summaries = Identifier.evaluate_summary_quality(
                _db, flattened_data, privileged_data_source_descriptions)
            # TODO: clean up the content
            self.set_summary(summary)

        # Measure the number of IDs associated with the work (~the
        # number of editions of the work published in modern times).
        if privileged_data_source:
            oclc_linked_data = DataSource.lookup(
                _db, DataSource.OCLC_LINKED_DATA)
            self.primary_edition.primary_identifier.add_measurement(
                oclc_linked_data, Measurement.PUBLISHED_EDITIONS, 
                len(flattened_data))
            #if dsn == DataSource.GUTENBERG:
            #    # Only consider the quality signals associated with the
            #    # primary edition. Otherwise texts that have multiple
            #    # Gutenberg editions will drag down the quality of popular
            #    # books.
            #    flattened_data = [self.primary_edition.primary_identifier.id]

        

        if calculate_quality:
            default_quality = 0
            if self.primary_edition:
                data_source_name = self.primary_edition.data_source.name
                default_quality = self.default_quality_by_data_source.get(
                    data_source_name, 0)
            self.calculate_quality(flattened_data, default_quality)

        self.last_update_time = datetime.datetime.utcnow()

        if calculate_opds_entry:
            self.calculate_opds_entries()

        if search_index_client:
            self.update_external_index(search_index_client)

        # Now that everything's calculated, print it out.
        if debug:
            logging.info(self.detailed_representation)


    @property
    def detailed_representation(self):
        """A description of this work more detailed than repr()"""
        l = ["%s (by %s)" % (self.title, self.author)]
        l.append(" language=%s" % self.language)
        l.append(" quality=%s" % self.quality)
        if self.fiction:
            fiction = "Fiction"
        elif self.fiction == False:
            fiction = "Nonfiction"
        else:
            fiction = "???"
        if self.target_age and (self.target_age.upper or self.target_age.lower):
            target_age = " age=" + self.target_age_string
        else:
            target_age = ""
        l.append(" %(fiction)s a=%(audience)s%(target_age)r" % (
                dict(fiction=fiction,
                     audience=self.audience, target_age=target_age)))
        l.append(" " + ", ".join(repr(wg) for wg in self.work_genres))

        def _ensure(s):
            if not s:
                return ""
            elif isinstance(s, unicode):
                return s
            else:
                return s.decode("utf8", "replace")

        if self.summary:
            snippet = _ensure(self.summary.representation.content)[:100]
            d = " Description (%.2f) %s" % (self.summary.quality, snippet)
            l.append(d)

        l = [_ensure(s) for s in l]
        return u"\n".join(l)

    def calculate_opds_entries(self, verbose=True):
        from opds import (
            AcquisitionFeed,
            Annotator,
            VerboseAnnotator,
        )
        _db = Session.object_session(self)
        simple = AcquisitionFeed.single_entry(_db, self, Annotator,
                                              force_create=True)
        if simple is not None:
            self.simple_opds_entry = etree.tostring(simple)
        verbose = AcquisitionFeed.single_entry(_db, self, VerboseAnnotator, 
                                               force_create=True)
        if verbose is not None:
            self.verbose_opds_entry = etree.tostring(verbose)
        # print self.id, self.simple_opds_entry, self.verbose_opds_entry


    def update_external_index(self, client):
        args = dict(index=client.works_index,
                    doc_type=client.work_document_type,
                    id=self.id)
        if not client.works_index:
            # There is no index set up on this instance.
            return
        if self.presentation_ready:
            doc = self.to_search_document()
            if doc:
                args['body'] = doc
                if logging.getLogger().level == logging.DEBUG:
                    logging.debug(
                        "Indexed work %d (%s): %r", self.id, self.title, doc
                    )
                else:
                    logging.info("Indexed work %d (%s)", self.id, self.title)
                client.index(**args)
            else:
                logging.warn(
                    "Could not generate a search document for allegedly presentation-ready work %d (%s).",
                    self.id, self.title
                )
        else:
            if client.exists(**args):
                client.delete(**args)


    def set_presentation_ready(self, as_of=None):
        as_of = as_of or datetime.datetime.utcnow()
        self.presentation_ready = True
        self.presentation_ready_exception = None
        self.presentation_ready_attempt = as_of
        self.random = random.random()

    def set_presentation_ready_based_on_content(self):
        """Set this work as presentation ready, if it appears to
        be ready based on its data.

        Presentation ready means the book is ready to be shown to
        patrons and (pending availability) checked out. It doesn't
        necessarily mean the presentation is complete.

        A work with no summary can still be presentation ready,
        since many public domain books have no summary.

        A work with no cover can be presentation ready 
        """
        if (not self.primary_edition
            or not self.license_pools
            or not self.title
            or not self.primary_edition.author
            or not self.language
            or not self.work_genres
            or (not self.cover_thumbnail_url
                and not self.primary_edition.no_known_cover)):
            self.presentation_ready = False
        else:
            self.set_presentation_ready()

    def calculate_quality(self, flattened_data, default_quality=0):
        _db = Session.object_session(self)
        quantities = [Measurement.POPULARITY, Measurement.RATING,
                      Measurement.DOWNLOADS, Measurement.QUALITY]
        measurements = _db.query(Measurement).filter(
            Measurement.identifier_id.in_(flattened_data)).filter(
                Measurement.is_most_recent==True).filter(
                    Measurement.quantity_measured.in_(quantities)).all()

        self.quality = Measurement.overall_quality(
            measurements, default_value=default_quality)

    def genre_weights_from_metadata(self, identifier_ids):
        """Use work metadata to simulate genre classifications.

        This is basic stuff, like: Harlequin tends to publish
        romances.
        """
        fiction = Counter()
        genre = Counter()
        audience = Counter()
        target_age = Counter()

        if self.title and ('Star Trek:' in self.title
            or 'Star Wars:' in self.title
            or ('Jedi' in self.title 
                and self.imprint=='Del Rey')
        ):
            genre[classifier.Media_Tie_in_SF] = 100

        publisher = self.publisher
        imprint = self.imprint
        if (imprint in classifier.nonfiction_imprints
            or publisher in classifier.nonfiction_publishers):
            fiction[False] = 100
        elif (imprint in classifier.fiction_imprints
              or publisher in classifier.fiction_publishers):
            fiction[True] = 100

        if imprint in classifier.genre_imprints:
            genre[classifier.genre_imprints[imprint]] += 100
        elif publisher in classifier.genre_publishers:
            genre[classifier.genre_publishers[publisher]] += 100

        if imprint in classifier.audience_imprints:
            audience[classifier.audience_imprints[imprint]] += 100
        elif (publisher in classifier.not_adult_publishers
              or imprint in classifier.not_adult_imprints):
            audience[Classifier.AUDIENCE_ADULT] -= 100

        return fiction, genre, target_age, audience

    def assign_genres(self, identifier_ids, cutoff=0.15):
        _db = Session.object_session(self)
        classifications = Identifier.classifications_for_identifier_ids(
            _db, identifier_ids)

        # Start off with some simple guesses based on metadata, e.g. the
        # publisher.
        fiction_s, genre_s, target_age_s, audience_s = (
            self.genre_weights_from_metadata(identifier_ids))

        new_genres = Counter()
        for genre, score in genre_s.items():
            genre, ignore = Genre.lookup(_db, genre)
            new_genres[genre] = score
        genre_s = new_genres

        target_age_relevant_classifications = []

        total_weight = 0
        classifications_from_distributor = set()
        for classification in classifications:
            subject = classification.subject
            if classification.data_source.name in (
                    [DataSource.THREEM, DataSource.OVERDRIVE,
                     DataSource.GUTENBERG]
            ):
                classifications_from_distributor.add(classification)

            if (not subject.checked 
                or subject.type == Classifier.FREEFORM_AUDIENCE):
                subject.assign_to_genre()

            if (subject.fiction is None and not subject.genre
                and not subject.audience and not subject.target_age):
                # This Classification is completely irrelevant to how
                # this book is classified.
                continue

            weight = classification.scaled_weight

            if subject.fiction is not None:
                fiction_s[subject.fiction] += weight
            audience_s[subject.audience] += weight
            if subject.audience:
                total_weight += weight

            if subject.genre:
                genre_s[subject.genre] += weight

            if subject.target_age and (
                    subject.target_age.lower is not None
                    or subject.target_age.upper is not None):
                target_age_relevant_classifications.append(classification)

        if fiction_s[True] > fiction_s[False]:
            fiction = True
        else:
            # We default to nonfiction.
            fiction = False

        if classifications_from_distributor:
            if not any(i.subject.audience not in (Classifier.AUDIENCE_ADULT, None)
                       for i in classifications_from_distributor):
                # If this was a book for children or young adults, the
                # distributor would have given some indication of that
                # fact. In the absense of any such indication, we can
                # assume very strongly that this is a book for adults.
                #
                # 3M is terrible at distinguishing between childrens'
                # books and YA books, but books for adults can be
                # distinguished by their lack of childrens/YA
                # classifications.
                audience_s[Classifier.AUDIENCE_ADULT] += 500

        unmarked = audience_s[None]
        adult = audience_s[Classifier.AUDIENCE_ADULT]
        audience = Classifier.AUDIENCE_ADULT

        # To avoid embarassing situations we will classify works by
        # default as being intended for adults.
        # 
        # To be classified as a young adult or childrens' book, there
        # must be twice as many votes for that status as for the
        # 'adult' status, or, if there are no 'adult' classifications,
        # at least min(10, 50% of the total) votes must be for Young Adult or
        # Children.
        if adult:
            threshold = adult * 2
        else:
            threshold = min(total_weight*0.5, 10)

        ya_score = audience_s[Classifier.AUDIENCE_YOUNG_ADULT]
        ch_score = audience_s[Classifier.AUDIENCE_CHILDREN]
        if (ch_score > threshold and ch_score > ya_score):
            audience = Classifier.AUDIENCE_CHILDREN
        elif ya_score > threshold:
            audience = Classifier.AUDIENCE_YOUNG_ADULT


        # Remove any genres whose fiction status is inconsistent with the
        # (independently determined) fiction status of the book.
        #
        # It doesn't matter if a book is classified as 'science
        # fiction' 100 times; if we know it's nonfiction, it can't be
        # science fiction. (It's probably a history of science fiction
        # or something.)
        for genre, weight in list(genre_s.items()):
            if genre.default_fiction != fiction:
                del genre_s[genre]

        # Clear any previous genre assignments.
        for i in self.work_genres:
            _db.delete(i)
        self.work_genres = []

        # Consolidate parent genres into their heaviest subgenre.
        genre_s = Classifier.consolidate_weights(genre_s)
        total_weight = float(sum(genre_s.values()))
        workgenres = []

        # First, strip out the stragglers.
        for g, score in genre_s.items():
            affinity = score / total_weight
            if affinity < cutoff:
                total_weight -= score
                del genre_s[g]

        # Assign WorkGenre objects to the remainder.
        for g, score in genre_s.items():
            affinity = score / total_weight
            if not isinstance(g, Genre):
                g, ignore = Genre.lookup(_db, g.name)
            wg, ignore = get_one_or_create(
                _db, WorkGenre, work=self, genre=g)
            wg.affinity = score/total_weight
            workgenres.append(wg)

        target_age_mins = []
        target_age_maxes = []
        most_relevant = None
        for c in target_age_relevant_classifications:
            score = c.quality_as_indicator_of_target_age
            if not score:
                continue
            if not most_relevant or score > most_relevant:
                most_relevant = score
            if score >= most_relevant:
                target_min = c.subject.target_age.lower
                target_max = c.subject.target_age.upper
                if target_min:
                    if not c.subject.target_age.lower_inc:
                        target_min += 1
                    for i in range(0,c.weight):
                        target_age_mins.append(target_min)
                if target_max:
                    if not c.subject.target_age.upper_inc:
                        target_max -= 1
                    for i in range(0,c.weight):
                        target_age_maxes.append(target_max)

        if target_age_mins:
            mins = Counter(target_age_mins)
            [(target_age_min, count)] = mins.most_common(1)
            if count == 1:
                # Everyone has a different opinion. Pick the smallest one.
                target_age_min = min(target_age_mins)

            maxes = Counter(target_age_maxes)
            [(target_age_max, count)] = maxes.most_common(1)
            if count == 1:
                # Everyone has a different opinion. Pick the largest one.
                target_age_max = max(target_age_maxes)

            # If we have a well-attested target age, we can make
            # an audience decision on that basis.
            if target_age_min > target_age_max:
                target_age_min, target_age_max = target_age_max, target_age_min
            if (most_relevant > 
                Classification._quality_as_indicator_of_target_age[Subject.TAG]):
                if target_age_min < Classifier.YOUNG_ADULT_AGE_CUTOFF:
                    audience = Classifier.AUDIENCE_CHILDREN
                elif target_age_min < 18:
                    audience = Classifier.AUDIENCE_YOUNG_ADULT
                elif classifier not in Classifier.AUDIENCES_ADULT:
                    audience = Classifier.AUDIENCE_ADULT
            target_age = (target_age_min, target_age_max, '[]')
        else:
            if audience == Classifier.AUDIENCE_YOUNG_ADULT:
                target_age = (14, 17)
            elif audience in (Classifier.AUDIENCE_ADULT, Classifier.AUDIENCE_ADULTS_ONLY):
                target_age = (18, None)
            else:
                target_age = None, None
        return workgenres, fiction, audience, target_age

    def assign_appeals(self, character, language, setting, story,
                       cutoff=0.20):
        """Assign the given appeals to the corresponding database fields,
        as well as calculating the primary and secondary appeal.
        """
        self.appeal_character = character
        self.appeal_language = language
        self.appeal_setting = setting
        self.appeal_story = story

        c = Counter()
        c[self.CHARACTER_APPEAL] = character
        c[self.LANGUAGE_APPEAL] = language
        c[self.SETTING_APPEAL] = setting
        c[self.STORY_APPEAL] = story
        primary, secondary = c.most_common(2)
        if primary[1] > cutoff:
            self.primary_appeal = primary[0]
        else:
            self.primary_appeal = self.UNKNOWN_APPEAL

        if secondary[1] > cutoff:
            self.secondary_appeal = secondary[0]
        else:
            self.secondary_appeal = self.NO_APPEAL

    def to_search_document(self):
        """Generate a search document for this Work."""

        _db = Session.object_session(self)
        if not self.primary_edition:
            return None
        doc = dict(_id=self.id,
                   title=self.title,
                   subtitle=self.subtitle,
                   series=self.series,
                   language=self.language,
                   sort_title=self.sort_title, 
                   author=self.author,
                   sort_author=self.sort_author,
                   medium=self.primary_edition.medium,
                   publisher=self.publisher,
                   imprint=self.imprint,
                   permanent_work_id=self.primary_edition.permanent_work_id,
                   fiction= "Fiction" if self.fiction else "Nonfiction",
                   audience=self.audience.replace(" ", ""),
                   summary = self.summary_text,
                   quality = self.quality,
                   rating = self.rating,
                   popularity = self.popularity,
                   was_merged_into_id = self.was_merged_into_id,
               )

        contribution_desc = []
        doc['contributors'] = contribution_desc
        for contribution in self.primary_edition.contributions:
            contributor = contribution.contributor
            contribution_desc.append(
                dict(name=contributor.name, family_name=contributor.family_name,
                     role=contribution.role))

        # identifier_ids = self.all_identifier_ids()
        # classifications = Identifier.classifications_for_identifier_ids(
        #     _db, identifier_ids)
        # by_scheme_and_term = Counter()
        # classification_total_weight = 0.0
        # for c in classifications:
        #     subject = c.subject
        #     if subject.type in Subject.uri_lookup:
        #         scheme = Subject.uri_lookup[subject.type]
        #         term = subject.name or subject.identifier
        #         if not term:
        #             # There's no text to search for.
        #             continue
        #         key = (scheme, term)
        #         by_scheme_and_term[key] += c.weight
        #         classification_total_weight += c.weight

        classification_desc = []
        doc['classifications'] = classification_desc
        # for (scheme, term), weight in by_scheme_and_term.items():
        #     classification_desc.append(
        #         dict(scheme=scheme, term=term,
        #              weight=weight/classification_total_weight))


        for workgenre in self.work_genres:
            classification_desc.append(
                dict(scheme=Subject.SIMPLIFIED_GENRE, name=workgenre.genre.name,
                     term=workgenre.genre.id, weight=workgenre.affinity))

        # for term, weight in (
        #         (Work.CHARACTER_APPEAL, self.appeal_character),
        #         (Work.LANGUAGE_APPEAL, self.appeal_language),
        #         (Work.SETTING_APPEAL, self.appeal_setting),
        #         (Work.STORY_APPEAL, self.appeal_story)):
        #     if weight:
        #         classification_desc.append(
        #             dict(scheme=Work.APPEALS_URI, term=term,
        #                  weight=weight))

        if self.target_age:
            doc['target_age'] = {}
            if self.target_age.lower:
                doc['target_age']['lower'] = self.target_age.lower
            if self.target_age.upper:
                doc['target_age']['upper'] = self.target_age.upper

        return doc

    @classmethod
    def restrict_to_custom_lists_from_data_source(
            cls, _db, base_query, data_source, on_list_as_of=None):
        """Annotate a query that joins Work against Edition to match only
        Works that are on a custom list from the given data source."""

        condition = CustomList.data_source==data_source
        return cls._restrict_to_customlist_subquery_condition(
            _db, base_query, condition, on_list_as_of)

    @classmethod
    def restrict_to_custom_lists(
            cls, _db, base_query, custom_lists, on_list_as_of=None):
        """Annotate a query that joins Work against Edition to match only
        Works that are on one of the given custom lists."""
        condition = CustomList.id.in_([x.id for x in custom_lists])
        return cls._restrict_to_customlist_subquery_condition(
            _db, base_query, condition, on_list_as_of)

    @classmethod
    def _restrict_to_customlist_subquery_condition(
            cls, _db, base_query, condition, on_list_as_of=None):
        """Annotate a query that joins Work against Edition to match only
        Works that are on a custom list from the given data source."""
        # Find works that are on a list that meets the given condition.
        qu = base_query.join(LicensePool.custom_list_entries).join(
            CustomListEntry.customlist)
        if on_list_as_of:
            qu = qu.filter(
                CustomListEntry.most_recent_appearance >= on_list_as_of)
        qu = qu.filter(condition)
        return qu


# Used for quality filter queries.
Index("ix_works_audience_target_age_quality_random", Work.audience, Work.target_age, Work.quality, Work.random)
Index("ix_works_audience_fiction_quality_random", Work.audience, Work.fiction, Work.quality, Work.random)

class Measurement(Base):
    """A  measurement of some numeric quantity associated with a
    Identifier.
    """
    __tablename__ = 'measurements'

    # Some common measurement types
    POPULARITY = u"http://librarysimplified.org/terms/rel/popularity"
    QUALITY = u"http://librarysimplified.org/terms/rel/quality"
    PUBLISHED_EDITIONS = u"http://librarysimplified.org/terms/rel/editions"
    HOLDINGS = u"http://librarysimplified.org/terms/rel/holdings"
    RATING = u"http://schema.org/ratingValue"
    DOWNLOADS = u"https://schema.org/UserDownloads"
    PAGE_COUNT = u"https://schema.org/numberOfPages"
    AWARDS = u"http://librarysimplified.org/terms/rel/awards"

    GUTENBERG_FAVORITE = u"http://librarysimplified.org/terms/rel/lists/gutenberg-favorite"

    # If a book's popularity measurement is found between index n and
    # index n+1 on this list, it is in the nth percentile for
    # popularity and its 'popularity' value should be n * 0.01.
    # 
    # These values are empirically determined and may change over
    # time.
    POPULARITY_PERCENTILES = {
        DataSource.OVERDRIVE : [1, 1, 1, 2, 2, 2, 3, 3, 4, 4, 5, 5, 6, 6, 7, 7, 8, 9, 9, 10, 10, 11, 12, 13, 14, 15, 15, 16, 18, 19, 20, 21, 22, 24, 25, 26, 28, 30, 31, 33, 35, 37, 39, 41, 43, 46, 48, 51, 53, 56, 59, 63, 66, 70, 74, 78, 82, 87, 92, 97, 102, 108, 115, 121, 128, 135, 142, 150, 159, 168, 179, 190, 202, 216, 230, 245, 260, 277, 297, 319, 346, 372, 402, 436, 478, 521, 575, 632, 702, 777, 861, 965, 1100, 1248, 1428, 1665, 2020, 2560, 3535, 5805],
        DataSource.AMAZON : [14937330, 1974074, 1702163, 1553600, 1432635, 1327323, 1251089, 1184878, 1131998, 1075720, 1024272, 978514, 937726, 898606, 868506, 837523, 799879, 770211, 743194, 718052, 693932, 668030, 647121, 627642, 609399, 591843, 575970, 559942, 540713, 524397, 511183, 497576, 483884, 470850, 458438, 444475, 432528, 420088, 408785, 398420, 387895, 377244, 366837, 355406, 344288, 333747, 324280, 315002, 305918, 296420, 288522, 279185, 270824, 262801, 253865, 246224, 238239, 230537, 222611, 215989, 208641, 202597, 195817, 188939, 181095, 173967, 166058, 160032, 153526, 146706, 139981, 133348, 126689, 119201, 112447, 106795, 101250, 96534, 91052, 85837, 80619, 75292, 69957, 65075, 59901, 55616, 51624, 47598, 43645, 39403, 35645, 31795, 27990, 24496, 20780, 17740, 14102, 10498, 7090, 3861],

        # This is as measured by the criteria defined in
        # ContentCafeSOAPClient.estimate_popularity(), in which
        # popularity is the maximum of a) the largest number of books
        # ordered in a single month within the last year, or b)
        # one-half the largest number of books ever ordered in a
        # single month.
        DataSource.CONTENT_CAFE : [0, 1, 1, 1, 1, 1, 1, 1, 1, 1, 1, 1, 1, 1, 1, 1, 1, 1, 1, 1, 1, 1, 1, 1, 1, 1, 1, 1, 1, 1, 1, 1, 1, 1, 1, 1, 1, 1, 1, 1, 1, 1, 1, 1, 1, 1, 1, 1, 2, 2, 2, 2, 2, 2, 2, 2, 2, 2, 2, 2, 2, 2, 2, 2, 2, 2, 2, 2, 3, 3, 3, 3, 3, 3, 3, 3, 3, 4, 4, 4, 4, 4, 4, 5, 5, 5, 5, 6, 6, 7, 8, 9, 10, 11, 14, 18, 25, 41, 125, 387]

        # This is a percentile list of OCLC Work IDs and OCLC Numbers
        # associated with Project Gutenberg texts via OCLC Linked
        # Data.
        #
        # TODO: Calculate a separate distribution for more modern works.
        # DataSource.OCLC_LINKED_DATA : [1, 1, 1, 1, 1, 1, 1, 1, 1, 1, 1, 1, 1, 1, 1, 1, 1, 1, 1, 1, 1, 1, 1, 1, 1, 1, 1, 1, 1, 1, 1, 1, 1, 1, 1, 1, 1, 1, 1, 1, 1, 1, 1, 1, 1, 1, 1, 1, 1, 2, 2, 2, 2, 2, 2, 2, 2, 2, 2, 2, 2, 2, 2, 2, 2, 2, 2, 3, 3, 3, 3, 3, 3, 3, 3, 4, 4, 4, 4, 5, 5, 5, 5, 6, 6, 7, 7, 8, 8, 9, 10, 11, 12, 14, 15, 18, 21, 29, 41, 81],
    }

    DOWNLOAD_PERCENTILES = {
        DataSource.GUTENBERG : [0, 1, 2, 3, 4, 5, 5, 6, 7, 7, 8, 8, 9, 9, 10, 10, 11, 12, 12, 12, 13, 14, 14, 15, 15, 16, 16, 17, 18, 18, 19, 19, 20, 21, 21, 22, 23, 23, 24, 25, 26, 27, 28, 28, 29, 30, 32, 33, 34, 35, 36, 37, 38, 40, 41, 43, 45, 46, 48, 50, 52, 55, 57, 60, 62, 65, 69, 72, 76, 79, 83, 87, 93, 99, 106, 114, 122, 130, 140, 152, 163, 179, 197, 220, 251, 281, 317, 367, 432, 501, 597, 658, 718, 801, 939, 1065, 1286, 1668, 2291, 4139]
    }

    RATING_SCALES = {
        DataSource.OVERDRIVE : [1, 5],
        DataSource.AMAZON : [1, 5],
    }

    id = Column(Integer, primary_key=True)

    # A Measurement is always associated with some Identifier.
    identifier_id = Column(
        Integer, ForeignKey('identifiers.id'), index=True)

    # A Measurement always comes from some DataSource.
    data_source_id = Column(
        Integer, ForeignKey('datasources.id'), index=True)

    # The quantity being measured.
    quantity_measured = Column(Unicode, index=True)

    # The measurement itself.
    value = Column(Float)

    # The measurement normalized to a 0...1 scale.
    _normalized_value = Column(Float, name="normalized_value")

    # How much weight should be assigned this measurement, relative to
    # other measurements of the same quantity from the same source.
    weight = Column(Float, default=1)

    # When the measurement was taken
    taken_at = Column(DateTime, index=True)
    
    # True if this is the most recent measurement of this quantity for
    # this Identifier.
    #
    is_most_recent = Column(Boolean, index=True)

    def __repr__(self):
        return "%s(%r)=%s (norm=%.2f)" % (
            self.quantity_measured, self.identifier, self.value,
            self.normalized_value or 0)

    @classmethod
    def overall_quality(cls, measurements, popularity_weight=0.3,
                        rating_weight=0.7, default_value=0):
        """Turn a bunch of measurements into an overall measure of quality."""
        if popularity_weight + rating_weight != 1.0:
            raise ValueError(
                "Popularity weight and rating weight must sum to 1! (%.2f + %.2f)" % (
                    popularity_weight, rating_weight)
        )
        popularities = []
        ratings = []
        qualities = []
        for m in measurements:
            l = None
            if m.quantity_measured in (cls.POPULARITY, cls.DOWNLOADS):
                l = popularities
            elif m.quantity_measured == cls.RATING:
                l = ratings
            elif m.quantity_measured == cls.QUALITY:
                l = qualities
            if l is not None:
                l.append(m)
        popularity = cls._average_normalized_value(popularities)
        rating = cls._average_normalized_value(ratings)
        quality = cls._average_normalized_value(qualities)
        if popularity is None and rating is None and quality is None:
            # We have absolutely no idea about the quality of this work.
            return default_value
        if popularity is not None and rating is None and quality is None:
            # Our idea of the quality depends entirely on the work's popularity.
            return popularity
        if rating is not None and popularity is None and quality is None:
            # Our idea of the quality depends entirely on the work's rating.
            return rating
        if quality is not None and rating is None and popularity is None:
            # Our idea of the quality depends entirely on the work's quality scores.
            return quality

        # We have both popularity and rating.
        if popularity is None:
            final = rating
        if rating is None:
            final = popularity
        else:
            final = (popularity * popularity_weight) + (rating * rating_weight)
            logging.debug(
                "(%.2f * %.2f) + (%.2f * %.2f) = %.2f", 
                popularity, popularity_weight, rating, rating_weight, final
            )
        if quality:
            logging.debug("Popularity+Rating: %.2f, Quality: %.2f" % (final, quality))
            final = (final / 2) + (quality / 2)
            logging.debug("Final value: %.2f" % final)
        return final

    @classmethod
    def _average_normalized_value(cls, measurements):
        num_measurements = 0
        measurement_total = 0
        for m in measurements:
            v = m.normalized_value
            if v is None:
                continue
            num_measurements += m.weight
            measurement_total += (v * m.weight)
        if num_measurements:
            return measurement_total / num_measurements
        else:
            return None

    @property
    def normalized_value(self):
        if self._normalized_value:
            pass
        elif not self.value:
            return None
        elif (self.quantity_measured == self.POPULARITY
              and self.data_source.name in self.POPULARITY_PERCENTILES):
            d = self.POPULARITY_PERCENTILES[self.data_source.name]
            position = bisect.bisect_left(d, self.value)
            self._normalized_value = position * 0.01            
        elif (self.quantity_measured == self.DOWNLOADS
              and self.data_source.name in self.DOWNLOAD_PERCENTILES):
            d = self.DOWNLOAD_PERCENTILES[self.data_source.name]
            position = bisect.bisect_left(d, self.value)
            self._normalized_value = position * 0.01            
        elif (self.quantity_measured == self.RATING
              and self.data_source.name in self.RATING_SCALES):
            scale_min, scale_max = self.RATING_SCALES[self.data_source.name]
            width = float(scale_max-scale_min)
            value = self.value-scale_min
            self._normalized_value = value / width
        elif self.data_source.name == DataSource.METADATA_WRANGLER:
            # Data from the metadata wrangler comes in pre-normalized.
            self._normalized_value = self.value
            
        return self._normalized_value


class LicensePoolDeliveryMechanism(Base):
    """A mechanism for delivering a specific book.

    This is mostly an association class between LicensePool and
    DeliveryMechanism, but it also may incorporate a specific Resource
    (i.e. a static link to a downloadable file) which explains exactly
    where to go for delivery.
    """
    __tablename__ = 'licensepooldeliveries'

    id = Column(Integer, primary_key=True)

    license_pool_id = Column(
        Integer, ForeignKey('licensepools.id'), index=True,
        nullable=False
    )

    delivery_mechanism_id = Column(
        Integer, ForeignKey('deliverymechanisms.id'), 
        index=True,
        nullable=False
    )

    resource_id = Column(Integer, ForeignKey('resources.id'), nullable=True)

    # One LicensePoolDeliveryMechanism may fulfill many Loans.
    fulfills = relationship("Loan", backref="fulfillment")

    def __repr__(self):
        return "%r %r" % (self.license_pool, self.delivery_mechanism)

class Hyperlink(Base):
    """A link between an Identifier and a Resource."""

    __tablename__ = 'hyperlinks'

    # Some common link relations.
    CANONICAL = u"canonical"
    OPEN_ACCESS_DOWNLOAD = u"http://opds-spec.org/acquisition/open-access"
    IMAGE = u"http://opds-spec.org/image"
    THUMBNAIL_IMAGE = u"http://opds-spec.org/image/thumbnail"
    SAMPLE = u"http://opds-spec.org/acquisition/sample"
    ILLUSTRATION = u"http://librarysimplified.org/terms/rel/illustration"
    REVIEW = u"http://schema.org/Review"
    DESCRIPTION = u"http://schema.org/description"
    SHORT_DESCRIPTION = u"http://librarysimplified.org/terms/rel/short-description"
    AUTHOR = u"http://schema.org/author"

    # TODO: Is this the appropriate relation?
    DRM_ENCRYPTED_DOWNLOAD = u"http://opds-spec.org/acquisition/"

    id = Column(Integer, primary_key=True)

    # A Hyperlink is always associated with some Identifier.
    identifier_id = Column(
        Integer, ForeignKey('identifiers.id'), index=True, nullable=False)

    # The DataSource through which this link was discovered.
    data_source_id = Column(
        Integer, ForeignKey('datasources.id'), index=True, nullable=False)

    # A Resource may also be associated with some LicensePool which
    # controls scarce access to it.
    license_pool_id = Column(
        Integer, ForeignKey('licensepools.id'), index=True)

    # The link relation between the Identifier and the Resource.
    rel = Column(Unicode, index=True, nullable=False)

    # The Resource on the other end of the link.
    resource_id = Column(
        Integer, ForeignKey('resources.id'), index=True, nullable=False)

    @classmethod
    def generic_uri(cls, data_source, identifier, rel, content=None):
        """Create a generic URI for the other end of this hyperlink.

        This is useful for resources that are obtained through means
        other than fetching a single URL via HTTP. It lets us get a
        URI that's most likely unique, so we can create a Resource
        object without violating the uniqueness constraint.

        If the output of this method isn't unique in your situation
        (because the data source provides more than one link with a
        given link relation for a given identifier), you'll need some
        other way of coming up with generic URIs.

        """
        l = [identifier.urn, urllib.quote(data_source.name), urllib.quote(rel)]
        if content:
            m = md5.new()
            if isinstance(content, unicode):
                content = content.encode("utf8")
            m.update(content)
            l.append(m.hexdigest())
        return ":".join(l)


class Resource(Base):
    """An external resource that may be mirrored locally."""

    __tablename__ = 'resources'

    # How many votes is the initial quality estimate worth?
    ESTIMATED_QUALITY_WEIGHT = 5

    id = Column(Integer, primary_key=True)

    # A URI that uniquely identifies this resource. Most of the time
    # this will be an HTTP URL, which is why we're calling it 'url',
    # but it may also be a made-up URI.
    url = Column(Unicode, index=True)

    # Many Editions may choose this resource (as opposed to other
    # resources linked to them with rel="image") as their cover image.
    cover_editions = relationship("Edition", backref="cover", foreign_keys=[Edition.cover_id])

    # Many Works may use this resource (as opposed to other resources
    # linked to them with rel="description") as their summary.
    summary_works = relationship("Work", backref="summary", foreign_keys=[Work.summary_id])

    # Many LicensePools (but probably one at most) may use this
    # resource in a delivery mechanism.
    licensepooldeliverymechanisms = relationship(
        "LicensePoolDeliveryMechanism", backref="resource",
        foreign_keys=[LicensePoolDeliveryMechanism.resource_id]
    )

    links = relationship("Hyperlink", backref="resource")

    # The DataSource that is the controlling authority for this Resource.
    data_source_id = Column(Integer, ForeignKey('datasources.id'), index=True)

    # An archived Representation of this Resource.
    representation_id = Column(
        Integer, ForeignKey('representations.id'), index=True)

    # A calculated value for the quality of this resource, based on an
    # algorithmic treatment of its content.
    estimated_quality = Column(Float)

    # The average of human-entered values for the quality of this
    # resource.
    voted_quality = Column(Float)

    # How many votes contributed to the voted_quality value. This lets
    # us scale new votes proportionately while keeping only two pieces
    # of information.
    votes_for_quality = Column(Integer)

    # A combination of the calculated quality value and the
    # human-entered quality value.
    quality = Column(Float, index=True)

    # URL must be unique.
    __table_args__ = (
        UniqueConstraint('url'),
    )


    # Some sources of open-access ebooks are better than others. This
    # list shows which sources we prefer, in ascending order of
    # priority. unglue.it is lowest priority because it tends to
    # aggregate books from other sources. We prefer books from their
    # original sources.
    OPEN_ACCESS_SOURCE_PRIORITY = [
        DataSource.UNGLUE_IT,
        DataSource.GUTENBERG,
        DataSource.GUTENBERG_EPUB_GENERATOR,
        DataSource.PROJECT_GITENBERG,
        DataSource.PLYMPTON,
        DataSource.STANDARD_EBOOKS,
    ]

    @property
    def final_url(self):        
        """URL to the final, mirrored version of this resource, suitable
        for serving to the client.

        :return: A URL, or None if the resource has no mirrored
        representation.
        """
        if not self.representation:
            return None
        if not self.representation.mirror_url:
            return None
        return self.representation.mirror_url

    def set_mirrored_elsewhere(self, media_type):
        """We don't need our own copy of this resource's representation--
        a copy of it has been mirrored already.
        """
        _db = Session.object_session(self)
        if not self.representation:
            self.representation, is_new = get_one_or_create(
                _db, Representation, url=self.url, media_type=media_type)
        self.representation.mirror_url = self.url
        self.representation.set_as_mirrored()

    def set_fetched_content(self, media_type, content, content_path):
        """Simulate a successful HTTP request for a representation
        of this resource.

        This is used when the content of the representation is obtained
        through some other means.
        """
        _db = Session.object_session(self)

        if not (content or content_path):
            raise ValueError(
                "One of content and content_path must be specified.")
        if content and content_path:
            raise ValueError(
                "Only one of content and content_path may be specified.")
        representation, is_new = get_one_or_create(
            _db, Representation, url=self.url, media_type=media_type)
        self.representation = representation
        representation.set_fetched_content(content, content_path)

    def set_estimated_quality(self, estimated_quality):
        """Update the estimated quality."""
        self.estimated_quality = estimated_quality
        self.update_quality()

    def add_quality_votes(self, quality, weight=1):
        """Record someone's vote as to the quality of this resource."""
        total_quality = self.voted_quality * self.votes_for_quality
        total_quality += (quality * weight)
        self.votes_for_quality += weight
        self.voted_quality = total_quality / float(self.votes_for_quality)
        self.update_quality()

    @property
    def open_access_source_priority(self):
        """What priority does this resource's source have in
        our list of open-access content sources?
        
        e.g. GITenberg books are prefered over Gutenberg books,
        because there's a defined process for fixing errors and they
        are more likely to have good cover art.
        """
        try:
            priority = self.OPEN_ACCESS_SOURCE_PRIORITY.index(
                self.data_source.name)
        except ValueError, e:
            # The source of this download is not mentioned in our
            # priority list. Treat it as the lowest priority.
            priority = -1
        return priority


    def update_quality(self):
        """Combine `estimated_quality` with `voted_quality` to form `quality`.
        """
        estimated_weight = self.ESTIMATED_QUALITY_WEIGHT
        votes_for_quality = self.votes_for_quality or 0
        total_weight = estimated_weight + votes_for_quality

        total_quality = (((self.estimated_quality or 0) * self.ESTIMATED_QUALITY_WEIGHT) + 
                         ((self.voted_quality or 0) * votes_for_quality))
        self.quality = total_quality / float(total_weight)

    def set_representation(self, media_type, content, uri=None,
                           content_path=None):

        if not uri:
            uri = self.generic_uri
        representation, ignore = get_one_or_create(
            _db, Representation, url=uri, media_type=media_type)
        representation.set_fetched_content(content, content_path)
        self.representation = representation
        

class Genre(Base):
    """A subject-matter classification for a book.

    Much, much more general than Classification.
    """
    __tablename__ = 'genres'
    id = Column(Integer, primary_key=True)
    name = Column(Unicode)

    # One Genre may have affinity with many Subjects.
    subjects = relationship("Subject", backref="genre")

    # One Genre may participate in many WorkGenre assignments.
    works = association_proxy('work_genres', 'work')

    work_genres = relationship("WorkGenre", backref="genre", 
                               cascade="all, delete, delete-orphan")

    def __repr__(self):
        return "<Genre %s (%d subjects, %d works, %d subcategories)>" % (
            self.name, len(self.subjects), len(self.works),
            len(classifier.genres[self.name].subgenres))

    @classmethod
    def load_all(cls, _db):
        """Load all Genre objects into the cache associated with the
        database connection.
        """
        if not hasattr(_db, '_genre_cache'):
            _db._genre_cache = dict()
        for g in _db.query(Genre):
            _db._genre_cache[g.name] = g

    @classmethod
    def lookup(cls, _db, name, autocreate=False):
        if not hasattr(_db, '_genre_cache'):
            _db._genre_cache = dict()
        if isinstance(name, Genre):
            return name, False
        if isinstance(name, GenreData):
            name = name.name
        if name in _db._genre_cache:
            return _db._genre_cache[name], False
        if autocreate:
            m = get_one_or_create
        else:
            m = get_one
        result = m(_db, Genre, name=name)
        if result is None:
            logging.getLogger().error('"%s" is not a recognized genre.', name)
        if isinstance(result, tuple):
            _db._genre_cache[name] = result[0]
            return result
        else:
            _db._genre_cache[name] = result
            return result, False

    @property
    def genredata(self):
        return classifier.genres[self.name]

    @property
    def subgenres(self):
        for genre in self.self_and_subgenres:
            if genre != self:
                yield genre

    @property
    def self_and_subgenres(self):
        _db = Session.object_session(self)
        genres = []
        for genre_data in self.genredata.self_and_subgenres:
            genres.append(self.lookup(_db, genre_data.name)[0])
        return genres

    @property
    def default_fiction(self):
        return classifier.genres[self.name].is_fiction

class Subject(Base):
    """A subject under which books might be classified."""

    # Types of subjects.
    LCC = Classifier.LCC              # Library of Congress Classification
    LCSH = Classifier.LCSH            # Library of Congress Subject Headings
    FAST = Classifier.FAST
    DDC = Classifier.DDC              # Dewey Decimal Classification
    OVERDRIVE = Classifier.OVERDRIVE  # Overdrive's classification system
    THREEM = Classifier.THREEM  # 3M's classification system
    BISAC = Classifier.BISAC
    TAG = Classifier.TAG   # Folksonomic tags.
    FREEFORM_AUDIENCE = Classifier.FREEFORM_AUDIENCE
    NYPL_APPEAL = Classifier.NYPL_APPEAL

    AXIS_360_AUDIENCE = Classifier.AXIS_360_AUDIENCE
    GRADE_LEVEL = Classifier.GRADE_LEVEL
    AGE_RANGE = Classifier.AGE_RANGE
    LEXILE_SCORE = Classifier.LEXILE_SCORE
    ATOS_SCORE = Classifier.ATOS_SCORE
    INTEREST_LEVEL = Classifier.INTEREST_LEVEL

    GUTENBERG_BOOKSHELF = Classifier.GUTENBERG_BOOKSHELF
    TOPIC = Classifier.TOPIC
    PLACE = Classifier.PLACE
    PERSON = Classifier.PERSON
    ORGANIZATION = Classifier.ORGANIZATION
    SIMPLIFIED_GENRE = "http://librarysimplified.org/terms/genres/Simplified/"

    by_uri = {
        SIMPLIFIED_GENRE : SIMPLIFIED_GENRE,
        "http://librarysimplified.org/terms/genres/Overdrive/" : OVERDRIVE,
        "http://librarysimplified.org/terms/genres/3M/" : THREEM,
        "http://id.worldcat.org/fast/" : FAST, # I don't think this is official.
        "http://purl.org/dc/terms/LCC" : LCC,
        "http://purl.org/dc/terms/LCSH" : LCSH,
        "http://purl.org/dc/terms/DDC" : DDC,
        "http://schema.org/typicalAgeRange" : AGE_RANGE,
        "http://schema.org/audience" : FREEFORM_AUDIENCE,
    }

    uri_lookup = dict()
    for k, v in by_uri.items():
        uri_lookup[v] = k

    __tablename__ = 'subjects'
    id = Column(Integer, primary_key=True)
    # Type should be one of the constants in this class.
    type = Column(Unicode, index=True)

    # Formal identifier for the subject (e.g. "300" for Dewey Decimal
    # System's Social Sciences subject.)
    identifier = Column(Unicode, index=True)

    # Human-readable name, if different from the
    # identifier. (e.g. "Social Sciences" for DDC 300)
    name = Column(Unicode, default=None, index=True)

    # Whether classification under this subject implies anything about
    # the fiction/nonfiction status of a book.
    fiction = Column(Boolean, default=None)

    # Whether classification under this subject implies anything about
    # the book's audience.
    audience = Column(
        Enum("Adult", "Young Adult", "Children", "Adults Only", 
             name="audience"),
        default=None, index=True)

    # For children's books, the target age implied by this subject.
    target_age = Column(INT4RANGE, default=None, index=True)

    # Each Subject may claim affinity with one Genre.
    genre_id = Column(Integer, ForeignKey('genres.id'), index=True)

    # A locked Subject has been reviewed by a human and software will
    # not mess with it without permission.
    locked = Column(Boolean, default=False, index=True)

    # A checked Subject has been reviewed by software and will
    # not be checked again unless forced.
    checked = Column(Boolean, default=False, index=True)

    # One Subject may participate in many Classifications.
    classifications = relationship(
        "Classification", backref="subject"
    )

    # Type + identifier must be unique.
    __table_args__ = (
        UniqueConstraint('type', 'identifier'),
    )

    def __repr__(self):
        if self.name:
            name = u' ("%s")' % self.name
        else:
            name = u""
        if self.audience:
            audience = " audience=%s" % self.audience
        else:
            audience = ""
        if self.fiction:
            fiction = " (Fiction)"
        elif self.fiction == False:
            fiction = " (Nonfiction)"
        else:
            fiction = ""
        if self.genre:
            genre = ' genre="%s"' % self.genre.name
        else:
            genre = ""
        if self.target_age is not None:
            age_range= " " + self.target_age_string
        else:
            age_range = ""
        a = u'[%s:%s%s%s%s%s%s]' % (
            self.type, self.identifier, name, fiction, audience, genre, age_range)
        return a.encode("utf8")

    @property
    def target_age_string(self):
        lower = self.target_age.lower
        upper = self.target_age.upper           
        if lower and not upper:
            return str(lower)
        if upper and not lower:
            return str(upper)
        if not self.target_age.upper_inc:
            upper -= 1
        if not self.target_age.lower_inc:
            lower += 1
        return "%s-%s" % (lower,upper)

    @classmethod
    def lookup(cls, _db, type, identifier, name):
        """Turn a subject type and identifier into a Subject."""
        classifier = Classifier.lookup(type)
        subject, new = get_one_or_create(
            _db, Subject, type=type,
            identifier=identifier,
            create_method_kwargs=dict(
                name=name,
            )
        )
        if name and not subject.name:
            # We just discovered the name of a subject that previously
            # had only an ID.
            subject.name = name
        return subject, new

    @classmethod
    def common_but_not_assigned_to_genre(cls, _db, min_occurances=1000, 
                                         type_restriction=None):
        q = _db.query(Subject).join(Classification).filter(Subject.genre==None)

        if type_restriction:
            q = q.filter(Subject.type==type_restriction)
        q = q.group_by(Subject.id).having(
            func.count(Subject.id) > min_occurances).order_by(
            func.count(Classification.id).desc())
        return q

    @classmethod
    def assign_to_genres(cls, _db, type_restriction=None, force=False,
                         batch_size=1000):
        """Find subjects that have not been checked yet, assign each a
        genre/audience/fiction status if possible, and mark each as
        checked.

        :param type_restriction: Only consider subjects of the given type.
        :param force: Assign a genre to all subjects not just the ones that
                      have been checked.
        :param batch_size: Perform a database commit every time this many
                           subjects have been checked.
        """
        q = _db.query(Subject).filter(Subject.locked==False)

        if type_restriction:
            q = q.filter(Subject.type==type_restriction)

        if not force:
            q = q.filter(Subject.checked==False)

        counter = 0
        for subject in q:
            subject.assign_to_genre()
            counter += 1
            if not counter % batch_size:
                _db.commit()
        _db.commit()

    def assign_to_genre(self):
        """Assign this subject to a genre."""
        classifier = Classifier.classifiers.get(self.type, None)
        if not classifier:
            return
        self.checked = True
        log = logging.getLogger("Subject-genre assignment")

        genredata, audience, target_age, fiction = classifier.classify(self)
        if audience in Classifier.AUDIENCES_ADULT:
            target_age = (None, None)
        lower, upper = target_age
        if lower and upper:
            if lower > upper:
                lower, upper = upper, lower
            target_age = (lower, upper, '[]')
        target_age = NumericRange(*target_age)
        if not audience and target_age and target_age != NumericRange(None, None):
            if target_age.lower >= 18:
                audience = Classifier.AUDIENCE_ADULT
            elif target_age.lower >= 12:
                audience = Classifier.AUDIENCE_YOUNG_ADULT
            else:
                audience = Classifier.AUDIENCE_CHILDREN
        if genredata:
            _db = Session.object_session(self)
            genre, was_new = Genre.lookup(_db, genredata.name, True)
            if genre != self.genre:
                log.info(
                    "%s:%s genre %r=>%r", self.type, self.identifier,
                    self.genre, genre
                )
            self.genre = genre

        if audience:
            if self.audience != audience:
                log.info(
                    "%s:%s audience %s=>%s", self.type, self.identifier,
                    self.audience, audience
                )
        self.audience = audience

        if fiction is not None:
            if self.fiction != fiction:
                log.info(
                    "%s:%s fiction %s=>%s", self.type, self.identifier,
                    self.fiction, fiction
                )
        self.fiction = fiction

        if self.target_age:
            old_target_age = (self.target_age.lower, self.target_age.upper)
        else:
            old_target_age = None

        if target_age:
            new_target_age = (target_age.lower, target_age.upper)
        else:
            new_target_age = None

        if old_target_age != new_target_age:
            log.info(
                "%s:%s target_age %r=>%r", self.type, self.identifier,
                self.target_age, target_age
            )        
        self.target_age = target_age


class Classification(Base):
    """The assignment of a Identifier to a Subject."""
    __tablename__ = 'classifications'
    id = Column(Integer, primary_key=True)
    identifier_id = Column(
        Integer, ForeignKey('identifiers.id'), index=True)
    subject_id = Column(Integer, ForeignKey('subjects.id'), index=True)
    data_source_id = Column(Integer, ForeignKey('datasources.id'), index=True)

    # How much weight the data source gives to this classification.
    weight = Column(Integer)

    @property
    def scaled_weight(self):
        weight = self.weight
        if self.data_source.name == DataSource.OCLC_LINKED_DATA:
            weight = weight / 10.0
        elif self.data_source.name == DataSource.OVERDRIVE:
            weight = weight * 50
        return weight

    _quality_as_indicator_of_target_age = {
        # These measure age appropriateness.
        (DataSource.METADATA_WRANGLER, Subject.AGE_RANGE) : 100,
        Subject.AXIS_360_AUDIENCE : 30,
        (DataSource.OVERDRIVE, Subject.INTEREST_LEVEL) : 20,
        Subject.OVERDRIVE : 15,
        (DataSource.AMAZON, Subject.AGE_RANGE) : 10,
        (DataSource.AMAZON, Subject.GRADE_LEVEL) : 9,

        # These measure reading level, except for TAG, which measures
        # who-knows-what.
        (DataSource.OVERDRIVE, Subject.GRADE_LEVEL) : 5,
        Subject.TAG : 2,
        Subject.LEXILE_SCORE : 1,
        Subject.ATOS_SCORE: 1,

        Subject.AGE_RANGE : 10,
        Subject.GRADE_LEVEL : 10,
    }
    
    @property
    def quality_as_indicator_of_target_age(self):
        if not self.subject.target_age:
            return 0
        data_source = self.data_source.name
        subject_type = self.subject.type
        q = self._quality_as_indicator_of_target_age
        if (data_source, subject_type) in q:
            return q[(data_source, subject_type)]
        if subject_type in q:
            return q[subject_type]
        return 0.1

class WillNotGenerateExpensiveFeed(Exception):
    """This exception is raised when a feed is not cached, but it's too
    expensive to generate.
    """
    pass

class CachedFeed(Base):

    __tablename__ = 'cachedfeeds'
    id = Column(Integer, primary_key=True)

    # Every feed is associated with a lane. If null, this is a feed
    # for the top level.
    lane_name = Column(Unicode, nullable=True)

    # Every feed includes book from a subset of available languages
    languages = Column(Unicode)

    # Every feed has a timestamp reflecting when it was created.
    timestamp = Column(DateTime, nullable=True)

    # A feed is of a certain type--currently either 'page' or 'groups'.
    type = Column(Unicode, nullable=False)

    # A 'page' feed is associated with a set of values for the facet
    # groups.
    facets = Column(Unicode, nullable=True)

    # A 'page' feed is associated with a set of values for pagination.
    pagination = Column(Unicode, nullable=False)

    # The content of the feed.
    content = Column(Unicode, nullable=True)

    GROUPS_TYPE = 'groups'
    PAGE_TYPE = 'page'

    @classmethod
    def fetch(cls, _db, lane, type, facets, pagination, annotator,
              force_refresh=False, max_age=None):
        if max_age is None:
            if type == cls.GROUPS_TYPE:
                max_age = Configuration.groups_max_age()
            elif type == cls.PAGE_TYPE:
                max_age = Configuration.page_max_age()
        if isinstance(max_age, int):
            max_age = datetime.timedelta(seconds=max_age)

        if lane:
            lane_name = lane.name
        else:
            lane_name = None

        if not lane.languages:
            languages_key = None
        else:
            languages_key = ",".join(lane.languages)

        if facets:
            facets_key = facets.query_string
        else:
            facets_key = ""

        if pagination:
            pagination_key = pagination.query_string
        else:
            pagination_key = ""

        # Get a CachedFeed object. We will either return its .content,
        # or update its .content.
        feed, is_new = get_one_or_create(
            _db, CachedFeed, on_multiple='interchangeable',
            lane_name=lane_name,
            type=type,
            languages=languages_key,
            facets=facets_key,
            pagination=pagination_key,
            )

        if force_refresh is True:
            # No matter what, we've been directed to treat this
            # cached feed as stale.
            return feed, False

        if max_age is Configuration.CACHE_FOREVER:
            # This feed is so expensive to generate that it must be cached
            # forever (unless force_refresh is True).
            if not is_new and feed.content:
                # Cacheable!
                return feed, True
            else:
                # We're supposed to generate this feed, but it's too
                # expensive.
                raise WillNotGenerateExpensiveFeed(lane.name)
        else:
            # This feed is cheap enough to generate on the fly.
            cutoff = datetime.datetime.utcnow() - max_age
            fresh = False
            if feed.timestamp and feed.content:
                if feed.timestamp >= cutoff:
                    fresh = True
            return feed, fresh

        # Either there is no cached feed or it's time to update it.
        return feed, False

    def update(self, content):
        self.content = content
        self.timestamp = datetime.datetime.utcnow()

    def __repr__(self):
        if self.content:
            length = len(self.content)
        else:
            length = "No content"
        return "<CachedFeed #%s %s %s %s %s %s %s %s >" % (
            self.id, self.languages, self.lane_name, self.type, 
            self.facets, self.pagination,
            self.timestamp, length
        )
    

Index(
    "ix_cachedfeeds_lane_name_type_facets_pagination", CachedFeed.lane_name, CachedFeed.type,
    CachedFeed.facets, CachedFeed.pagination
)

class LicensePool(Base):

    """A pool of undifferentiated licenses for a work from a given source.
    """

    __tablename__ = 'licensepools'
    id = Column(Integer, primary_key=True)

    # A LicensePool may be associated with a Work. (If it's not, no one
    # can check it out.)
    work_id = Column(Integer, ForeignKey('works.id'), index=True)

    # Each LicensePool is associated with one DataSource and one
    # Identifier, and therefore with one original Edition.
    data_source_id = Column(Integer, ForeignKey('datasources.id'), index=True)
    identifier_id = Column(Integer, ForeignKey('identifiers.id'), index=True)

    # One LicensePool may be associated with one RightsStatus.
    rightsstatus_id = Column(
        Integer, ForeignKey('rightsstatus.id'), index=True)

    # One LicensePool can have many Loans.
    loans = relationship('Loan', backref='license_pool')

    # One LicensePool can have many Holds.
    holds = relationship('Hold', backref='license_pool')

    # One LicensePool can be associated with many CustomListEntries.
    custom_list_entries = relationship(
        'CustomListEntry', backref='license_pool')

    # One LicensePool can have many CirculationEvents
    circulation_events = relationship(
        "CirculationEvent", backref="license_pool")

    # One LicensePool may have many associated Hyperlinks.
    links = relationship("Hyperlink", backref="license_pool")

    # One LicensePool can be associated with many Complaints.
    complaints = relationship('Complaint', backref='license_pool')

    # The date this LicensePool first became available.
    availability_time = Column(DateTime, index=True)

    # One LicensePool may have multiple DeliveryMechanisms, and vice
    # versa.
    delivery_mechanisms = relationship(
        "LicensePoolDeliveryMechanism", backref="license_pool"
    )

    # Index the combination of DataSource and Identifier to make joins easier.

    clause = "and_(Edition.data_source_id==LicensePool.data_source_id, Edition.primary_identifier_id==LicensePool.identifier_id)"
    edition = relationship(
        "Edition", primaryjoin=clause, uselist=False, lazy='joined',
        foreign_keys=[Edition.data_source_id, Edition.primary_identifier_id])

    open_access = Column(Boolean, index=True)
    last_checked = Column(DateTime, index=True)
    licenses_owned = Column(Integer,default=0)
    licenses_available = Column(Integer,default=0, index=True)
    licenses_reserved = Column(Integer,default=0)
    patrons_in_hold_queue = Column(Integer,default=0)

    # A Identifier should have at most one LicensePool.
    __table_args__ = (
        UniqueConstraint('identifier_id'),
    )

    def __repr__(self):
        return "<LicensePool #%s owned=%d available=%d reserved=%d holds=%d>" % (
            self.id, self.licenses_owned, self.licenses_available, 
            self.licenses_reserved, self.patrons_in_hold_queue
        )

    @classmethod
    def for_foreign_id(self, _db, data_source, foreign_id_type, foreign_id):
        """Create a LicensePool for the given foreign ID."""

        # Get the DataSource.
        if isinstance(data_source, basestring):
            data_source = DataSource.lookup(_db, data_source)

        # The data source must be one that offers licenses.
        if not data_source.offers_licenses:
            raise ValueError(
                'Data source "%s" does not offer licenses.' % data_source.name)

        # The type of the foreign ID must be the primary identifier
        # type for the data source.
        if foreign_id_type != data_source.primary_identifier_type:
            raise ValueError(
                "License pools for data source '%s' are keyed to "
                "identifier type '%s' (not '%s', which was provided)" % (
                    data_source.name, data_source.primary_identifier_type,
                    foreign_id_type
                )
            )
 
        # Get the Identifier.
        identifier, ignore = Identifier.for_foreign_id(
            _db, foreign_id_type, foreign_id
            )

        # Get the LicensePool that corresponds to the DataSource and
        # the Identifier.
        license_pool, was_new = get_one_or_create(
            _db, LicensePool, data_source=data_source, identifier=identifier)
        if was_new and not license_pool.availability_time:
            now = datetime.datetime.utcnow()
            license_pool.availability_time = now
        return license_pool, was_new

    @classmethod
    def with_no_work(cls, _db):
        """Find LicensePools that have no corresponding Work."""
        return _db.query(LicensePool).outerjoin(Work).filter(
            Work.id==None).all()

    @property
    def deliverable(self):
        """This LicensePool can actually be delivered to patrons.
        """
        return (
            (self.open_access or self.licenses_owned > 0)
            and any(
                [dm.delivery_mechanism.default_client_can_fulfill
                for dm in self.delivery_mechanisms]
            )
        )

    def add_link(self, rel, href, data_source, media_type=None,
                 content=None, content_path=None):
        """Add a link between this LicensePool and a Resource.

        :param rel: The relationship between this LicensePooland the resource
               on the other end of the link.
        :param href: The URI of the resource on the other end of the link.
        :param media_type: Media type of the representation associated
               with the resource.
        :param content: Content of the representation associated with the
               resource.
        :param content_path: Path (relative to DATA_DIRECTORY) of the
               representation associated with the resource.
        """
        return self.identifier.add_link(
            rel, href, data_source, self, media_type, content, content_path)

    def needs_update(self):
        """Is it time to update the circulation info for this license pool?"""
        now = datetime.datetime.utcnow()
        if not self.last_checked:
            # This pool has never had its circulation info checked.
            return True
        maximum_stale_time = self.data_source.extra.get(
            'circulation_refresh_rate_seconds')
        if maximum_stale_time is None:
            # This pool never needs to have its circulation info checked.
            return False
        age = now - self.last_checked
        return age > maximum_stale_time

    def update_availability(
            self, new_licenses_owned, new_licenses_available, 
            new_licenses_reserved, new_patrons_in_hold_queue, as_of=None):
        """Update the LicensePool with new availability information.
        Log the implied changes as CirculationEvents.
        """

        _db = Session.object_session(self)
        if not as_of:
            as_of = datetime.datetime.utcnow()

        for old_value, new_value, more_event, fewer_event in (
                [self.patrons_in_hold_queue,  new_patrons_in_hold_queue,
                 CirculationEvent.HOLD_PLACE, CirculationEvent.HOLD_RELEASE], 
                [self.licenses_available, new_licenses_available,
                 CirculationEvent.CHECKIN, CirculationEvent.CHECKOUT], 
                [self.licenses_reserved, new_licenses_reserved,
                 CirculationEvent.AVAILABILITY_NOTIFY, None], 
                [self.licenses_owned, new_licenses_owned,
                 CirculationEvent.LICENSE_ADD,
                 CirculationEvent.LICENSE_REMOVE]):
            if new_value is None:
                continue
            if old_value == new_value:
                continue

            if old_value < new_value:
                event_name = more_event
            else:
                event_name = fewer_event

            if not event_name:
                continue

            CirculationEvent.log(
                _db, self, event_name, old_value, new_value, as_of)

        # Update the license pool with the latest information.
        self.licenses_owned = new_licenses_owned
        self.licenses_available = new_licenses_available
        self.licenses_reserved = new_licenses_reserved
        self.patrons_in_hold_queue = new_patrons_in_hold_queue
        self.last_checked = as_of

        # Update the last update time of the Work.
        if self.work:
            self.work.last_update_time = as_of

    def set_rights_status(self, uri, name=None):
        _db = Session.object_session(self)
        status, ignore = get_one_or_create(
            _db, RightsStatus, uri=uri,
            create_method_kwargs=dict(name=name))
        self.rights_status = status
        return status

    def loan_to(self, patron, start=None, end=None, fulfillment=None):
        _db = Session.object_session(patron)
        kwargs = dict(start=start or datetime.datetime.utcnow(),
                      end=end)
        loan, is_new = get_one_or_create(
            _db, Loan, patron=patron, license_pool=self, 
            create_method_kwargs=kwargs)
        if fulfillment:
            loan.fulfillment = fulfillment
        return loan, is_new

    def on_hold_to(self, patron, start=None, end=None, position=None):
        _db = Session.object_session(patron)
        if (Configuration.hold_policy() 
            != Configuration.HOLD_POLICY_ALLOW):
            raise PolicyException("Holds are disabled on this system.")
        start = start or datetime.datetime.utcnow()
        hold, new = get_one_or_create(
            _db, Hold, patron=patron, license_pool=self)
        hold.update(start, end, position)
        return hold, new

    @classmethod
    def consolidate_works(cls, _db, calculate_work_even_if_no_author=False):
        """Assign a (possibly new) Work to every unassigned LicensePool."""
        a = 0
        for unassigned in cls.with_no_work(_db):
            etext, new = unassigned.calculate_work(
                even_if_no_author=calculate_work_even_if_no_author)
            if not etext:
                # We could not create a work for this LicensePool,
                # most likely because it does not yet have any
                # associated Edition.
                continue
            a += 1
            logging.info("When consolidating works, created %r", etext)
            if a and not a % 100:
                _db.commit()

    def calculate_work(self, even_if_no_author=False, known_edition=None,
                       search_index_client=None):
        """Try to find an existing Work for this LicensePool.

        If there are no Works for the permanent work ID associated
        with this LicensePool's primary edition, create a new Work.

        Pools that are not open-access will always have a new Work
        created for them.

        :param even_if_no_author: Ordinarily this method will refuse
        to create a Work for a LicensePool whose Edition has no title
        or author. But sometimes a book just has no known author. If
        that's really the case, pass in even_if_no_author=True and the
        Work will be created.
        """

        primary_edition = known_edition or self.edition
        
        logging.info("Calculating work for %r", primary_edition)
        if self.work:
            # The work has already been done.
            logging.info(
                "Never mind, %r already has a work: %r", 
                primary_edition, 
                self.work
            )
            return self.work, False

        primary_edition = known_edition or self.edition

        if not primary_edition:
            # We don't have any information about the identifier
            # associated with this LicensePool, so we can't create a work.
            logging.warn("NO EDITION for %s, cowardly refusing to create work.",
                     self.identifier)

            return None, False

        if primary_edition.license_pool != self:
            raise ValueError(
                "Primary edition's license pool is not the license pool for which work is being calculated!")

        if not primary_edition.title or not primary_edition.author:
            primary_edition.calculate_presentation()

        if not primary_edition.work and (
                not primary_edition.title or (
                    (primary_edition.author in (None, Edition.UNKNOWN_AUTHOR)
                     and not even_if_no_author))
        ):
            logging.warn(
                "Edition %r has no author or title, not assigning Work to Edition.", 
                primary_edition
            )
            # msg = u"WARN: NO TITLE/AUTHOR for %s/%s/%s/%s, cowardly refusing to create work." % (
            #    self.identifier.type, self.identifier.identifier,
            #    primary_edition.title, primary_edition.author)
            #print msg.encode("utf8")
            return None, False

        if not primary_edition.permanent_work_id:
            primary_edition.calculate_permanent_work_id()

        if primary_edition.work:
            # This pool's primary edition is already associated with
            # a Work. Use that Work.
            work = primary_edition.work

        else:
            _db = Session.object_session(self)
            work = None
            if self.open_access:
                # Is there already an open-access Work which includes editions
                # with this edition's permanent work ID?
                q = _db.query(Edition).filter(
                    Edition.permanent_work_id
                    ==primary_edition.permanent_work_id).filter(
                        Edition.work != None).filter(
                            Edition.id != primary_edition.id)
                for edition in q:
                    if edition.work.has_open_access_license:
                        work = edition.work
                        break

        if work:
            created = False
        else:
            # There is no better choice than creating a brand new Work.
            created = True
            logging.info("NEW WORK for %s" % primary_edition.title)
            work = Work()
            _db = Session.object_session(self)
            _db.add(work)
            _db.flush()

        # Associate this LicensePool and its Edition with the work we
        # chose or created.
        work.license_pools.append(self)
        primary_edition.work = work

        # Recalculate the display information for the Work, since the
        # associated Editions have changed.
        work.calculate_presentation(search_index_client=search_index_client)

        if created:
            logging.info("Created a new work: %r", work)
        # All done!
        return work, created

    @property
    def best_license_link(self):
        """Find the best available licensing link for the work associated
        with this LicensePool.
        """
        wr = self.edition
        if not wr:
            return self, None
        link = wr.best_open_access_link
        if link:
            return self, link

        # Either this work is not open-access, or there was no epub
        # link associated with it.
        work = self.work
        for pool in work.license_pools:
            wr = pool.edition
            link = wr.best_open_access_link
            if link:
                return pool, link
        return self, None

    def set_delivery_mechanism(
            self, content_type, drm_scheme, resource):
        _db = Session.object_session(self)
        delivery_mechanism, ignore = DeliveryMechanism.lookup(
            _db, content_type, drm_scheme)
        lpdm, ignore = get_one_or_create(
            _db, LicensePoolDeliveryMechanism,
            license_pool=self,
            delivery_mechanism=delivery_mechanism
        )
        lpdm.resource = resource
        return lpdm
        

Index("ix_licensepools_data_source_id_identifier_id", LicensePool.data_source_id, LicensePool.identifier_id, unique=True)


class RightsStatus(Base):

    """The terms under which a book has been made available to the general
    public.

    This will normally be 'in copyright', or 'public domain', or a
    Creative Commons license.
    """

    # Currently in copyright.
    IN_COPYRIGHT = u"http://librarysimplified.org/terms/rights-status/in-copyright"

    # Public domain in the USA.
    PUBLIC_DOMAIN_USA = u"http://librarysimplified.org/terms/rights-status/public-domain-usa"

    # Public domain in some unknown territory
    PUBLIC_DOMAIN_UNKNOWN = u"http://librarysimplified.org/terms/rights-status/public-domain-unknown"

    # Unknown copyright status.
    UNKNOWN = u"http://librarysimplified.org/terms/rights-status/unknown"

    __tablename__ = 'rightsstatus'
    id = Column(Integer, primary_key=True)

    # A URI unique to the license. This may be a URL (e.g. Creative
    # Commons)
    uri = Column(String, index=True)

    # Human-readable name of the license.
    name = Column(String, index=True)

    # One RightsStatus may apply to many LicensePools.
    licensepools = relationship("LicensePool", backref="rights_status")

class CirculationEvent(Base):

    """Changes to a license pool's circulation status.

    We log these so we can measure things like the velocity of
    individual books.
    """
    __tablename__ = 'circulationevents'

    id = Column(Integer, primary_key=True)

    # One LicensePool can have many circulation events.
    license_pool_id = Column(
        Integer, ForeignKey('licensepools.id'), index=True)

    type = Column(String(32), index=True)
    start = Column(DateTime, index=True)
    end = Column(DateTime)
    old_value = Column(Integer)
    delta = Column(Integer)
    new_value = Column(Integer)
    foreign_patron_id = Column(String)

    # A given license pool can only have one event of a given type for
    # a given patron at a given time.
    __table_args__ = (UniqueConstraint('license_pool_id', 'type', 'start',
                                       'foreign_patron_id'),)

    # Constants for use in logging circulation events to JSON
    SOURCE = u"source"
    TYPE = u"event"

    # The names of the circulation events we recognize.
    CHECKOUT = u"check_out"
    CHECKIN = u"check_in"
    HOLD_PLACE = u"hold_place"
    HOLD_RELEASE = u"hold_release"
    LICENSE_ADD = u"license_add"
    LICENSE_REMOVE = u"license_remove"
    AVAILABILITY_NOTIFY = u"availability_notify"
    CIRCULATION_CHECK = u"circulation_check"
    SERVER_NOTIFICATION = u"server_notification"
    TITLE_ADD = u"title_add"
    TITLE_REMOVE = u"title_remove"
    UNKNOWN = u"unknown"

    # The time format used when exporting to JSON.
    TIME_FORMAT = "%Y-%m-%dT%H:%M:%S+00:00"

    @classmethod
    def log(cls, _db, license_pool, event_name, old_value, new_value,
            start=None, end=None, foreign_patron_id=None):
        if new_value is None or old_value is None:
            delta = None
        else:
            delta = new_value - old_value
        if not start:
            start = datetime.datetime.utcnow()
        if not end:
            end = start
        logging.info("EVENT %s %s=>%s", event_name, old_value, new_value)
        event, was_new = get_one_or_create(
            _db, CirculationEvent, license_pool=license_pool,
            type=event_name, start=start, foreign_patron_id=foreign_patron_id,
            create_method_kwargs=dict(
                old_value=old_value,
                new_value=new_value,
                delta=delta,
                end=end)
            )
        return event, was_new


class Credential(Base):
    """A place to store credentials for external services."""
    __tablename__ = 'credentials'
    id = Column(Integer, primary_key=True)
    data_source_id = Column(Integer, ForeignKey('datasources.id'), index=True)
    patron_id = Column(Integer, ForeignKey('patrons.id'), index=True)
    type = Column(String(255), index=True)
    credential = Column(String)
    expires = Column(DateTime)

    __table_args__ = (
        UniqueConstraint('data_source_id', 'patron_id', 'type'),
    )

    @classmethod
    def lookup(self, _db, data_source, type, patron, refresher_method,
               allow_permanent_token=False):
        if isinstance(data_source, basestring):
            data_source = DataSource.lookup(_db, data_source)
        credential, is_new = get_one_or_create(
            _db, Credential, data_source=data_source, type=type, patron=patron)
        if (is_new or (not credential.expires and not allow_permanent_token)
            or (credential.expires 
                and credential.expires <= datetime.datetime.utcnow())):
            if refresher_method:
                refresher_method(credential)
        return credential

    @classmethod
    def lookup_by_token(self, _db, data_source, type, token,
                               allow_permanent_token=False):
        """Look up a unique token.

        Lookup will fail on expired tokens. Unless permanent tokens
        are specifically allowed, lookup will fail on permanent tokens.
        """

        credential = get_one(
            _db, Credential, data_source=data_source, type=type, 
            credential=token)

        if not credential:
            # No matching token.
            return None

        if not credential.expires:
            if allow_permanent_token:
                return credential
            else:
                # It's an error that this token never expires. It's invalid.
                return None
        elif credential.expires > datetime.datetime.utcnow():
            return credential
        else:
            # Token has expired.
            return None

    @classmethod
    def lookup_by_temporary_token(cls, _db, data_source, type, token):
        """Look up a temporary token and expire it immediately."""
        credential = cls.lookup_by_token(_db, data_source, type, token)
        if not credential:
            return None
        credential.expires = datetime.datetime.utcnow() - datetime.timedelta(
            seconds=5)
        return credential

    @classmethod
    def temporary_token_create(self, _db, data_source, type, patron, duration):
        """Create a temporary token for the given data_source/type/patron.

        The token will be good for the specified `duration`.
        """
        expires = datetime.datetime.utcnow() + duration
        token_string = str(uuid.uuid1())
        credential, is_new = get_one_or_create(
            _db, Credential, data_source=data_source, type=type, patron=patron)
        credential.credential=token_string
        credential.expires=expires
        return credential, is_new

# Index to make temporary_token_lookup() fast.
Index("ix_credentials_data_source_id_type_token", Credential.data_source_id, Credential.type, Credential.credential, unique=True)

class Timestamp(Base):
    """A general-purpose timestamp for external services."""

    __tablename__ = 'timestamps'
    service = Column(String(255), primary_key=True)
    timestamp = Column(DateTime)
    counter = Column(Integer)

    @classmethod
    def stamp(self, _db, service):
        now = datetime.datetime.utcnow()
        stamp, was_new = get_one_or_create(
            _db, Timestamp,
            service=service,
            create_method_kwargs=dict(timestamp=now))
        if not was_new:
            stamp.timestamp = now
        return stamp

class Representation(Base):
    """A cached document obtained from (and possibly mirrored to) the Web
    at large.

    Sometimes this is a DataSource's representation of a specific
    book.

    Sometimes it's associated with a database Resource (which has a
    well-defined relationship to one specific book).

    Sometimes it's just a web page that we need a cached local copy
    of.
    """

    EPUB_MEDIA_TYPE = u"application/epub+zip"
    PDF_MEDIA_TYPE = u"application/pdf"
    TEXT_XML_MEDIA_TYPE = u"text/xml"
    APPLICATION_XML_MEDIA_TYPE = u"application/xml"
    JPEG_MEDIA_TYPE = u"image/jpeg"
    MP3_MEDIA_TYPE = u"audio/mpeg"
    TEXT_PLAIN = u"text/plain"

    SUPPORTED_BOOK_MEDIA_TYPES = [
        EPUB_MEDIA_TYPE
    ]

    __tablename__ = 'representations'
    id = Column(Integer, primary_key=True)

    # URL from which the representation was fetched.
    url = Column(Unicode, index=True)

    # The media type of the representation.
    media_type = Column(Unicode)

    resource = relationship("Resource", backref="representation", uselist=False)

    ### Records of things we tried to do with this representation.

    # When the representation was last fetched from `url`.
    fetched_at = Column(DateTime, index=True)

    # A textual description of the error encountered the last time
    # we tried to fetch the representation
    fetch_exception = Column(Unicode, index=True)

    # A URL under our control to which this representation will be
    # mirrored.
    mirror_url = Column(Unicode, index=True)

    # When the representation was last pushed to `mirror_url`.
    mirrored_at = Column(DateTime, index=True)
    
    # An exception that happened while pushing this representation
    # to `mirror_url.
    mirror_exception = Column(Unicode, index=True)

    # If this image is a scaled-down version of some other image,
    # `scaled_at` is the time it was last generated.
    scaled_at = Column(DateTime, index=True)

    # If this image is a scaled-down version of some other image,
    # this is the exception that happened the last time we tried
    # to scale it down.
    scale_exception = Column(Unicode, index=True)

    ### End records of things we tried to do with this representation.

    # An image Representation may be a thumbnail version of another
    # Representation.
    thumbnail_of_id = Column(
        Integer, ForeignKey('representations.id'), index=True)

    thumbnails = relationship(
        "Representation",
        backref=backref("thumbnail_of", remote_side = [id]),
        lazy="joined")

    # The HTTP status code from the last fetch.
    status_code = Column(Integer)

    # A textual representation of the HTTP headers sent along with the
    # representation.
    headers = Column(Unicode)

    # The Location header from the last representation.
    location = Column(Unicode)

    # The Last-Modified header from the last representation.
    last_modified = Column(Unicode)

    # The Etag header from the last representation.
    etag = Column(Unicode)

    # The size of the representation, in bytes.
    file_size = Column(Integer)
    
    # If this representation is an image, the height of the image.
    image_height = Column(Integer, index=True)

    # If this representation is an image, the width of the image.
    image_width = Column(Integer, index=True)

    # The content of the representation itself.
    content = Column(Binary)

    # Instead of being stored in the database, the content of the
    # representation may be stored on a local file relative to the
    # data root.
    local_content_path = Column(Unicode)

    # At any given time, we will have a single representation for a
    # given URL and media type.
    __table_args__ = (
        UniqueConstraint('url', 'media_type'),
    )

    # A User-Agent to use when acting like a web browser.
    # BROWSER_USER_AGENT = "Mozilla/5.0 (Windows NT 6.3; Win64; x64) AppleWebKit/537.36 (KHTML, like Gecko) Chrome/37.0.2049.0 Safari/537.36 (Simplified)"
    BROWSER_USER_AGENT = "Mozilla/5.0 (X11; Ubuntu; Linux x86_64; rv:37.0) Gecko/20100101 Firefox/37.0"

    @property
    def age(self):
        if not self.fetched_at:
            return 1000000
        return (datetime.datetime.utcnow() - self.fetched_at).total_seconds()

    @property
    def has_content(self):
        if self.content and self.status_code == 200 and self.fetch_exception is None:
            return True
        if self.local_content_path and os.path.exists(self.local_content_path) and self.fetch_exception is None:
            return True
        return False

    @classmethod
    def is_media_type(cls, s):
        """Return true if the given string looks like a media type."""
        if not s:
            return False
        s = s.lower()
        return any(s.startswith(x) for x in [
                   'application/', 
                   'audio/',
                   'example/',
                   'image/',
                   'message/',
                   'model/',
                   'multipart/',
                   'text/', 
                   'video/'
        ])


    @classmethod
    def get(cls, _db, url, do_get=None, extra_request_headers=None,
            accept=None,
            max_age=None, pause_before=0, allow_redirects=True, debug=True):
        """Retrieve a representation from the cache if possible.
        
        If not possible, retrieve it from the web and store it in the
        cache.
        
        :param do_get: A function that takes arguments (url, headers)
        and retrieves a representation over the network.

        :param max_age: A timedelta object representing the maximum
        time to consider a cached representation fresh. (We ignore the
        caching directives from web servers because they're usually
        far too conservative for our purposes.)

        :return: A 2-tuple (representation, obtained_from_cache)

        """
        do_get = do_get or cls.simple_http_get

        representation = None

        # TODO: We allow representations of the same URL in different
        # media types, but we don't have a good solution here for
        # doing content negotiation (letting the caller ask for a
        # specific set of media types and matching against what we
        # have cached). Fortunately this isn't an issue with any of
        # the data sources we currently use, so for now we can treat
        # different representations of a URL as interchangeable.

        a = dict(url=url)
        if accept:
            a['media_type'] = accept
        representation = get_one(_db, Representation, 'interchangeable', **a)

        # Convert a max_age timedelta to a number of seconds.
        if isinstance(max_age, datetime.timedelta):
            max_age = max_age.total_seconds()

        # Do we already have a usable representation?
        usable_representation = (
            representation and not representation.fetch_exception)

        # Assuming we have a usable representation, is it
        # fresh?
        fresh_representation = (
            usable_representation and (
                max_age is None or max_age > representation.age))

        if debug is True:
            debug_level = logging.DEBUG
        elif debug is False:
            debug_level = None
        else:
            debug_level = debug

        if fresh_representation:
            if debug_level is not None:
                logging.info("Cached %s", url)
            return representation, True

        # We have a representation that is either not fresh or not usable.
        # We must make an HTTP request.
        if debug_level is not None:
            logging.log(debug_level, "Fetching %s", url)
        headers = {}
        if extra_request_headers:
            headers.update(extra_request_headers)
        if accept:
            headers['Accept'] = accept

        if usable_representation:
            # We have a representation but it's not fresh. We will
            # be making a conditional HTTP request to see if there's
            # a new version.
            if representation.last_modified:
                headers['If-Modified-Since'] = representation.last_modified
            if representation.etag:
                headers['If-None-Match'] = representation.etag

        fetched_at = datetime.datetime.utcnow()
        if pause_before:
            time.sleep(pause_before)
        media_type = None
        try:
            status_code, headers, content = do_get(url, headers)
            exception = None
            if 'content-type' in headers:
                media_type = headers['content-type'].lower()
            else:
                media_type = None
            if isinstance(content, unicode):
                content = content.encode("utf8")
        except Exception, e:
            # This indicates there was a problem with making the HTTP
            # request, not that the HTTP request returned an error
            # condition.
            logging.error("Error making HTTP request to %s", url, exc_info=e)
            exception = traceback.format_exc()
            status_code = None
            headers = None
            content = None
            media_type = None

        # At this point we can create/fetch a Representation object if
        # we don't have one already, or if the URL or media type we
        # actually got from the server differs from what we thought
        # we had.
        if (not usable_representation 
            or media_type != representation.media_type
            or url != representation.url):
            representation, is_new = get_one_or_create(
                _db, Representation, url=url, media_type=media_type)

        representation.fetch_exception = exception
        representation.fetched_at = fetched_at

        if status_code == 304:
            # The representation hasn't changed since we last checked.
            # Set its fetched_at property and return the cached
            # version as though it were new.
            representation.fetched_at = fetched_at
            return representation, False

        if status_code:
            status_code_series = status_code / 100
        else:
            status_code_series = None

        if status_code_series in (2,3) or status_code in (404, 410):
            # We have a new, good representation. Update the
            # Representation object and return it as fresh.
            representation.status_code = status_code
            representation.content = content
            representation.media_type = media_type

            for header, field in (
                    ('etag', 'etag'),
                    ('last-modified', 'last_modified'),
                    ('location', 'location')):
                if header in headers:
                    value = headers[header]
                else:
                    value = None
                setattr(representation, field, value)

            representation.headers = cls.headers_to_string(headers)
            representation.content = content          
            representation.update_image_size()
            return representation, False

        # Okay, things didn't go so well.
        date_string = fetched_at.strftime("%Y-%m-%d %H:%M:%S")
        representation.fetch_exception = representation.fetch_exception or (
            "Most recent fetch attempt (at %s) got status code %s" % (
                date_string, status_code))
        if usable_representation:
            # If we have a usable (but stale) representation, we'd
            # rather return the cached data than destroy the information.
            return representation, True

        # We didn't have a usable representation before, and we still don't.
        # At this point we're just logging an error.
        representation.status_code = status_code
        representation.headers = cls.headers_to_string(headers)
        representation.content = content
        return representation, False

    def update_image_size(self):
        """Make sure .image_height and .image_width are up to date.
       
        Clears .image_height and .image_width if the representation
        is not an image.
        """
        if self.media_type and self.media_type.startswith('image/'):
            image = self.as_image()
            self.image_width, self.image_height = image.size
            # print "%s is %dx%d" % (self.url, self.image_width, self.image_height)
        else:
            self.image_width = self.image_height = None

    @classmethod
    def normalize_content_path(cls, content_path, base=None):
        if not content_path:
            return None
        base = base or Configuration.data_directory()
        if content_path.startswith(base):
            content_path = content_path[len(base):]
            if content_path.startswith('/'):
                content_path = content_path[1:]
        return content_path

    def set_fetched_content(self, content, content_path=None):
        """Simulate a successful HTTP request for this representation.

        This is used when the content of the representation is obtained
        through some other means.
        """
        if isinstance(content, unicode):
            content = content.encode("utf8")
        self.content = content

        self.local_content_path = self.normalize_content_path(content_path)
        self.status_code = 200
        self.fetched_at = datetime.datetime.utcnow()
        self.fetch_exception = None
        self.update_image_size()


    def set_as_mirrored(self):
        """Record the fact that the representation has been mirrored
        to its .mirror_url.
        """
        self.mirrored_at = datetime.datetime.utcnow()
        self.mirror_exception = None

    @classmethod
    def headers_to_string(cls, d):
        if d is None:
            return None
        return json.dumps(dict(d))

    @classmethod
    def simple_http_get(cls, url, headers, **kwargs):
        """The most simple HTTP-based GET."""
        if not 'timeout' in kwargs:
            kwargs['timeout'] = 20
        
        if not 'allow_redirects' in kwargs:
            kwargs['allow_redirects'] = True
        response = requests.get(url, headers=headers, **kwargs)
        return response.status_code, response.headers, response.content

    @classmethod
    def http_get_no_timeout(cls, url, headers, **kwargs):
        return Representation.simple_http_get(url, headers, timeout=None, **kwargs)

    @classmethod
    def http_get_no_redirect(cls, url, headers, **kwargs):
        """HTTP-based GET with no redirects."""
        return cls.simple_http_get(url, headers, allow_redirects=False, **kwargs)

    @classmethod
    def browser_http_get(cls, url, headers, **kwargs):
        """GET the representation that would be displayed to a web browser.
        """
        headers = dict(headers)
        headers['User-Agent'] = cls.BROWSER_USER_AGENT
        return cls.simple_http_get(url, headers, **kwargs)

    @property
    def is_image(self):
        return self.media_type and self.media_type.startswith("image/")

    @property
    def local_path(self):
        """Return the full local path to the representation on disk."""
        if not self.local_content_path:
            return None
        return os.path.join(Configuration.data_directory(),
                            self.local_content_path)

    def content_fh(self):
        """Return an open filehandle to the representation's contents.

        This works whether the representation is kept in the database
        or in a file on disk.
        """
        if self.content:
            return StringIO(self.content)
        else:
            if not os.path.exists(self.local_path):
                raise ValueError("%s does not exist." % local_path)
            return open(self.local_path)
            

    def as_image(self):
        """Load this Representation's contents as a PIL image."""
        if not self.is_image:
            raise ValueError(
                "Cannot load non-image representation as image: type %s." 
                % self.media_type)
        if not self.content and not self.local_path:
            raise ValueError("Image representation has no content.")
        return Image.open(self.content_fh())

    pil_format_for_media_type = {
        "image/gif": "gif",
        "image/png": "png",
        "image/jpeg": "jpeg",
    }

    def scale(self, max_height, max_width,
              destination_url, destination_media_type, force=False):
        """Return a Representation that's a scaled-down version of this
        Representation, creating it if necessary.

        :param destination_url: The URL the scaled-down resource will
        (eventually) be uploaded to.

        :return: A 2-tuple (Representation, is_new)

        """
        _db = Session.object_session(self)

        if not destination_media_type in self.pil_format_for_media_type:
            raise ValueError("Unsupported destination media type: %s" % destination_media_type)
                
        pil_format = self.pil_format_for_media_type[destination_media_type]

        # Make sure we actually have an image to scale.
        try:
            image = self.as_image()
        except Exception, e:
            self.scale_exception = traceback.format_exc()
            self.scaled_at = None
            # This most likely indicates an error during the fetch
            # phrase.
            self.fetch_exception = "Error found while scaling: %s" % (
                self.scale_exception)
            logging.error("Error found while scaling %r", self, exc_info=e)
            return self, False

        # Now that we've loaded the image, take the opportunity to set
        # the image size of the original representation.
        self.image_width, self.image_height = image.size

        # If the image is already thumbnail-size, don't bother.
        if self.image_height <= max_height and self.image_width <= max_width:
            self.thumbnails = []
            return self, False

        # Do we already have a representation for the given URL?
        thumbnail, is_new = get_one_or_create(
            _db, Representation, url=destination_url, 
            media_type=destination_media_type
        )
        if thumbnail not in self.thumbnails:
            thumbnail.thumbnail_of = self

        if not is_new and not force:
            # We found a preexisting thumbnail and we're allowed to
            # use it.
            return thumbnail, is_new

        # At this point we have a parent Representation (self), we
        # have a Representation that will contain a thumbnail
        # (thumbnail), and we know we need to actually thumbnail the
        # parent into the thumbnail.
        #
        # Because the representation of this image is being
        # changed, it will need to be mirrored later on.
        now = datetime.datetime.utcnow()
        thumbnail.mirror_url = thumbnail.url
        thumbnail.mirrored_at = None
        thumbnail.mirror_exception = None

        args = [(max_width, max_height),
                Image.ANTIALIAS]
        try:
            image.thumbnail(*args)
        except IOError, e:
            # I'm not sure why, but sometimes just trying
            # it again works.
            original_exception = traceback.format_exc()
            try:
                image.thumbnail(*args)
            except IOError, e:
                self.scale_exception = original_exception
                self.scaled_at = None
                return self, False

        # Save the thumbnail image to the database under
        # thumbnail.content.
        output = StringIO()
        if image.mode != 'RGB':
            image = image.convert('RGB')
        try:
            image.save(output, pil_format)
        except Exception, e:
            self.scale_exception = traceback.format_exc()
            self.scaled_at = None
            # This most likely indicates a problem during the fetch phase,
            # Set fetch_exception so we'll retry the fetch.
            self.fetch_exception = "Error found while scaling: %s" % (self.scale_exception)
            return self, False
        thumbnail.content = output.getvalue()
        thumbnail.image_width, thumbnail.image_height = image.size
        output.close()
        thumbnail.scale_exception = None
        thumbnail.scaled_at = now
        return thumbnail, True


class DeliveryMechanism(Base):
    """A technique for delivering a book to a patron.

    There are two parts to this: a DRM scheme and a content
    type. Either may be identified with a MIME media type
    (e.g. "vnd.adobe/adept+xml" or "application/epub+zip") or an
    informal name ("Kindle via Amazon").
    """
    KINDLE_CONTENT_TYPE = "Kindle via Amazon"
    NOOK_CONTENT_TYPE = "Nook via B&N"
    STREAMING_TEXT_CONTENT_TYPE = "Streaming Text"
    STREAMING_AUDIO_CONTENT_TYPE = "Streaming Audio"
    STREAMING_VIDEO_CONTENT_TYPE = "Streaming Video"

    NO_DRM = None
    ADOBE_DRM = "vnd.adobe/adept+xml"
    KINDLE_DRM = "Kindle DRM"
    NOOK_DRM = "Nook DRM"
    STREAMING_DRM = "Streaming"
    OVERDRIVE_DRM = "Overdrive DRM"

    __tablename__ = 'deliverymechanisms'
    id = Column(Integer, primary_key=True)
    content_type = Column(String, nullable=False)
    drm_scheme = Column(String)

    # Can the Library Simplified client fulfill a book with this
    # content type and this DRM scheme?
    default_client_can_fulfill = Column(Boolean, default=False, index=True)
 
    # These are the media type/DRM scheme combos known to be supported
    # by the default Library Simplified client.
    default_client_can_fulfill_lookup = set([
        (Representation.EPUB_MEDIA_TYPE, NO_DRM),
        (Representation.EPUB_MEDIA_TYPE, ADOBE_DRM),
    ])

    license_pool_delivery_mechanisms = relationship(
        "LicensePoolDeliveryMechanism",
        backref="delivery_mechanism"
    )

    @property
    def name(self):
        if self.drm_scheme is self.NO_DRM:
            drm_scheme = "DRM-free"
        else:
            drm_scheme = self.drm_scheme
        return "%s (%s)" % (self.content_type, drm_scheme)

    def __repr__(self):   

        if self.default_client_can_fulfill:
            fulfillable = "fulfillable"
        else:
            fulfillable = "not fulfillable"

        return "<Delivery mechanism: %s, %s)>" % (
            self.name, fulfillable
        )

    @classmethod
    def load_all(cls, _db):
        """Load all DeliveryMechanism objects into the cache associated with
        the database connection.
        """
        if not hasattr(_db, '_deliverymechanism_cache'):
            _db._deliverymechanism_cache = dict()
        for m in _db.query(DeliveryMechanism):
            _db._deliverymechanism_cache[(m.content_type, m.drm_scheme)] = m

    @classmethod
    def lookup(cls, _db, content_type, drm_scheme):
        if not hasattr(_db, '_deliverymechanism_cache'):
            _db._deliverymechanism_cache = dict()
        key = (content_type, drm_scheme)
        cache = _db._deliverymechanism_cache
        if key in cache:
            return cache[key], False
        result, is_new = get_one_or_create(
            _db, DeliveryMechanism, content_type=content_type,
            drm_scheme=drm_scheme
        )
        cache[key] = result
        return result, is_new

    @property
    def implicit_medium(self):
        """What would be a good setting for Edition.MEDIUM for an edition
        available through this DeliveryMechanism?
        """
        if self.content_type in (
                Representation.EPUB_MEDIA_TYPE,
                Representation.PDF_MEDIA_TYPE,
                "Kindle via Amazon",
                "Streaming Text"):
            return Edition.BOOK_MEDIUM
        elif self.content_type in (
                "Streaming Video" or self.content_type.startswith('video/')
        ):
            return Edition.VIDEO_MEDIUM
        else:
            return None

    def is_media_type(self, x):
        "Does this string look like a media type?"
        if x is None:
            return False

        if x in (self.KINDLE_CONTENT_TYPE,
                 self.NOOK_CONTENT_TYPE,
                 self.STREAMING_TEXT_CONTENT_TYPE,
                 self.STREAMING_AUDIO_CONTENT_TYPE,
                 self.STREAMING_VIDEO_CONTENT_TYPE):
            return False

        if x in (
                self.KINDLE_DRM,
                self.NOOK_DRM,
                self.STREAMING_DRM,
                self.OVERDRIVE_DRM):
            return False

        return any(x.startswith(prefix) for prefix in 
                   ['vnd.', 'application', 'text', 'video', 'audio', 'image'])

    @property
    def drm_scheme_media_type(self):
        """Return the media type for this delivery mechanism's
        DRM scheme, assuming it's represented that way.
        """
        if self.is_media_type(self.drm_scheme):
            return self.drm_scheme
        return None

    @property
    def content_type_media_type(self):
        """Return the media type for this delivery mechanism's
        content type, assuming it's represented as a media type.
        """
        if self.is_media_type(self.content_type):
            return self.content_type
        return None


Index("ix_deliverymechanisms_drm_scheme_content_type", 
      DeliveryMechanism.drm_scheme, 
      DeliveryMechanism.content_type,
      unique=True)


class CustomList(Base):
    """A custom grouping of Editions."""

    STAFF_PICKS_NAME = u"Staff Picks"

    __tablename__ = 'customlists'
    id = Column(Integer, primary_key=True)
    primary_language = Column(Unicode, index=True)
    data_source_id = Column(Integer, ForeignKey('datasources.id'), index=True)
    foreign_identifier = Column(Unicode, index=True)
    name = Column(Unicode)
    description = Column(Unicode)
    created = Column(DateTime, index=True)
    updated = Column(DateTime, index=True)
    responsible_party = Column(Unicode)

    entries = relationship(
        "CustomListEntry", backref="customlist", lazy="joined")

    # TODO: It should be possible to associate a CustomList with an
    # audience, fiction status, and subject, but there is no planned
    # interface for managing this.

    @classmethod
    def all_from_data_sources(cls, _db, data_sources):
        """All custom lists from the given data sources."""
        if not isinstance(data_sources, list):
            data_sources = [data_sources]
        ids = []
        for ds in data_sources:
            if isinstance(ds, basestring):
                ds = DataSource.lookup(_db, ds)
            ids.append(ds.id)
        return _db.query(CustomList).filter(CustomList.data_source_id.in_(ids))

    def add_entry(self, edition, annotation=None, first_appearance=None):
        first_appearance = first_appearance or datetime.datetime.utcnow()
        _db = Session.object_session(self)
        entry, was_new = get_one_or_create(
            _db, CustomListEntry,
            customlist=self, edition=edition,
            create_method_kwargs=dict(first_appearance=first_appearance)
        )
        if (not entry.most_recent_appearance 
            or entry.most_recent_appearance < first_appearance):
            entry.most_recent_appearance = first_appearance
        entry.annotation = annotation
        if edition.license_pool and not entry.license_pool:
            entry.license_pool = edition.license_pool
        return entry, was_new

class CustomListEntry(Base):

    __tablename__ = 'customlistentries'
    id = Column(Integer, primary_key=True)    
    list_id = Column(Integer, ForeignKey('customlists.id'), index=True)
    edition_id = Column(Integer, ForeignKey('editions.id'), index=True)
    license_pool_id = Column(Integer, ForeignKey('licensepools.id'), index=True)
    annotation = Column(Unicode)

    # These two fields are for best-seller lists. Even after a book
    # drops off the list, the fact that it once was on the list is
    # still relevant.
    first_appearance = Column(DateTime, index=True)
    most_recent_appearance = Column(DateTime, index=True)

    def set_license_pool(self, metadata=None, metadata_client=None):
        """If possible, set the best available LicensePool to be used when
        fulfilling requests for this CustomListEntry.

        'Best' means it has the most copies of the book available
        right now.
        """
        _db = Session.object_session(self)
        edition = self.edition
        if not self.edition:
            # This shouldn't happen, but no edition means no license pool.
            self.license_pool = None
            return self.license_pool

        new_license_pool = None
        if not metadata:
            from metadata_layer import Metadata
            metadata = Metadata.from_edition(edition)

        # Try to guess based on metadata, if we can get a high-quality
        # guess.
        potential_license_pools = metadata.guess_license_pools(
            _db, metadata_client)
        for lp, quality in sorted(
                potential_license_pools.items(), key=lambda x: -x[1]):
            if lp.deliverable and quality >= 0.8:
                new_license_pool = lp
                break

        if not new_license_pool:
            # Try using the less reliable, more expensive method of
            # matching based on equivalent identifiers.
            equivalent_identifier_ids = self.edition.equivalent_identifier_ids()
            pool_q = _db.query(LicensePool).filter(
                LicensePool.identifier_id.in_(equivalent_identifier_ids)).order_by(
                    LicensePool.licenses_available.desc(),
                    LicensePool.patrons_in_hold_queue.asc())
            pools = [x for x in pool_q if x.deliverable]
            if pools:
                new_license_pool = pools[0]

        old_license_pool = self.license_pool
        if old_license_pool != new_license_pool:
            if old_license_pool:
                old_id = old_license_pool.identifier
            else:
                old_id = None
            if new_license_pool:
                new_id = new_license_pool.identifier
            else:
                new_id = None
            logging.info(
                "Changing license pool for list entry %r to %r (was %r)", 
                self.edition, new_id, old_id
            )
        self.license_pool = new_license_pool
        return self.license_pool


class Complaint(Base):
    """A complaint about a LicensePool (or, potentially, something else)."""

    __tablename__ = 'complaints'

    VALID_TYPES = set([
        "http://librarysimplified.org/terms/problem/" + x
        for x in [
                'wrong-genre',
                'wrong-audience', 
                'wrong-age-range',
                'wrong-title',
                'wrong-medium',
                'wrong-author',
                'bad-cover-image',
                'bad-description',
                'cannot-fulfill-loan', 
                'cannot-issue-loan',
                'cannot-render',
                'cannot-return',
              ]
    ])

    id = Column(Integer, primary_key=True)

    # One LicensePool can have many complaints lodged against it.
    license_pool_id = Column(
        Integer, ForeignKey('licensepools.id'), index=True)

    # The type of complaint.
    type = Column(String, nullable=False, index=True) 

    # The source of the complaint.
    source = Column(String, nullable=True, index=True)

    # Detailed information about the complaint.
    detail = Column(String, nullable=True)

    timestamp = Column(DateTime, nullable=False)

    @classmethod
    def register(self, license_pool, type, source, detail):
        """Register a problem detail document as a Complaint against the
        given LicensePool.
        """
        if not license_pool:
            raise ValueError("No license pool provided")
        _db = Session.object_session(license_pool)
        if type not in self.VALID_TYPES:
            raise ValueError("Unrecognized complaint type: %s" % type)
        now = datetime.datetime.utcnow()
        if source:
            complaint, is_new = get_one_or_create(
                _db, Complaint,
                license_pool=license_pool, 
                source=source, type=type,
                on_multiple='interchangeable',
                create_method_kwargs = dict(
                    timestamp=now,
                )
            )
            complaint.timestamp = now
            complaint.detail = detail
        else:
            complaint, is_new = create(
                _db,
                Complaint,
                license_pool=license_pool, 
                source=source, 
                type=type,
                timestamp=now,
                detail=detail
            )
        return complaint, is_new

from sqlalchemy.sql import compiler
from psycopg2.extensions import adapt as sqlescape

def dump_query(query):
    dialect = query.session.bind.dialect
    statement = query.statement
    comp = compiler.SQLCompiler(dialect, statement)
    comp.compile()
    enc = dialect.encoding
    params = {}
    for k,v in comp.params.iteritems():
        if isinstance(v, unicode):
            v = v.encode(enc)
        params[k] = sqlescape(v)
    return (comp.string.encode(enc) % params).decode(enc)<|MERGE_RESOLUTION|>--- conflicted
+++ resolved
@@ -1295,14 +1295,9 @@
 
         if content or content_path:
             resource.set_fetched_content(media_type, content, content_path)
-<<<<<<< HEAD
-        else:
-            resource.set_mirrored_elsewhere(media_type)
-
-=======
         elif media_type:
             resource.set_mirrored_elsewhere(media_type)
->>>>>>> fe16fe98
+
         return link, new_link
 
     def add_measurement(self, data_source, quantity_measured, value,

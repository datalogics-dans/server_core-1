# encoding: utf-8
from cStringIO import StringIO
from collections import (
    Counter,
    defaultdict,
)
from lxml import etree
from nose.tools import set_trace
import base64
import bisect
import cairosvg
import datetime
import isbnlib
import json
import logging
import md5
import operator
import os
import random
import re
import requests
import time
import traceback
import urllib
import urlparse
import uuid
import warnings
import bcrypt

from PIL import (
    Image,
)

from psycopg2.extras import NumericRange
from sqlalchemy.engine.url import URL
from sqlalchemy import exc as sa_exc
from sqlalchemy.ext.declarative import declarative_base
from sqlalchemy import (
    func,
    MetaData,
    Table,
)
from sqlalchemy.sql import select
from sqlalchemy.orm import (
    backref,
    contains_eager,
    joinedload,
    lazyload,
    relationship,
    sessionmaker,
)
from sqlalchemy.orm.exc import (
    NoResultFound,
    MultipleResultsFound,
)
from sqlalchemy.ext.mutable import (
    MutableDict,
)
from sqlalchemy.ext.associationproxy import (
    association_proxy,
)
from sqlalchemy.ext.hybrid import hybrid_property
from sqlalchemy.sql.functions import func
from sqlalchemy.sql.expression import (
    cast,
    and_,
    or_,
    select,
    join,
    literal_column,
    case,
    table,
)
from sqlalchemy.exc import (
    IntegrityError
)
from sqlalchemy import (
    create_engine, 
    Binary,
    Boolean,
    Column,
    Date,
    DateTime,
    Enum,
    Float,
    ForeignKey,
    Integer,
    Index,
    Numeric,
    String,
    Table,
    Unicode,
    UniqueConstraint,
)

import log # Make sure logging is set up properly.
from config import Configuration
from external_search import ExternalSearchIndex
import classifier
from classifier import (
    Classifier,
    Erotica,
    COMICS_AND_GRAPHIC_NOVELS,
    GenreData,
    WorkClassifier,
)
from user_profile import ProfileStorage
from util import (
    LanguageCodes,
    MetadataSimilarity,
    TitleProcessor,
)
from util.http import (
    HTTP,
    RemoteIntegrationException,
)
from util.permanent_work_id import WorkIDCalculator
from util.summary import SummaryEvaluator

from sqlalchemy.orm.session import Session

from sqlalchemy.dialects.postgresql import (
    ARRAY,
    HSTORE,
    JSON,
    INT4RANGE,
)
from s3 import S3Uploader
from analytics import Analytics


DEBUG = False

def production_session():
    url = Configuration.database_url()
    if url.startswith('"'):
        url = url[1:]
    logging.debug("Database url: %s", url)
    return SessionManager.session(url)

class PolicyException(Exception):
    pass


class CollectionMissing(Exception):
    """An operation was attempted that can only happen within the context
    of a Collection, but there was no Collection available.
    """


class BaseMaterializedWork(object):
    """A mixin class for materialized views that incorporate Work and Edition."""
    pass


class SessionManager(object):

    # Materialized views need to be created and indexed from SQL
    # commands kept in files. This dictionary maps the views to the
    # SQL files.

    MATERIALIZED_VIEW_WORKS = 'mv_works_editions_datasources_identifiers'
    MATERIALIZED_VIEW_WORKS_WORKGENRES = 'mv_works_editions_workgenres_datasources_identifiers'
    MATERIALIZED_VIEWS = {
        MATERIALIZED_VIEW_WORKS : 'materialized_view_works.sql',
        MATERIALIZED_VIEW_WORKS_WORKGENRES : 'materialized_view_works_workgenres.sql',
    }

    # A function that calculates recursively equivalent identifiers
    # is also defined in SQL.
    RECURSIVE_EQUIVALENTS_FUNCTION = 'recursive_equivalents.sql'

    engine_for_url = {}

    @classmethod
    def engine(cls, url=None):
        url = url or Configuration.database_url()
        return create_engine(url, echo=DEBUG)

    @classmethod
    def sessionmaker(cls, url=None):
        engine = cls.engine(url)
        return sessionmaker(bind=engine)

    @classmethod
    def initialize(cls, url):
        if url in cls.engine_for_url:
            engine = cls.engine_for_url[url]
            return engine, engine.connect()

        engine = cls.engine(url)
        Base.metadata.create_all(engine)

        base_path = os.path.split(__file__)[0]
        resource_path = os.path.join(base_path, "files")

        connection = None
        for view_name, filename in cls.MATERIALIZED_VIEWS.items():
            if engine.has_table(view_name):
                continue
            if not connection:
                connection = engine.connect()
            resource_file = os.path.join(resource_path, filename)
            if not os.path.exists(resource_file):
                raise IOError("Could not load materialized view from %s: file does not exist." % resource_file)
            logging.info(
                "Loading materialized view %s from %s.",
                view_name, resource_file)
            sql = open(resource_file).read()
            connection.execute(sql)                

        if not connection:
            connection = engine.connect()

        # Check if the recursive equivalents function exists already.
        query = select(
            [literal_column('proname')]
        ).select_from(
            table('pg_proc')
        ).where(
            literal_column('proname')=='fn_recursive_equivalents'
        )
        result = connection.execute(query)
        result = list(result)

        # If it doesn't, create it.
        if not result:
            resource_file = os.path.join(resource_path, cls.RECURSIVE_EQUIVALENTS_FUNCTION)
            if not os.path.exists(resource_file):
                raise IOError("Could not load recursive equivalents function from %s: file does not exist." % resource_file)
            sql = open(resource_file).read()
            connection.execute(sql)

        if connection:
            connection.close()

        class MaterializedWorkWithGenre(Base, BaseMaterializedWork):
            __table__ = Table(
                cls.MATERIALIZED_VIEW_WORKS_WORKGENRES, 
                Base.metadata, 
                Column('works_id', Integer, primary_key=True),
                Column('workgenres_id', Integer, primary_key=True),
                Column('license_pool_id', Integer, ForeignKey('licensepools.id')),
                autoload=True,
                autoload_with=engine
            )
            license_pool = relationship(
                LicensePool, 
                primaryjoin="LicensePool.id==MaterializedWorkWithGenre.license_pool_id",
                foreign_keys=LicensePool.id, lazy='joined', uselist=False)

        class MaterializedWork(Base, BaseMaterializedWork):
            __table__ = Table(
                cls.MATERIALIZED_VIEW_WORKS, 
                Base.metadata, 
                Column('works_id', Integer, primary_key=True),
                Column('license_pool_id', Integer, ForeignKey('licensepools.id')),
              autoload=True,
                autoload_with=engine
            )
            license_pool = relationship(
                LicensePool, 
                primaryjoin="LicensePool.id==MaterializedWork.license_pool_id",
                foreign_keys=LicensePool.id, lazy='joined', uselist=False)

            def __repr__(self):
                return (u'%s "%s" (%s) %s' % (
                    self.works_id, self.sort_title, self.sort_author, self.language,
                    )).encode("utf8")

        globals()['MaterializedWork'] = MaterializedWork
        globals()['MaterializedWorkWithGenre'] = MaterializedWorkWithGenre
        cls.engine_for_url[url] = engine
        return engine, engine.connect()

    @classmethod
    def refresh_materialized_views(self, _db):
        for view_name in self.MATERIALIZED_VIEWS.keys():
            _db.execute("refresh materialized view %s;" % view_name)
            _db.commit()

    @classmethod
    def session(cls, url):
        engine = connection = 0
        with warnings.catch_warnings():
            warnings.simplefilter("ignore", category=sa_exc.SAWarning)
            engine, connection = cls.initialize(url)
        session = Session(connection)
        cls.initialize_data(session)
        session.commit()
        return session

    @classmethod
    def initialize_data(cls, session):
        # Create initial data sources.
        list(DataSource.well_known_sources(session))

        # Create all genres.
        for g in classifier.genres.values():
            Genre.lookup(session, g, autocreate=True)

        # Make sure that the mechanisms fulfillable by the default
        # client are marked as such.
        for content_type, drm_scheme in DeliveryMechanism.default_client_can_fulfill_lookup:
            mechanism, is_new = DeliveryMechanism.lookup(
                session, content_type, drm_scheme
            )
            mechanism.default_client_can_fulfill = True

        session.commit()

def get_one(db, model, on_multiple='error', constraint=None, **kwargs):
    """Gets an object from the database based on its attributes.

    :param constraint: A single clause that can be passed into
        `sqlalchemy.Query.filter` to limit the object that is returned.
    :return: object or None
    """
    constraint = constraint
    if 'constraint' in kwargs:
        constraint = kwargs['constraint']
        del kwargs['constraint']

    q = db.query(model).filter_by(**kwargs)
    if constraint is not None:
        q = q.filter(constraint)

    try:
        return q.one()
    except MultipleResultsFound, e:
        if on_multiple == 'error':
            raise e
        elif on_multiple == 'interchangeable':
            # These records are interchangeable so we can use
            # whichever one we want.
            #
            # This may be a sign of a problem somewhere else. A
            # database-level constraint might be useful.
            q = q.limit(1)
            return q.one()
    except NoResultFound:
        return None

def get_one_or_create(db, model, create_method='',
                      create_method_kwargs=None,
                      **kwargs):
    one = get_one(db, model, **kwargs)
    if one:
        return one, False
    else:
        __transaction = db.begin_nested()
        try:
            # These kwargs are supported by get_one() but not by create().
            get_one_keys = ['on_multiple', 'constraint']
            for key in get_one_keys:
                if key in kwargs:
                    del kwargs[key]
            obj = create(db, model, create_method, create_method_kwargs, **kwargs)
            __transaction.commit()
            return obj
        except IntegrityError, e:
            logging.info(
                "INTEGRITY ERROR on %r %r, %r: %r", model, create_method_kwargs, 
                kwargs, e)
            __transaction.rollback()
            return db.query(model).filter_by(**kwargs).one(), False

def create(db, model, create_method='',
           create_method_kwargs=None,
           **kwargs):
    kwargs.update(create_method_kwargs or {})
    created = getattr(model, create_method, model)(**kwargs)
    db.add(created)
    db.flush()
    return created, True

Base = declarative_base()

class Patron(Base):

    __tablename__ = 'patrons'
    id = Column(Integer, primary_key=True)

    # The patron's permanent unique identifier in an external library
    # system, probably never seen by the patron.
    #
    # This is not stored as a ForeignIdentifier because it corresponds
    # to the patron's identifier in the library responsible for the
    # Simplified instance, not a third party.
    external_identifier = Column(Unicode, unique=True, index=True)

    # The patron's account type, as reckoned by an external library
    # system. Different account types may be subject to different
    # library policies.
    #
    # Depending on library policy it may be possible to automatically
    # derive the patron's account type from their authorization
    # identifier.
    _external_type = Column(Unicode, index=True, name="external_type")

    # An identifier used by the patron that gives them the authority
    # to borrow books. This identifier may change over time.
    authorization_identifier = Column(Unicode, unique=True, index=True)

    # An identifier used by the patron that authenticates them,
    # but does not give them the authority to borrow books. i.e. their
    # website username.
    username = Column(Unicode, unique=True, index=True)

    # The last time this record was synced up with an external library
    # system.
    last_external_sync = Column(DateTime)

    # The time, if any, at which the user's authorization to borrow
    # books expires.
    authorization_expires = Column(Date, index=True)

    # Outstanding fines the user has, if any.
    fines = Column(Unicode)

    # If the patron's borrowing privileges have been blocked, this
    # field contains the library's reason for the block. If this field
    # is None, the patron's borrowing privileges have not been
    # blocked.
    #
    # Although we currently don't do anything with specific values for
    # this field, the expectation is that values will be taken from a
    # small controlled vocabulary (e.g. "banned", "incorrect personal
    # information", "unknown"), rather than freeform strings entered
    # by librarians.
    #
    # Common reasons for blocks are kept in circulation's PatronData
    # class.
    block_reason = Column(String(255), default=None)

    # Whether or not the patron wants their annotations synchronized
    # across devices (which requires storing those annotations on a
    # library server).
    _synchronize_annotations = Column(Boolean, default=None,
                                      name="synchronize_annotations")
    
    loans = relationship('Loan', backref='patron')
    holds = relationship('Hold', backref='patron')

    annotations = relationship('Annotation', backref='patron', order_by="desc(Annotation.timestamp)")

    # One Patron can have many associated Credentials.
    credentials = relationship("Credential", backref="patron")
    
    AUDIENCE_RESTRICTION_POLICY = 'audiences'
    EXTERNAL_TYPE_REGULAR_EXPRESSION = 'external_type_regular_expression'
    
    def works_on_loan(self):
        db = Session.object_session(self)
        loans = db.query(Loan).filter(Loan.patron==self)
        return [loan.work for loan in self.loans if loan.work]

    def works_on_loan_or_on_hold(self):
        db = Session.object_session(self)
        results = set()
        holds = [hold.work for hold in self.holds if hold.work]
        loans = self.works_on_loan()
        return set(holds + loans)

    @property
    def external_type(self):
        if self.authorization_identifier and not self._external_type:
            policy = Configuration.policy(
                self.EXTERNAL_TYPE_REGULAR_EXPRESSION)
            if policy:
                match = re.compile(policy).search(
                    self.authorization_identifier)
                if match:
                    groups = match.groups()
                    if groups:
                        self._external_type = groups[0]
        return self._external_type

    def can_borrow(self, work, policy):
        """Return true if the given policy allows this patron to borrow the
        given work.
        
        This will return False when the policy for this patron's
        .external_type prevents access to this book's audience.
        """
        if not self.external_type in policy:
            return True
        if not work:
            # Shouldn't happen, but not this method's problem.
            return True
        p = policy[self.external_type]
        if not self.AUDIENCE_RESTRICTION_POLICY in p:
            return True
        allowed = p[self.AUDIENCE_RESTRICTION_POLICY]
        if work.audience in allowed:
            return True
        return False

    @hybrid_property
    def synchronize_annotations(self):
        return self._synchronize_annotations
    
    @synchronize_annotations.setter
    def _set_synchronize_annotations(self, value):
        """When a patron says they don't want their annotations to be stored
        on a library server, delete all their annotations.
        """
        if value is None:
            # A patron cannot decide to go back to the state where
            # they hadn't made a decision.
            raise ValueError(
                "synchronize_annotations cannot be unset once set."
            )
        if value is False:
            _db = Session.object_session(self)
            qu = _db.query(Annotation).filter(Annotation.patron==self)
            for annotation in qu:
                _db.delete(annotation)
        self._synchronize_annotations = value

class PatronProfileStorage(ProfileStorage):
    """Interface between a Patron object and the User Profile Management
    Protocol.
    """

    def __init__(self, patron):
        """Set up a storage interface for a specific Patron.

        :param patron: We are accessing the profile for this patron.
        """
        self.patron = patron
    
    @property
    def writable_setting_names(self):
        """Return the subset of settings that are considered writable."""
        return set([self.SYNCHRONIZE_ANNOTATIONS])

    @property
    def profile_document(self):
        """Create a Profile document representing the patron's current
        status.
        """
        doc = dict()
        if self.patron.authorization_expires:
            doc[self.AUTHORIZATION_EXPIRES] = (
                self.patron.authorization_expires.strftime("%Y-%m-%dT%H:%M:%SZ")
            )
        settings = {
            self.SYNCHRONIZE_ANNOTATIONS :
            self.patron.synchronize_annotations
        }
        doc[self.SETTINGS_KEY] = settings
        return doc

    def update(self, settable, full):
        """Bring the Patron's status up-to-date with the given document.
        
        Right now this means making sure Patron.synchronize_annotations
        is up to date.
        """
        key = self.SYNCHRONIZE_ANNOTATIONS
        if key in settable:
            self.patron.synchronize_annotations = settable[key]


class LoanAndHoldMixin(object):

    @property
    def work(self):
        """Try to find the corresponding work for this Loan/Hold."""
        license_pool = self.license_pool
        if not license_pool:
            return None
        if license_pool.work:
            return license_pool.work
        if license_pool.presentation_edition and license_pool.presentation_edition.work:
            return license_pool.presentation_edition.work
        return None        


class Loan(Base, LoanAndHoldMixin):
    __tablename__ = 'loans'
    id = Column(Integer, primary_key=True)
    patron_id = Column(Integer, ForeignKey('patrons.id'), index=True)
    license_pool_id = Column(Integer, ForeignKey('licensepools.id'), index=True)
    fulfillment_id = Column(Integer, ForeignKey('licensepooldeliveries.id'))
    start = Column(DateTime)
    end = Column(DateTime)

    __table_args__ = (
        UniqueConstraint('patron_id', 'license_pool_id'),
    )

    def until(self, default_loan_period):
        """Give or estimate the time at which the loan will end."""
        if self.end:
            return self.end
        if default_loan_period is None:
            # This loan will last forever.
            return None
        start = self.start or datetime.datetime.utcnow()
        return start + default_loan_period

class Hold(Base, LoanAndHoldMixin):
    """A patron is in line to check out a book.
    """
    __tablename__ = 'holds'
    id = Column(Integer, primary_key=True)
    patron_id = Column(Integer, ForeignKey('patrons.id'), index=True)
    license_pool_id = Column(Integer, ForeignKey('licensepools.id'), index=True)
    start = Column(DateTime, index=True)
    end = Column(DateTime, index=True)
    position = Column(Integer, index=True)

    @classmethod
    def _calculate_until(
            self, start, queue_position, total_licenses, default_loan_period,
            default_reservation_period):
        """Helper method for `Hold.until` that can be tested independently.

        We have to wait for the available licenses to cycle a
        certain number of times before we get a turn.
        
        Example: 4 licenses, queue position 21
        After 1 cycle: queue position 17
              2      : queue position 13
              3      : queue position 9
              4      : queue position 5
              5      : queue position 1
              6      : available

        The worst-case cycle time is the loan period plus the reservation
        period.
        """
        if queue_position == 0:
            # The book is currently reserved to this patron--they need
            # to hurry up and check it out.
            return start + default_reservation_period

        if total_licenses == 0:
            # The book will never be available
            return None

        # Start with the default loan period to clear out everyone who
        # currently has the book checked out.
        duration = default_loan_period

        if queue_position < total_licenses:
            # After that period, the book will be available to this patron.
            # Do nothing.
            pass
        else:
            # Otherwise, add a number of cycles in which other people are
            # notified that it's their turn.
            cycle_period = (default_loan_period + default_reservation_period)
            cycles = queue_position / total_licenses
            if (total_licenses > 1 and queue_position % total_licenses == 0):
                cycles -= 1
            duration += (cycle_period * cycles)
        return start + duration


    def until(self, default_loan_period, default_reservation_period):
        """Give or estimate the time at which the book will be available
        to this patron.

        This is a *very* rough estimate that should be treated more or
        less as a worst case. (Though it could be even worse than
        this--the library's license might expire and then you'll
        _never_ get the book.)
        """
        if self.end:
            # Whew, the server provided its own estimate.
            return self.end

        if default_reservation_period is None:
            # This hold has no definite end date.
            return None

        start = datetime.datetime.utcnow()
        licenses_available = self.license_pool.licenses_owned
        position = self.position
        if not position:
            # We don't know where in line we are. Assume we're at the
            # end.
            position = self.license_pool.patrons_in_hold_queue
        return self._calculate_until(
            start, position, licenses_available,
            default_loan_period, default_reservation_period)

    def update(self, start, end, position):
        """When the book becomes available, position will be 0 and end will be
        set to the time at which point the patron will lose their place in
        line.
        
        Otherwise, end is irrelevant and is set to None.
        """
        if start is not None:
            self.start = start
        if position == 0 and end is not None:
            self.end = end
        else:
            self.end = None
        if position is not None:
            self.position = position

    __table_args__ = (
        UniqueConstraint('patron_id', 'license_pool_id'),
    )

class Annotation(Base):
    # The Web Annotation Data Model defines a basic set of motivations.
    # https://www.w3.org/TR/annotation-model/#motivation-and-purpose
    OA_NAMESPACE = u"http://www.w3.org/ns/oa#"

    # We need to define some terms of our own.
    LS_NAMESPACE = u"http://librarysimplified.org/terms/annotation/"
   
    IDLING = LS_NAMESPACE + u'idling'
    BOOKMARKING = OA_NAMESPACE + u'bookmarking'

    MOTIVATIONS = [
        IDLING,
        BOOKMARKING,
    ]

    __tablename__ = 'annotations'
    id = Column(Integer, primary_key=True)
    patron_id = Column(Integer, ForeignKey('patrons.id'), index=True)
    identifier_id = Column(Integer, ForeignKey('identifiers.id'), index=True)
    motivation = Column(Unicode, index=True)
    timestamp = Column(DateTime, index=True)
    active = Column(Boolean, default=True)
    content = Column(Unicode)
    target = Column(Unicode)

    @classmethod
    def get_one_or_create(self, _db, patron, *args, **kwargs):
        """Find or create an Annotation, but only if the patron has
        annotation sync turned on.
        """
        if not patron.synchronize_annotations:
            raise ValueError(
                "Patron has opted out of synchronizing annotations."
            )
    
        return get_one_or_create(
            _db, Annotation, patron=patron, *args, **kwargs
        )

    def set_inactive(self):
        self.active = False
        self.content = None
        self.timestamp = datetime.datetime.utcnow()

class DataSource(Base):

    """A source for information about books, and possibly the books themselves."""

    GUTENBERG = u"Gutenberg"
    OVERDRIVE = u"Overdrive"
    PROJECT_GITENBERG = u"Project GITenberg"
    STANDARD_EBOOKS = u"Standard Ebooks"
    UNGLUE_IT = u"unglue.it"
    BIBLIOTHECA = u"Bibliotheca"
    OCLC = u"OCLC Classify"
    OCLC_LINKED_DATA = u"OCLC Linked Data"
    AMAZON = u"Amazon"
    XID = u"WorldCat xID"
    AXIS_360 = u"Axis 360"
    WEB = u"Web"
    OPEN_LIBRARY = u"Open Library"
    CONTENT_CAFE = u"Content Cafe"
    VIAF = u"VIAF"
    GUTENBERG_COVER_GENERATOR = u"Gutenberg Illustrated"
    GUTENBERG_EPUB_GENERATOR = u"Project Gutenberg EPUB Generator"
    METADATA_WRANGLER = u"Library Simplified metadata wrangler"
    MANUAL = u"Manual intervention"
    NOVELIST = u"NoveList Select"
    NYT = u"New York Times"
    NYPL_SHADOWCAT = u"NYPL Shadowcat"
    LIBRARY_STAFF = u"Library staff"
    ADOBE = u"Adobe DRM"
    PLYMPTON = u"Plympton"
    ONECLICK = u"OneClick"
    ELIB = u"eLiburutegia"
    OA_CONTENT_SERVER = u"Library Simplified Open Access Content Server"
    PRESENTATION_EDITION = u"Presentation edition generator"
    INTERNAL_PROCESSING = u"Library Simplified Internal Process"
    FEEDBOOKS = u"FeedBooks"
    
    DEPRECATED_NAMES = {
        u"3M" : BIBLIOTHECA
    }
    THREEM = BIBLIOTHECA
    
    # Some sources of open-access ebooks are better than others. This
    # list shows which sources we prefer, in ascending order of
    # priority. unglue.it is lowest priority because it tends to
    # aggregate books from other sources. We prefer books from their
    # original sources.
    OPEN_ACCESS_SOURCE_PRIORITY = [
        UNGLUE_IT,
        GUTENBERG,
        GUTENBERG_EPUB_GENERATOR,
        PROJECT_GITENBERG,
        ELIB,
        FEEDBOOKS,
        PLYMPTON,
        STANDARD_EBOOKS,
    ]

    # When we're generating the presentation edition for a
    # LicensePool, editions are processed based on their data source,
    # in the following order:
    #
    # [all other sources] < [source of the license pool] < [metadata
    # wrangler] < [library staff] < [manual intervention]
    #
    # This list keeps track of the high-priority portion of that
    # ordering.
    # 
    # "LIBRARY_STAFF" comes from the Admin Interface.
    # "MANUAL" is not currently used, but will give the option of putting in 
    # software engineer-created system overrides.
    PRESENTATION_EDITION_PRIORITY = [
        METADATA_WRANGLER, LIBRARY_STAFF, MANUAL
    ]

    __tablename__ = 'datasources'
    id = Column(Integer, primary_key=True)
    name = Column(String, unique=True, index=True)
    offers_licenses = Column(Boolean, default=False)
    primary_identifier_type = Column(String, index=True)
    extra = Column(MutableDict.as_mutable(JSON), default={})

    # One DataSource can generate many Editions.
    editions = relationship("Edition", backref="data_source")

    # One DataSource can generate many CoverageRecords.
    coverage_records = relationship("CoverageRecord", backref="data_source")

    # One DataSource can generate many IDEquivalencies.
    id_equivalencies = relationship("Equivalency", backref="data_source")

    # One DataSource can grant access to many LicensePools.
    license_pools = relationship(
        "LicensePool", backref=backref("data_source", lazy='joined'))

    # One DataSource can provide many Hyperlinks.
    links = relationship("Hyperlink", backref="data_source")

    # One DataSource can provide many Resources.
    resources = relationship("Resource", backref="data_source")

    # One DataSource can generate many Measurements.
    measurements = relationship("Measurement", backref="data_source")

    # One DataSource can provide many Classifications.
    classifications = relationship("Classification", backref="data_source")

    # One DataSource can have many associated Credentials.
    credentials = relationship("Credential", backref="data_source")

    # One DataSource can generate many CustomLists.
    custom_lists = relationship("CustomList", backref="data_source")

    # One DataSource can have provide many LicensePoolDeliveryMechanisms.
    delivery_mechanisms = relationship(
        "LicensePoolDeliveryMechanism", backref="data_source",
        foreign_keys=lambda: [LicensePoolDeliveryMechanism.data_source_id]
    )
    
    def __repr__(self):
        return '<DataSource: name="%s">' % (self.name)
    
    @classmethod
    def lookup(cls, _db, name, autocreate=False, offers_licenses=False):
        # Turn a deprecated name (e.g. "3M" into the current name
        # (e.g. "Bibliotheca").
        name = cls.DEPRECATED_NAMES.get(name, name)
        if autocreate:
            data_source, is_new = get_one_or_create(
                _db, DataSource, name=name,
                create_method_kwargs=dict(offers_licenses=offers_licenses)
            )
        else:
            data_source = get_one(_db, DataSource, name=name)
        return data_source

    URI_PREFIX = u"http://librarysimplified.org/terms/sources/"

    @classmethod
    def name_from_uri(cls, uri):
        """Turn a data source URI into a name suitable for passing
        into lookup().
        """
        if not uri.startswith(cls.URI_PREFIX):
            return None
        name = uri[len(cls.URI_PREFIX):]
        return urllib.unquote(name)

    @classmethod
    def from_uri(cls, _db, uri):
        return cls.lookup(_db, cls.name_from_uri(uri))

    @property
    def uri(self):
        return self.URI_PREFIX + urllib.quote(self.name)

    # These are pretty standard values but each library needs to
    # define the policy they've negotiated in their configuration.
    default_default_loan_period = datetime.timedelta(days=21)
    default_default_reservation_period = datetime.timedelta(days=3)

    def _datetime_config_value(self, key, default):
        integration = Configuration.integration(self.name)
        if not integration:
            return default
        value = integration.get(key)
        if not value:
            return default
        value = int(value)
        return datetime.timedelta(days=value)

    @property
    def default_loan_period(self):
        return self._datetime_config_value(
            Configuration.DEFAULT_LOAN_PERIOD,
            self.default_default_loan_period
        )

    @property
    def default_reservation_period(self):
        return self._datetime_config_value(
            Configuration.DEFAULT_RESERVATION_PERIOD,
            self.default_default_reservation_period
        )

    @classmethod
    def license_source_for(cls, _db, identifier):
        """Find the one DataSource that provides licenses for books identified
        by the given identifier.

        If there is no such DataSource, or there is more than one,
        raises an exception.
        """
        sources = cls.license_sources_for(_db, identifier)
        return sources.one()

    @classmethod
    def license_sources_for(cls, _db, identifier):
        """A query that locates all DataSources that provide licenses for
        books identified by the given identifier.
        """
        if isinstance(identifier, basestring):
            type = identifier
        else:
            type = identifier.type
        q =_db.query(DataSource).filter(DataSource.offers_licenses==True).filter(
            DataSource.primary_identifier_type==type)
        return q

    @classmethod
    def metadata_sources_for(cls, _db, identifier):
        """Finds the DataSources that provide metadata for books
        identified by the given identifier.
        """       
        if isinstance(identifier, basestring):
            type = identifier
        else:
            type = identifier.type

        if not hasattr(cls, 'metadata_lookups_by_identifier_type'):
            # This should only happen during testing.
            list(DataSource.well_known_sources(_db))

        names = cls.metadata_lookups_by_identifier_type[type] 
        return _db.query(DataSource).filter(DataSource.name.in_(names)).all()

    @classmethod
    def well_known_sources(cls, _db):
        """Make sure all the well-known sources exist in the database.
        """

        cls.metadata_lookups_by_identifier_type = defaultdict(list)

        for (name, offers_licenses, offers_metadata_lookup, primary_identifier_type, refresh_rate) in (
                (cls.GUTENBERG, True, False, Identifier.GUTENBERG_ID, None),
                (cls.ONECLICK, True, True, Identifier.ONECLICK_ID, None),
                (cls.OVERDRIVE, True, False, Identifier.OVERDRIVE_ID, 0),
                (cls.THREEM, True, False, Identifier.BIBLIOTHECA_ID, 60*60*6),
                (cls.AXIS_360, True, False, Identifier.AXIS_360_ID, 0),
                (cls.OCLC, False, False, None, None),
                (cls.OCLC_LINKED_DATA, False, False, None, None),
                (cls.AMAZON, False, False, None, None),
                (cls.OPEN_LIBRARY, False, False, Identifier.OPEN_LIBRARY_ID, None),
                (cls.GUTENBERG_COVER_GENERATOR, False, False, Identifier.GUTENBERG_ID, None),
                (cls.GUTENBERG_EPUB_GENERATOR, False, False, Identifier.GUTENBERG_ID, None),
                (cls.WEB, True, False, Identifier.URI, None),
                (cls.VIAF, False, False, None, None),
                (cls.CONTENT_CAFE, True, True, Identifier.ISBN, None),
                (cls.MANUAL, False, False, None, None),
                (cls.NYT, False, False, Identifier.ISBN, None),
                (cls.LIBRARY_STAFF, False, False, None, None),
                (cls.METADATA_WRANGLER, False, False, None, None),
                (cls.PROJECT_GITENBERG, True, False, Identifier.GUTENBERG_ID, None),
                (cls.STANDARD_EBOOKS, True, False, Identifier.URI, None),
                (cls.UNGLUE_IT, True, False, Identifier.URI, None),
                (cls.ADOBE, False, False, None, None),
                (cls.PLYMPTON, True, False, Identifier.ISBN, None),
                (cls.ELIB, True, False, Identifier.ELIB_ID, None),
                (cls.OA_CONTENT_SERVER, True, False, None, None),
                (cls.NOVELIST, False, True, Identifier.NOVELIST_ID, None),
                (cls.PRESENTATION_EDITION, False, False, None, None),
                (cls.INTERNAL_PROCESSING, True, False, None, None),
                (cls.FEEDBOOKS, True, False, Identifier.URI, None)
        ):

            extra = dict()
            if refresh_rate:
                extra['circulation_refresh_rate_seconds'] = refresh_rate

            obj, new = get_one_or_create(
                _db, DataSource,
                name=name,
                create_method_kwargs=dict(
                    offers_licenses=offers_licenses,
                    primary_identifier_type=primary_identifier_type,
                    extra=extra,
                )
            )

            if offers_metadata_lookup:
                l = cls.metadata_lookups_by_identifier_type[primary_identifier_type]
                l.append(obj.name)

            yield obj

class BaseCoverageRecord(object):
    """Contains useful constants used by both CoverageRecord and 
    WorkCoverageRecord.
    """
    
    SUCCESS = u'success'
    TRANSIENT_FAILURE = u'transient failure'
    PERSISTENT_FAILURE = u'persistent failure'

    ALL_STATUSES = [SUCCESS, TRANSIENT_FAILURE, PERSISTENT_FAILURE]

    # By default, count coverage as present if it ended in
    # success or in persistent failure. Do not count coverage
    # as present if it ended in transient failure.
    DEFAULT_COUNT_AS_COVERED = [SUCCESS, PERSISTENT_FAILURE]

    status_enum = Enum(SUCCESS, TRANSIENT_FAILURE, PERSISTENT_FAILURE, 
                       name='coverage_status')

    @classmethod
    def not_covered(cls, count_as_covered=None, 
                    count_as_not_covered_if_covered_before=None):
        """Filter a query to find only items without coverage records.

        :param count_as_covered: A list of constants that indicate
           types of coverage records that should count as 'coverage'
           for purposes of this query.

        :param count_as_not_covered_if_covered_before: If a coverage record
           exists, but is older than the given date, do not count it as
           covered.

        :return: A clause that can be passed in to Query.filter().
        """
        if not count_as_covered:
            count_as_covered = cls.DEFAULT_COUNT_AS_COVERED
        elif isinstance(count_as_covered, basestring):
            count_as_covered = [count_as_covered]

        # If there is no coverage record, then of course the item is
        # not covered.
        missing = cls.id==None

        # If we're looking for specific coverage statuses, then a
        # record does not count if it has some other status.
        missing = or_(
            missing, ~cls.status.in_(count_as_covered)
        )

        # If the record's timestamp is before the cutoff time, we
        # don't count it as covered, regardless of which status it
        # has.
        if count_as_not_covered_if_covered_before:
            missing = or_(
                missing, cls.timestamp < count_as_not_covered_if_covered_before
            )

        return missing


class CoverageRecord(Base, BaseCoverageRecord):
    """A record of a Identifier being used as input into some process."""
    __tablename__ = 'coveragerecords'

    SET_EDITION_METADATA_OPERATION = u'set-edition-metadata'
    CHOOSE_COVER_OPERATION = u'choose-cover'
    SYNC_OPERATION = u'sync'
    REAP_OPERATION = u'reap'
    IMPORT_OPERATION = u'import'
    RESOLVE_IDENTIFIER_OPERATION = u'resolve-identifier'

    id = Column(Integer, primary_key=True)
    identifier_id = Column(
        Integer, ForeignKey('identifiers.id'), index=True)
    # If applicable, this is the ID of the data source that took the
    # Identifier as input.
    data_source_id = Column(
        Integer, ForeignKey('datasources.id')
    )
    operation = Column(String(255), default=None)
        
    timestamp = Column(DateTime, index=True)

    status = Column(BaseCoverageRecord.status_enum, index=True)
    exception = Column(Unicode, index=True)
    

    __table_args__ = (
        UniqueConstraint('identifier_id', 'data_source_id', 'operation'),
    )

    def __repr__(self):
        if self.operation:
            operation = ' operation="%s"' % self.operation
        else:
            operation = ''
        if self.exception:
            exception = ' exception="%s"' % self.exception
        else:
            exception = ''
        template = '<CoverageRecord: identifier=%s/%s data_source="%s"%s timestamp="%s"%s>'
        return template % (
            self.identifier.type, 
            self.identifier.identifier,
            self.data_source.name,
            operation, 
            self.timestamp.strftime("%Y-%m-%d %H:%M:%S"),
            exception
        )

    @classmethod
    def lookup(self, edition_or_identifier, data_source, operation=None):
        _db = Session.object_session(edition_or_identifier)
        if isinstance(edition_or_identifier, Identifier):
            identifier = edition_or_identifier
        elif isinstance(edition_or_identifier, Edition):
            identifier = edition_or_identifier.primary_identifier
        else:
            raise ValueError(
                "Cannot look up a coverage record for %r." % edition) 
        return get_one(
            _db, CoverageRecord,
            identifier=identifier,
            data_source=data_source,
            operation=operation,
            on_multiple='interchangeable',
        )

    @classmethod
    def add_for(self, edition, data_source, operation=None, timestamp=None,
                status=BaseCoverageRecord.SUCCESS):
        _db = Session.object_session(edition)
        if isinstance(edition, Identifier):
            identifier = edition
        elif isinstance(edition, Edition):
            identifier = edition.primary_identifier
        else:
            raise ValueError(
                "Cannot create a coverage record for %r." % edition) 
        timestamp = timestamp or datetime.datetime.utcnow()
        coverage_record, is_new = get_one_or_create(
            _db, CoverageRecord,
            identifier=identifier,
            data_source=data_source,
            operation=operation,
            on_multiple='interchangeable'
        )
        coverage_record.status = status
        coverage_record.timestamp = timestamp
        return coverage_record, is_new

Index("ix_coveragerecords_data_source_id_operation_identifier_id", CoverageRecord.data_source_id, CoverageRecord.operation, CoverageRecord.identifier_id)

class WorkCoverageRecord(Base, BaseCoverageRecord):
    """A record of some operation that was performed on a Work.

    This is similar to CoverageRecord, which operates on Identifiers,
    but since Work identifiers have no meaning outside of the database,
    we presume that all the operations involve internal work only,
    and as such there is no data_source_id.
    """
    __tablename__ = 'workcoveragerecords'

    CHOOSE_EDITION_OPERATION = u'choose-edition'
    CLASSIFY_OPERATION = u'classify'
    SUMMARY_OPERATION = u'summary'
    QUALITY_OPERATION = u'quality'
    GENERATE_OPDS_OPERATION = u'generate-opds'
    UPDATE_SEARCH_INDEX_OPERATION = u'update-search-index'

    id = Column(Integer, primary_key=True)
    work_id = Column(
        Integer, ForeignKey('works.id'), index=True)
    operation = Column(String(255), index=True, default=None)
        
    timestamp = Column(DateTime, index=True)

    status = Column(BaseCoverageRecord.status_enum, index=True)
    exception = Column(Unicode, index=True)

    __table_args__ = (
        UniqueConstraint('work_id', 'operation'),
    )

    def __repr__(self):
        if self.exception:
            exception = ' exception="%s"' % self.exception
        else:
            exception = ''
        template = '<WorkCoverageRecord: work_id=%s operation="%s" timestamp="%s"%s>'
        return template % (
            self.work_id, self.operation, 
            self.timestamp.strftime("%Y-%m-%d %H:%M:%S"),
            exception
        )

    @classmethod
    def lookup(self, work, operation):
        _db = Session.object_session(work)
        return get_one(
            _db, WorkCoverageRecord,
            work=work,
            operation=operation,
            on_multiple='interchangeable',
        )

    @classmethod
    def add_for(self, work, operation, timestamp=None, 
                status=CoverageRecord.SUCCESS):
        _db = Session.object_session(work)
        timestamp = timestamp or datetime.datetime.utcnow()
        coverage_record, is_new = get_one_or_create(
            _db, WorkCoverageRecord,
            work=work,
            operation=operation,
            on_multiple='interchangeable'
        )
        coverage_record.status = status
        coverage_record.timestamp = timestamp
        return coverage_record, is_new
Index("ix_workcoveragerecords_operation_work_id", WorkCoverageRecord.operation, WorkCoverageRecord.work_id)

class Equivalency(Base):
    """An assertion that two Identifiers identify the same work.

    This assertion comes with a 'strength' which represents how confident
    the data source is in the assertion.
    """
    __tablename__ = 'equivalents'

    # 'input' is the ID that was used as input to the datasource.
    # 'output' is the output
    id = Column(Integer, primary_key=True)
    input_id = Column(Integer, ForeignKey('identifiers.id'), index=True)
    input = relationship("Identifier", foreign_keys=input_id)
    output_id = Column(Integer, ForeignKey('identifiers.id'), index=True)
    output = relationship("Identifier", foreign_keys=output_id)

    # Who says?
    data_source_id = Column(Integer, ForeignKey('datasources.id'), index=True)

    # How many distinct votes went into this assertion? This will let
    # us scale the change to the strength when additional votes come
    # in.
    votes = Column(Integer, default=1)

    # How strong is this assertion (-1..1)? A negative number is an
    # assertion that the two Identifiers do *not* identify the
    # same work.
    strength = Column(Float, index=True)

    def __repr__(self):
        r = u"[%s ->\n %s\n source=%s strength=%.2f votes=%d)]" % (
            repr(self.input).decode("utf8"),
            repr(self.output).decode("utf8"),
            self.data_source.name, self.strength, self.votes
        )
        return r.encode("utf8")

    @classmethod
    def for_identifiers(self, _db, identifiers, exclude_ids=None):
        """Find all Equivalencies for the given Identifiers."""
        if not identifiers:
            return []
        if isinstance(identifiers, list) and isinstance(identifiers[0], Identifier):
            identifiers = [x.id for x in identifiers]
        q = _db.query(Equivalency).distinct().filter(
            or_(Equivalency.input_id.in_(identifiers),
                Equivalency.output_id.in_(identifiers))
        )
        if exclude_ids:
            q = q.filter(~Equivalency.id.in_(exclude_ids))
        return q

class Identifier(Base):
    """A way of uniquely referring to a particular edition.
    """
    
    # Common types of identifiers.
    OVERDRIVE_ID = u"Overdrive ID"
    BIBLIOTHECA_ID = u"Bibliotheca ID"
    GUTENBERG_ID = u"Gutenberg ID"
    AXIS_360_ID = u"Axis 360 ID"
    ELIB_ID = u"eLiburutegia ID"
    ASIN = u"ASIN"
    ISBN = u"ISBN"
    NOVELIST_ID = u"NoveList ID"
    OCLC_WORK = u"OCLC Work ID"
    OCLC_NUMBER = u"OCLC Number"
    # OneClick uses ISBNs for ebooks and eaudio, and its own ids for magazines
    ONECLICK_ID = u"OneClick ID"
    OPEN_LIBRARY_ID = u"OLID"
    BIBLIOCOMMONS_ID = u"Bibliocommons ID"
    URI = u"URI"
    DOI = u"DOI"
    UPC = u"UPC"

    DEPRECATED_NAMES = {
        u"3M ID" : BIBLIOTHECA_ID
    }
    THREEM_ID = BIBLIOTHECA_ID

    LICENSE_PROVIDING_IDENTIFIER_TYPES = [
        BIBLIOTHECA_ID, OVERDRIVE_ID, AXIS_360_ID,
        GUTENBERG_ID, ELIB_ID
    ]

    URN_SCHEME_PREFIX = "urn:librarysimplified.org/terms/id/"
    ISBN_URN_SCHEME_PREFIX = "urn:isbn:"
    GUTENBERG_URN_SCHEME_PREFIX = "http://www.gutenberg.org/ebooks/"
    GUTENBERG_URN_SCHEME_RE = re.compile(
        GUTENBERG_URN_SCHEME_PREFIX + "([0-9]+)")

    __tablename__ = 'identifiers'
    id = Column(Integer, primary_key=True)
    type = Column(String(64), index=True)
    identifier = Column(String, index=True)

    equivalencies = relationship(
        "Equivalency",
        primaryjoin=("Identifier.id==Equivalency.input_id"),
        backref="input_identifiers",
    )

    inbound_equivalencies = relationship(
        "Equivalency",
        primaryjoin=("Identifier.id==Equivalency.output_id"),
        backref="output_identifiers",
    )

    unresolved_identifier = relationship(
        "UnresolvedIdentifier", backref="identifier", uselist=False
    )

    # One Identifier may have many associated CoverageRecords.
    coverage_records = relationship("CoverageRecord", backref="identifier")

    def __repr__(self):
        records = self.primarily_identifies
        if records and records[0].title:
            title = u' prim_ed=%d ("%s")' % (records[0].id, records[0].title)
        else:
            title = ""
        return (u"%s/%s ID=%s%s" % (self.type, self.identifier, self.id,
                                    title)).encode("utf8")

    # One Identifier may serve as the primary identifier for
    # several Editions.
    primarily_identifies = relationship(
        "Edition", backref="primary_identifier"
    )

    # One Identifier may serve as the identifier for many
    # LicensePools, through different Collections.
    licensed_through = relationship(
        "LicensePool", backref="identifier", lazy='joined',
    )

    # One Identifier may have many Links.
    links = relationship(
        "Hyperlink", backref="identifier"
    )

    # One Identifier may be the subject of many Measurements.
    measurements = relationship(
        "Measurement", backref="identifier"
    )

    # One Identifier may participate in many Classifications.
    classifications = relationship(
        "Classification", backref="identifier"
    )

    # One identifier may participate in many Annotations.
    annotations = relationship(
        "Annotation", backref="identifier"
    )

    # One Identifier can have have many LicensePoolDeliveryMechanisms.
    delivery_mechanisms = relationship(
        "LicensePoolDeliveryMechanism", backref="identifier",
        foreign_keys=lambda: [LicensePoolDeliveryMechanism.identifier_id]
    )
    
    # Type + identifier is unique.
    __table_args__ = (
        UniqueConstraint('type', 'identifier'),
    )

    @classmethod
    def from_asin(cls, _db, asin, autocreate=True):
        """Turn an ASIN-like string into an Identifier.

        If the string is an ISBN10 or ISBN13, the Identifier will be
        of type ISBN and the value will be the equivalent ISBN13.

        Otherwise the Identifier will be of type ASIN and the value will
        be the value of `asin`.
        """
        asin = asin.strip().replace("-", "")
        if isbnlib.is_isbn10(asin):
            asin = isbnlib.to_isbn13(asin)
        if isbnlib.is_isbn13(asin):
            type = cls.ISBN
        else:
            type = cls.ASIN
        return cls.for_foreign_id(_db, type, asin, autocreate)

    @classmethod
    def for_foreign_id(cls, _db, foreign_identifier_type, foreign_id,
                       autocreate=True):
        """Turn a foreign ID into an Identifier."""

        if not foreign_identifier_type or not foreign_id:
            return None

        # Turn a deprecated identifier type (e.g. "3M ID" into the
        # current type (e.g. "Bibliotheca ID").
        foreign_identifier_type = cls.DEPRECATED_NAMES.get(
            foreign_identifier_type, foreign_identifier_type
        )
        
        if foreign_identifier_type in (
                Identifier.OVERDRIVE_ID, Identifier.BIBLIOTHECA_ID):
            foreign_id = foreign_id.lower()
        if not cls.valid_as_foreign_identifier(
                foreign_identifier_type, foreign_id):
            raise ValueError(
                '"%s" is not a valid %s.' % (
                    foreign_id, foreign_identifier_type
                )
            )
        if autocreate:
            m = get_one_or_create
        else:
            m = get_one

        result = m(_db, cls, type=foreign_identifier_type,
                   identifier=foreign_id)

        if isinstance(result, tuple):
            return result
        else:
            return result, False

    @classmethod
    def valid_as_foreign_identifier(cls, type, id):
        """Return True if the given `id` can be an Identifier of the given
        `type`.

        This is not a complete implementation; we will add to it as
        necessary.

        In general we err on the side of allowing IDs that look
        invalid (e.g. all Overdrive IDs look like UUIDs, but we
        currently don't enforce that). We only reject an ID out of
        hand if it will cause problems with a third-party API.
        """
        forbidden_characters = ''
        if type == Identifier.BIBLIOTHECA_ID:
            # IDs are joined with commas and provided as a URL path
            # element.  Embedded commas or slashes will confuse the
            # Bibliotheca API.
            forbidden_characters = ',/'
        elif type == Identifier.AXIS_360_ID:
            # IDs are joined with commas during a lookup. Embedded
            # commas will confuse the Axis 360 API.
            forbidden_characters = ','
        if any(x in id for x in forbidden_characters):
            return False
        return True
            
    @property
    def urn(self):
        identifier_text = urllib.quote(self.identifier)
        if self.type == Identifier.ISBN:
            return self.ISBN_URN_SCHEME_PREFIX + identifier_text
        elif self.type == Identifier.URI:
            return self.identifier
        elif self.type == Identifier.GUTENBERG_ID:
            return self.GUTENBERG_URN_SCHEME_PREFIX + identifier_text
        else:
            identifier_type = urllib.quote(self.type)
            return self.URN_SCHEME_PREFIX + "%s/%s" % (
                identifier_type, identifier_text)

    @property
    def work(self):
        """Find the Work, if any, associated with this Identifier.

        Although one Identifier may be associated with multiple LicensePools,
        all of them must share a Work.
        """
        for lp in self.licensed_through:
            if lp.work:
                return lp.work
        
    class UnresolvableIdentifierException(Exception):
        # Raised when an identifier that can't be resolved into a LicensePool
        # is provided in a context that requires a resolvable identifier
        pass

    @classmethod
    def type_and_identifier_for_urn(cls, identifier_string):
        if not identifier_string:
            return None, None
        m = cls.GUTENBERG_URN_SCHEME_RE.match(identifier_string)
        if m:
            type = Identifier.GUTENBERG_ID
            identifier_string = m.groups()[0]            
        elif identifier_string.startswith("http:") or identifier_string.startswith("https:"):
            type = Identifier.URI
        elif identifier_string.startswith(Identifier.URN_SCHEME_PREFIX):
            identifier_string = identifier_string[len(Identifier.URN_SCHEME_PREFIX):]
            type, identifier_string = map(
                urllib.unquote, identifier_string.split("/", 1))
        elif identifier_string.startswith(Identifier.ISBN_URN_SCHEME_PREFIX):
            type = Identifier.ISBN
            identifier_string = identifier_string[len(Identifier.ISBN_URN_SCHEME_PREFIX):]
            identifier_string = urllib.unquote(identifier_string)
            # Make sure this is a valid ISBN, and convert it to an ISBN-13.
            if not (isbnlib.is_isbn10(identifier_string) or
                    isbnlib.is_isbn13(identifier_string)):
                raise ValueError("%s is not a valid ISBN." % identifier_string)
            if isbnlib.is_isbn10(identifier_string):
                identifier_string = isbnlib.to_isbn13(identifier_string)
        else:
            raise ValueError(
                "Could not turn %s into a recognized identifier." %
                identifier_string)
        return (type, identifier_string)

    @classmethod
    def parse_urn(cls, _db, identifier_string, must_support_license_pools=False):
        type, identifier_string = cls.type_and_identifier_for_urn(identifier_string)
        if must_support_license_pools:
            try:
                ls = DataSource.license_source_for(_db, type)
            except NoResultFound:
                raise Identifier.UnresolvableIdentifierException()
            except MultipleResultsFound:
                 # This is fine.
                pass

        return cls.for_foreign_id(_db, type, identifier_string)

    def equivalent_to(self, data_source, identifier, strength):
        """Make one Identifier equivalent to another.

        `data_source` is the DataSource that believes the two 
        identifiers are equivalent.
        """
        _db = Session.object_session(self)
        if self == identifier:
            # That an identifier is equivalent to itself is tautological.
            # Do nothing.
            return None
        eq, new = get_one_or_create(
            _db, Equivalency,
            data_source=data_source,
            input=self,
            output=identifier,
            on_multiple='interchangeable'
        )
        eq.strength=strength
        if new:
            logging.info(
                "Identifier equivalency: %r==%r p=%.2f", self, identifier, 
                strength
            )
        return eq

    @classmethod
    def recursively_equivalent_identifier_ids_query(
            cls, identifier_id_column, levels=5, threshold=0.50):
        """Get a SQL statement that will return all Identifier IDs
        equivalent to a given ID at the given confidence threshold.

        `identifier_id_column` can be a single Identifier ID, or a column 
        like `Edition.primary_identifier_id` if the query will be used as
        a subquery.

        This uses the function defined in files/recursive_equivalents.sql.
        """
        return select([func.fn_recursive_equivalents(identifier_id_column, levels, threshold)])

    @classmethod
    def recursively_equivalent_identifier_ids(
            cls, _db, identifier_ids, levels=5, threshold=0.50):
        """All Identifier IDs equivalent to the given set of Identifier
        IDs at the given confidence threshold.

        This uses the function defined in files/recursive_equivalents.sql.

        Four levels is enough to go from a Gutenberg text to an ISBN.
        Gutenberg ID -> OCLC Work IS -> OCLC Number -> ISBN

        Returns a dictionary mapping each ID in the original to a
        list of equivalent IDs.
        """

        query = select([Identifier.id, func.fn_recursive_equivalents(Identifier.id, levels, threshold)],
                       Identifier.id.in_(identifier_ids))
        results = _db.execute(query)
        equivalents = defaultdict(list)
        for r in results:
            original = r[0]
            equivalent = r[1]
            equivalents[original].append(equivalent)
        return equivalents
        
    def equivalent_identifier_ids(self, levels=5, threshold=0.5):
        _db = Session.object_session(self)
        return Identifier.recursively_equivalent_identifier_ids(
            _db, [self.id], levels, threshold)

    def add_link(self, rel, href, data_source, media_type=None, content=None,
                 content_path=None):
        """Create a link between this Identifier and a (potentially new)
        Resource.

        TODO: There's some code in metadata_layer for automatically
        fetching, mirroring and scaling Representations as links are
        created. It might be good to move that code into here.
        """
        _db = Session.object_session(self)
        
        # Find or create the Resource.
        if not href:
            href = Hyperlink.generic_uri(data_source, self, rel, content)
        resource, new_resource = get_one_or_create(
            _db, Resource, url=href,
            create_method_kwargs=dict(data_source=data_source)
        )

        # Find or create the Hyperlink.
        link, new_link = get_one_or_create(
            _db, Hyperlink, rel=rel, data_source=data_source,
            identifier=self, resource=resource,
        )

        if content or content_path:
            # We have content for this resource.
            resource.set_fetched_content(media_type, content, content_path)
        elif (media_type and (
                not resource.representation 
                or not resource.representation.mirrored_at)
        ):
            # There's a version of this resource stored elsewhere that we
            # can use.
            #
            # TODO: just because we know the type and URL of the
            # resource doesn't mean we can actually serve that URL
            # to patrons. This needs some work.
            resource.set_mirrored_elsewhere(media_type)

        return link, new_link

    def add_measurement(self, data_source, quantity_measured, value,
                        weight=1, taken_at=None):
        """Associate a new Measurement with this Identifier."""
        _db = Session.object_session(self)

        logging.debug(
            "MEASUREMENT: %s on %s/%s: %s == %s (wt=%d)",
            data_source.name, self.type, self.identifier,
            quantity_measured, value, weight)

        now = datetime.datetime.utcnow()
        taken_at = taken_at or now
        # Is there an existing most recent measurement?
        most_recent = get_one(
            _db, Measurement, identifier=self,
            data_source=data_source,
            quantity_measured=quantity_measured,
            is_most_recent=True, on_multiple='interchangeable'
        )
        if most_recent and most_recent.value == value and taken_at == now:
            # The value hasn't changed since last time. Just update
            # the timestamp of the existing measurement.
            self.taken_at = taken_at

        if most_recent and most_recent.taken_at < taken_at:
            most_recent.is_most_recent = False

        return create(
            _db, Measurement,
            identifier=self, data_source=data_source,
            quantity_measured=quantity_measured, taken_at=taken_at,
            value=value, weight=weight, is_most_recent=True)[0]

    def classify(self, data_source, subject_type, subject_identifier,
                 subject_name=None, weight=1):
        """Classify this Identifier under a Subject.

        :param type: Classification scheme; one of the constants from Subject.
        :param subject_identifier: Internal ID of the subject according to that classification scheme.

        ``value``: Human-readable description of the subject, if different
                   from the ID.

        ``weight``: How confident the data source is in classifying a
                    book under this subject. The meaning of this
                    number depends entirely on the source of the
                    information.
        """
        _db = Session.object_session(self)
        # Turn the subject type and identifier into a Subject.
        classifications = []
        subject, is_new = Subject.lookup(
            _db, subject_type, subject_identifier, subject_name,
        )

        logging.debug(
            "CLASSIFICATION: %s on %s/%s: %s %s/%s (wt=%d)",
            data_source.name, self.type, self.identifier,
            subject.type, subject.identifier, subject.name, 
            weight
        )

        # Use a Classification to connect the Identifier to the
        # Subject.
        try:
            classification, is_new = get_one_or_create(
                _db, Classification,
                identifier=self,
                subject=subject,
                data_source=data_source)
        except MultipleResultsFound, e:
            # TODO: This is a hack.
            all_classifications = _db.query(Classification).filter(
                Classification.identifier==self,
                Classification.subject==subject,
                Classification.data_source==data_source)
            all_classifications = all_classifications.all()
            classification = all_classifications[0]
            for i in all_classifications[1:]:
                _db.delete(i)

        classification.weight = weight
        return classification

    @classmethod
    def resources_for_identifier_ids(self, _db, identifier_ids, rel=None,
                                     data_source=None):
        resources = _db.query(Resource).join(Resource.links).filter(
                Hyperlink.identifier_id.in_(identifier_ids))
        if data_source:
            if isinstance(data_source, DataSource):
                data_source = [data_source]
            resources = resources.filter(Hyperlink.data_source_id.in_([d.id for d in data_source]))
        if rel:
            if isinstance(rel, list):
                resources = resources.filter(Hyperlink.rel.in_(rel))
            else:
                resources = resources.filter(Hyperlink.rel==rel)
        resources = resources.options(joinedload('representation'))
        return resources

    @classmethod
    def classifications_for_identifier_ids(self, _db, identifier_ids):
        classifications = _db.query(Classification).filter(
                Classification.identifier_id.in_(identifier_ids))
        return classifications.options(joinedload('subject'))

    IDEAL_COVER_ASPECT_RATIO = 2.0/3
    IDEAL_IMAGE_HEIGHT = 240
    IDEAL_IMAGE_WIDTH = 160

    @classmethod
    def best_cover_for(cls, _db, identifier_ids):
        # Find all image resources associated with any of
        # these identifiers.
        images = cls.resources_for_identifier_ids(
            _db, identifier_ids, Hyperlink.IMAGE)
        images = images.join(Resource.representation)
        images = images.filter(Representation.mirrored_at != None).\
            filter(Representation.mirror_url != None)
        images = images.all()

        champions = Resource.best_covers_among(images)
        if not champions:
            champion = None
        elif len(champions) == 1:
            [champion] = champions
        else:
            champion = random.choice(champions)

        return champion, images

    @classmethod
    def evaluate_summary_quality(cls, _db, identifier_ids,
                                 privileged_data_sources=None):
        """Evaluate the summaries for the given group of Identifier IDs.

        This is an automatic evaluation based solely on the content of
        the summaries. It will be combined with human-entered ratings
        to form an overall quality score.

        We need to evaluate summaries from a set of Identifiers
        (typically those associated with a single work) because we
        need to see which noun phrases are most frequently used to
        describe the underlying work.

        :param privileged_data_sources: If present, a summary from one
        of these data source will be instantly chosen, short-circuiting the
        decision process. Data sources are in order of priority.

        :return: The single highest-rated summary Resource.

        """
        evaluator = SummaryEvaluator()

        if privileged_data_sources and len(privileged_data_sources) > 0:
            privileged_data_source = privileged_data_sources[0]
        else:
            privileged_data_source = None

        # Find all rel="description" resources associated with any of
        # these records.
        rels = [Hyperlink.DESCRIPTION, Hyperlink.SHORT_DESCRIPTION]
        descriptions = cls.resources_for_identifier_ids(
            _db, identifier_ids, rels, privileged_data_source).all()

        champion = None
        # Add each resource's content to the evaluator's corpus.
        for r in descriptions:
            if r.representation and r.representation.content:
                evaluator.add(r.representation.content)
        evaluator.ready()

        # Then have the evaluator rank each resource.
        for r in descriptions:
            if r.representation and r.representation.content:
                content = r.representation.content
                quality = evaluator.score(content)
                r.set_estimated_quality(quality)
            if not champion or r.quality > champion.quality:
                champion = r

        if privileged_data_source and not champion:
            # We could not find any descriptions from the privileged
            # data source. Try relaxing that restriction.
            return cls.evaluate_summary_quality(_db, identifier_ids, privileged_data_sources[1:])
        return champion, descriptions

    @classmethod
    def missing_coverage_from(
            cls, _db, identifier_types, coverage_data_source, operation=None,
            count_as_covered=None, count_as_missing_before=None, identifiers=None
    ):
        """Find identifiers of the given types which have no CoverageRecord
        from `coverage_data_source`.

        :param count_as_covered: Identifiers will be counted as
        covered if their CoverageRecords have a status in this list.
        :param identifiers: Restrict search to a specific set of identifier objects.
        """
        clause = and_(Identifier.id==CoverageRecord.identifier_id,
                      CoverageRecord.data_source==coverage_data_source,
                      CoverageRecord.operation==operation)
        qu = _db.query(Identifier).outerjoin(CoverageRecord, clause)
        if identifier_types:
            qu = qu.filter(Identifier.type.in_(identifier_types))
        missing = CoverageRecord.not_covered(
            count_as_covered, count_as_missing_before
        )
        qu = qu.filter(missing)

        if identifiers:
            qu = qu.filter(Identifier.id.in_([x.id for x in identifiers]))

        return qu


    def opds_entry(self):
        """Create an OPDS entry using only resources directly
        associated with this Identifier.

        This makes it possible to create an OPDS entry even when there
        is no Edition.

        Currently the only things in this OPDS entry will be description,
        cover image, and popularity.
        """
        id = self.urn
        cover_image = None
        description = None
        for link in self.links:
            resource = link.resource
            if link.rel == Hyperlink.IMAGE:
                if not cover_image or (
                        not cover_image.representation.thumbnails and
                        resource.representation.thumbnails):
                    cover_image = resource
            elif link.rel == Hyperlink.DESCRIPTION:
                if not description or resource.quality > description.quality:
                    description = resource

        quality = Measurement.overall_quality(self.measurements)
        from opds import AcquisitionFeed
        return AcquisitionFeed.minimal_opds_entry(
            identifier=self, cover=cover_image, 
            description=description, quality=quality)


class UnresolvedIdentifier(Base):
    """An identifier that the metadata wrangler has heard of but hasn't
    yet been able to connect with a book being offered by someone.
    """

    __tablename__ = 'unresolvedidentifiers'
    id = Column(Integer, primary_key=True)

    identifier_id = Column(
        Integer, ForeignKey('identifiers.id'), index=True)

    # A numeric status code, analogous to an HTTP status code,
    # describing the status of the process of resolving this
    # identifier.
    status = Column(Integer, index=True)

    # Timestamp of the first time we tried to resolve this identifier.
    first_attempt = Column(DateTime, index=True)

    # Timestamp of the most recent time we tried to resolve this identifier.
    most_recent_attempt = Column(DateTime, index=True)

    # The problem that's stopping this identifier from being resolved.
    exception = Column(Unicode, index=True)

    @classmethod
    def register(cls, _db, identifier, force=False):
        if identifier.licensed_through and not force:
            # There's already a license pool for this identifier, and
            # thus no need to do anything.
            raise ValueError(
                "%r has already been resolved. Not creating an UnresolvedIdentifier record for it." % identifier)

        # There must be some way of 'resolving' the work to be done
        # here: either a license source or a metadata lookup.
        has_metadata_lookup = DataSource.metadata_sources_for(_db, identifier)

        if not has_metadata_lookup:
            datasources = DataSource.license_sources_for(_db, identifier)
            if datasources.count() == 0:
                # This is not okay--we have no way of resolving this identifier.
                raise Identifier.UnresolvableIdentifierException()

        return get_one_or_create(
            _db, UnresolvedIdentifier, identifier=identifier,
            create_method_kwargs=dict(status=202), on_multiple='interchangeable'
        )

    DEFAULT_RETRY_TIME = datetime.timedelta(days=1)

    @classmethod
    def ready_to_process(cls, _db, retry_after=None, randomize=True):
        """Find all UnresolvedIdentifiers that are ready for processing.

        This is all UnresolvedIdentifiers that have never raised an
        exception, plus all UnresolvedIdentifiers that were attempted
        more than `retry_after` ago.

        :param retry_after: a `datetime.timedelta`.
        """
        now = datetime.datetime.utcnow()
        retry_after = retry_after or cls.DEFAULT_RETRY_TIME
        cutoff = now - retry_after
        needs_processing = or_(
            UnresolvedIdentifier.exception==None,
            UnresolvedIdentifier.most_recent_attempt < cutoff
        )
        q = _db.query(UnresolvedIdentifier).join(
            UnresolvedIdentifier.identifier).filter(needs_processing)
        if randomize:
            q = q.order_by(func.random())
        return q

    def set_attempt(self, time=None):
        """Set most_recent_attempt (and possibly first_attempt) to the given
        time.
        """
        time = time or datetime.datetime.utcnow()
        self.most_recent_attempt = time
        if not self.first_attempt:
            self.first_attempt = time


class Contributor(Base):

    """Someone (usually human) who contributes to books."""
    __tablename__ = 'contributors'
    id = Column(Integer, primary_key=True)

    # Standard identifiers for this contributor.
    lc = Column(Unicode, index=True)
    viaf = Column(Unicode, index=True)

    # This is the name by which this person is known in the original
    # catalog. It is sortable, e.g. "Twain, Mark".
    sort_name = Column(Unicode, index=True)
    aliases = Column(ARRAY(Unicode), default=[])

    # This is the name we will display publicly. Ideally it will be
    # the name most familiar to readers.
    display_name = Column(Unicode, index=True)

    # This is a short version of the contributor's name, displayed in
    # situations where the full name is too long. For corporate contributors
    # this value will be None.
    family_name = Column(Unicode, index=True)
    
    # This is the name used for this contributor on Wikipedia. This
    # gives us an entry point to Wikipedia, Wikidata, etc.
    wikipedia_name = Column(Unicode, index=True)

    # This is a short biography for this contributor, probably
    # provided by a publisher.
    biography = Column(Unicode)

    extra = Column(MutableDict.as_mutable(JSON), default={})

    contributions = relationship("Contribution", backref="contributor")
    work_contributions = relationship("WorkContribution", backref="contributor",
                                      )
    # Types of roles
    AUTHOR_ROLE = u"Author"
    PRIMARY_AUTHOR_ROLE = u"Primary Author"
    PERFORMER_ROLE = u"Performer"
    EDITOR_ROLE = u"Editor"
    ARTIST_ROLE = u"Artist"
    PHOTOGRAPHER_ROLE = u"Photographer"
    TRANSLATOR_ROLE = u"Translator"
    ILLUSTRATOR_ROLE = u"Illustrator"
    INTRODUCTION_ROLE = u"Introduction Author"
    FOREWORD_ROLE = u"Foreword Author"
    AFTERWORD_ROLE = u"Afterword Author"
    COLOPHON_ROLE = u"Colophon Author"
    UNKNOWN_ROLE = u'Unknown'
    DIRECTOR_ROLE = u'Director'
    PRODUCER_ROLE = u'Producer'
    EXECUTIVE_PRODUCER_ROLE = u'Executive Producer'
    ACTOR_ROLE = u'Actor'
    LYRICIST_ROLE = u'Lyricist'
    CONTRIBUTOR_ROLE = u'Contributor'
    COMPOSER_ROLE = u'Composer'
    NARRATOR_ROLE = u'Narrator'
    COMPILER_ROLE = u'Compiler'
    ADAPTER_ROLE = u'Adapter'
    PERFORMER_ROLE = u'Performer'
    MUSICIAN_ROLE = u'Musician'
    ASSOCIATED_ROLE = u'Associated name'
    COLLABORATOR_ROLE = u'Collaborator'
    ENGINEER_ROLE = u'Engineer'
    COPYRIGHT_HOLDER_ROLE = u'Copyright holder'
    TRANSCRIBER_ROLE = u'Transcriber'
    DESIGNER_ROLE = u'Designer'
    AUTHOR_ROLES = set([PRIMARY_AUTHOR_ROLE, AUTHOR_ROLE])

    # People from these roles can be put into the 'author' slot if no
    # author proper is given.
    AUTHOR_SUBSTITUTE_ROLES = [
        EDITOR_ROLE, COMPILER_ROLE, COMPOSER_ROLE, DIRECTOR_ROLE, 
         CONTRIBUTOR_ROLE, TRANSLATOR_ROLE, ADAPTER_ROLE, PHOTOGRAPHER_ROLE, 
         ARTIST_ROLE, LYRICIST_ROLE, COPYRIGHT_HOLDER_ROLE
    ]
    
    PERFORMER_ROLES = [ACTOR_ROLE, PERFORMER_ROLE, NARRATOR_ROLE, MUSICIAN_ROLE]

    # Extra fields
    BIRTH_DATE = 'birthDate'
    DEATH_DATE = 'deathDate'

    def __repr__(self):
        extra = ""
        if self.lc:
            extra += " lc=%s" % self.lc
        if self.viaf:
            extra += " viaf=%s" % self.viaf
        return (u"Contributor %d (%s)" % (self.id, self.sort_name)).encode("utf8")

    @classmethod
    def author_contributor_tiers(cls):
        yield [cls.PRIMARY_AUTHOR_ROLE]
        yield cls.AUTHOR_ROLES
        yield cls.AUTHOR_SUBSTITUTE_ROLES
        yield cls.PERFORMER_ROLES

    @classmethod
    def lookup(cls, _db, sort_name=None, viaf=None, lc=None, aliases=None,
               extra=None, create_new=True, name=None):
        """Find or create a record (or list of records) for the given Contributor.
        :return: A tuple of found Contributor (or None), and a boolean flag 
        indicating if new Contributor database object has beed created.
        """

        new = False
        contributors = []

        # TODO: Stop using 'name' attribute, everywhere.
        sort_name = sort_name or name
        extra = extra or dict()

        create_method_kwargs = {
            Contributor.sort_name.name : sort_name,
            Contributor.aliases.name : aliases,
            Contributor.extra.name : extra
        }

        if not sort_name and not lc and not viaf:
            raise ValueError(
                "Cannot look up a Contributor without any identifying "
                "information whatsoever!")

        if sort_name and not lc and not viaf:
            # We will not create a Contributor based solely on a name
            # unless there is no existing Contributor with that name.
            #
            # If there *are* contributors with that name, we will
            # return all of them.
            #
            # We currently do not check aliases when doing name lookups.
            q = _db.query(Contributor).filter(Contributor.sort_name==sort_name)
            contributors = q.all()
            if contributors:
                return contributors, new
            else:
                try:
                    contributor = Contributor(**create_method_kwargs)
                    _db.add(contributor)
                    _db.flush()
                    contributors = [contributor]
                    new = True
                except IntegrityError:
                    _db.rollback()
                    contributors = q.all()
                    new = False
        else:
            # We are perfecly happy to create a Contributor based solely
            # on lc or viaf.
            query = dict()
            if lc:
                query[Contributor.lc.name] = lc
            if viaf:
                query[Contributor.viaf.name] = viaf

            if create_new:
                contributor, new = get_one_or_create(
                    _db, Contributor, create_method_kwargs=create_method_kwargs,
                    **query)
                if contributor:
                    contributors = [contributor]
            else:
                contributor = get_one(_db, Contributor, **query)
                if contributor:
                    contributors = [contributor]

        return contributors, new

    # TODO: Stop using 'name' attribute, everywhere.
    @property
    def name(self):
        return self.sort_name

    @name.setter
    def name(self, value):
        self.sort_name = value

    def merge_into(self, destination):
        """Two Contributor records should be the same.

        Merge this one into the other one.

        For now, this should only be used when the exact same record
        comes in through two sources. It should not be used when two
        Contributors turn out to represent different names for the
        same human being, e.g. married names or (especially) pen
        names. Just because we haven't thought that situation through
        well enough.
        """
        if self == destination:
            # They're already the same.
            return
        logging.info(
            u"MERGING %r (%s) into %r (%s)",
            self,
            self.viaf,
            destination,
            destination.viaf
        )
        existing_aliases = set(destination.aliases)
        new_aliases = list(destination.aliases)
        for name in [self.sort_name] + self.aliases:
            if name != destination.sort_name and name not in existing_aliases:
                new_aliases.append(name)
        if new_aliases != destination.aliases:
            destination.aliases = new_aliases
        for k, v in self.extra.items():
            if not k in destination.extra:
                destination.extra[k] = v
        if not destination.lc:
            destination.lc = self.lc
        if not destination.viaf:
            destination.viaf = self.viaf
        if not destination.family_name:
            destination.family_name = self.family_name
        if not destination.display_name:
            destination.display_name = self.display_name
        if not destination.wikipedia_name:
            destination.wikipedia_name = self.wikipedia_name

        if not destination.biography:
            destination.biography = self.biography

        _db = Session.object_session(self)
        for contribution in self.contributions:
            # Is the new contributor already associated with this
            # Edition in the given role (in which case we delete
            # the old contribution) or not (in which case we switch the
            # contributor ID)?
            existing_record = _db.query(Contribution).filter(
                Contribution.contributor_id==destination.id,
                Contribution.edition_id==contribution.edition.id,
                Contribution.role==contribution.role)
            if existing_record.count():
                _db.delete(contribution)
            else:
                contribution.contributor_id = destination.id
        for contribution in self.work_contributions:
            existing_record = _db.query(WorkContribution).filter(
                WorkContribution.contributor_id==destination.id,
                WorkContribution.edition_id==contribution.edition.id,
                WorkContribution.role==contribution.role)
            if existing_record.count():
                _db.delete(contribution)
            else:
                contribution.contributor_id = destination.id
            contribution.contributor_id = destination.id

        _db.commit()
        _db.delete(self)
        _db.commit()

    # Regular expressions used by default_names().
    PARENTHETICAL = re.compile("\([^)]*\)")
    ALPHABETIC = re.compile("[a-zA-z]")
    NUMBERS = re.compile("[0-9]")

    DATE_RES = [re.compile("\(?" + x + "\)?") for x in 
                "[0-9?]+-",
                "[0-9]+st cent",
                "[0-9]+nd cent",
                "[0-9]+th cent",
                "\bcirca",
                ]


    def default_names(self, default_display_name=None):
        """Attempt to derive a family name ("Twain") and a display name ("Mark
        Twain") from a catalog name ("Twain, Mark").

        This is full of pitfalls, which is why we prefer to use data
        from VIAF. But when there is no data from VIAF, the output of
        this algorithm is better than the input in pretty much every
        case.
        """
        return self._default_names(self.sort_name, default_display_name)

    @classmethod
    def _default_names(cls, name, default_display_name=None):
        original_name = name
        """Split out from default_names to make it easy to test."""
        display_name = default_display_name
        # "Little, Brown &amp; Co." => "Little, Brown & Co."
        name = name.replace("&amp;", "&")

        # "Philadelphia Broad Street Church (Philadelphia, Pa.)"
        #  => "Philadelphia Broad Street Church"
        name = cls.PARENTHETICAL.sub("", name)
        name = name.strip()

        if ', ' in name:
            # This is probably a personal name.
            parts = name.split(", ")
            if len(parts) > 2:
                # The most likely scenario is that the final part
                # of the name is a date or a set of dates. If this
                # seems true, just delete that part.
                if (cls.NUMBERS.search(parts[-1])
                    or not cls.ALPHABETIC.search(parts[-1])):
                    parts = parts[:-1]
            # The final part of the name may have a date or a set
            # of dates at the end. If so, remove it from that string.
            final = parts[-1]
            for date_re in cls.DATE_RES:
                m = date_re.search(final)
                if m:
                    new_part = final[:m.start()].strip() 
                    if new_part:
                        parts[-1] = new_part
                    else:
                        del parts[-1]
                    break
               
            family_name = parts[0]
            p = parts[-1].lower()
            if (p in ('llc', 'inc', 'inc.')
                or p.endswith("company") or p.endswith(" co.")
                or p.endswith(" co")):
                # No, this is a corporate name that contains a comma.
                # It can't be split on the comma, so don't bother.
                family_name = None
                display_name = display_name or name
            if not display_name:
                # The fateful moment. Swap the second string and the
                # first string.
                if len(parts) == 1:
                    display_name = parts[0]
                    family_name = display_name
                else:
                    display_name = parts[1] + " " + parts[0]
                if len(parts) > 2:
                    # There's a leftover bit.
                    if parts[2] in ('Mrs.', 'Mrs', 'Sir'):
                        # "Jones, Bob, Mrs."
                        #  => "Mrs. Bob Jones"
                        display_name = parts[2] + " " + display_name
                    else:
                        # "Jones, Bob, Jr."
                        #  => "Bob Jones, Jr."
                        display_name += ", " + " ".join(parts[2:])
        else:
            # Since there's no comma, this is probably a corporate name.
            family_name = None
            display_name = name

        return family_name, display_name



class Contribution(Base):
    """A contribution made by a Contributor to a Edition."""
    __tablename__ = 'contributions'
    id = Column(Integer, primary_key=True)
    edition_id = Column(Integer, ForeignKey('editions.id'), index=True,
                           nullable=False)
    contributor_id = Column(Integer, ForeignKey('contributors.id'), index=True,
                            nullable=False)
    role = Column(Unicode, index=True, nullable=False)
    __table_args__ = (
        UniqueConstraint('edition_id', 'contributor_id', 'role'),
    )


class WorkContribution(Base):
    """A contribution made by a Contributor to a Work."""
    __tablename__ = 'workcontributions'
    id = Column(Integer, primary_key=True)
    work_id = Column(Integer, ForeignKey('works.id'), index=True,
                     nullable=False)
    contributor_id = Column(Integer, ForeignKey('contributors.id'), index=True,
                            nullable=False)
    role = Column(Unicode, index=True, nullable=False)
    __table_args__ = (
        UniqueConstraint('work_id', 'contributor_id', 'role'),
    )


class Edition(Base):

    """A lightly schematized collection of metadata for a work, or an
    edition of a work, or a book, or whatever. If someone thinks of it
    as a "book" with a "title" it can go in here.
    """

    __tablename__ = 'editions'
    id = Column(Integer, primary_key=True)

    data_source_id = Column(Integer, ForeignKey('datasources.id'), index=True)

    MAX_THUMBNAIL_HEIGHT = 300
    MAX_THUMBNAIL_WIDTH = 200

    # This Edition is associated with one particular
    # identifier--the one used by its data source to identify
    # it. Through the Equivalency class, it is associated with a
    # (probably huge) number of other identifiers.
    primary_identifier_id = Column(
        Integer, ForeignKey('identifiers.id'), index=True)

    # An Edition may be the presentation edition for a single Work. If it's not
    # a presentation edition for a work, work will be None.
    work = relationship("Work", uselist=False, backref="presentation_edition")
 
    # An Edition may show up in many CustomListEntries.
    custom_list_entries = relationship("CustomListEntry", backref="edition")

    # An Edition may be the presentation edition for many LicensePools.
    is_presentation_for = relationship(
        "LicensePool", backref="presentation_edition"
    )

    title = Column(Unicode, index=True)
    sort_title = Column(Unicode, index=True)
    subtitle = Column(Unicode, index=True)
    series = Column(Unicode, index=True)
    series_position = Column(Integer)

    # This is not a foreign key per se; it's a calculated UUID-like
    # identifier for this work based on its title and author, used to
    # group together different editions of the same work.
    permanent_work_id = Column(String(36), index=True)

    # A string depiction of the authors' names.
    author = Column(Unicode, index=True)
    sort_author = Column(Unicode, index=True)

    contributions = relationship("Contribution", backref="edition")

    language = Column(Unicode, index=True)
    publisher = Column(Unicode, index=True)
    imprint = Column(Unicode, index=True)

    # `issued` is the date the ebook edition was sent to the distributor by the publisher, 
    # i.e. the date it became available for librarians to buy for their libraries
    issued = Column(Date)
    # `published is the original publication date of the text.
    # A Project Gutenberg text was likely `published` long before being `issued`.
    published = Column(Date)

    BOOK_MEDIUM = u"Book"
    PERIODICAL_MEDIUM = u"Periodical"
    AUDIO_MEDIUM = u"Audio"
    MUSIC_MEDIUM = u"Music"
    VIDEO_MEDIUM = u"Video"

    ELECTRONIC_FORMAT = u"Electronic"
    CODEX_FORMAT = u"Codex"

    medium_to_additional_type = {
        BOOK_MEDIUM : u"http://schema.org/Book",
        AUDIO_MEDIUM : u"http://schema.org/AudioObject",
        PERIODICAL_MEDIUM : u"http://schema.org/PublicationIssue",
        MUSIC_MEDIUM :  u"http://schema.org/MusicRecording",
        VIDEO_MEDIUM :  u"http://schema.org/VideoObject",
    }

    additional_type_to_medium = {}
    for k, v in medium_to_additional_type.items():
        additional_type_to_medium[v] = k

    medium = Column(
        Enum(BOOK_MEDIUM, PERIODICAL_MEDIUM, AUDIO_MEDIUM,
             MUSIC_MEDIUM, VIDEO_MEDIUM, name="medium"),
        default=BOOK_MEDIUM, index=True
    )

    cover_id = Column(
        Integer, ForeignKey(
            'resources.id', use_alter=True, name='fk_editions_summary_id'), 
        index=True)
    # These two let us avoid actually loading up the cover Resource
    # every time.
    cover_full_url = Column(Unicode)
    cover_thumbnail_url = Column(Unicode)
    
    # An OPDS entry containing all metadata about this entry that
    # would be relevant to display to a library patron.
    simple_opds_entry = Column(Unicode, default=None)

    # Information kept in here probably won't be used.
    extra = Column(MutableDict.as_mutable(JSON), default={})

    def __repr__(self):
        id_repr = repr(self.primary_identifier).decode("utf8")
        a = (u"Edition %s [%r] (%s/%s/%s)" % (
            self.id, id_repr, self.title,
            ", ".join([x.sort_name for x in self.contributors]),
            self.language))
        return a.encode("utf8")

    @property
    def language_code(self):
        return LanguageCodes.three_to_two.get(self.language, self.language)

    @property
    def contributors(self):
        return set([x.contributor for x in self.contributions])

    @property
    def author_contributors(self):
        """All distinct 'author'-type contributors, with the primary author
        first, other authors sorted by sort name.

        Basically, we're trying to figure out what would go on the
        book cover. The primary author should go first, and be
        followed by non-primary authors in alphabetical order. People
        whose role does not rise to the level of "authorship"
        (e.g. author of afterword) do not show up.

        The list as a whole should contain no duplicates. This might
        happen because someone is erroneously listed twice in the same
        role, someone is listed as both primary author and regular
        author, someone is listed as both author and translator,
        etc. However it happens, your name only shows up once on the
        front of the book.
        """
        seen_authors = set()
        primary_author = None
        other_authors = []
        acceptable_substitutes = defaultdict(list)
        if not self.contributions:
            return []

        # If there is one and only one contributor, return them, no
        # matter what their role is.
        if len(self.contributions) == 1:
            return [self.contributions[0].contributor]

        # There is more than one contributor. Try to pick out the ones
        # that rise to the level of being 'authors'.
        for x in self.contributions:
            if not primary_author and x.role == Contributor.PRIMARY_AUTHOR_ROLE:
                primary_author = x.contributor
            elif x.role in Contributor.AUTHOR_ROLES:
                other_authors.append(x.contributor)
            elif x.role.lower().startswith('author and'):
                other_authors.append(x.contributor)
            elif (x.role in Contributor.AUTHOR_SUBSTITUTE_ROLES
                  or x.role in Contributor.PERFORMER_ROLES):
                l = acceptable_substitutes[x.role]
                if x.contributor not in l:
                    l.append(x.contributor)

        def dedupe(l):
            """If an item shows up multiple times in a list, 
            keep only the first occurence.
            """
            seen = set()
            deduped = []
            for i in l:
                if i in seen:
                    continue
                deduped.append(i)
                seen.add(i)
            return deduped

        if primary_author:
            return dedupe([primary_author] + sorted(other_authors, key=lambda x: x.sort_name))

        if other_authors:
            return dedupe(other_authors)

        for role in (
                Contributor.AUTHOR_SUBSTITUTE_ROLES 
                + Contributor.PERFORMER_ROLES
        ):
            if role in acceptable_substitutes:
                contributors = acceptable_substitutes[role]
                return dedupe(sorted(contributors, key=lambda x: x.sort_name))
        else:
            # There are roles, but they're so random that we can't be
            # sure who's the 'author' or so low on the creativity
            # scale (like 'Executive producer') that we just don't
            # want to put them down as 'author'.
            return []


    @classmethod
    def for_foreign_id(cls, _db, data_source,
                       foreign_id_type, foreign_id,
                       create_if_not_exists=True):
        """Find the Edition representing the given data source's view of
        the work that it primarily identifies by foreign ID.

        e.g. for_foreign_id(_db, DataSource.OVERDRIVE,
                            Identifier.OVERDRIVE_ID, uuid)

        finds the Edition for Overdrive's view of a book identified
        by Overdrive UUID.

        This:

        for_foreign_id(_db, DataSource.OVERDRIVE, Identifier.ISBN, isbn)

        will probably return nothing, because although Overdrive knows
        that books have ISBNs, it doesn't use ISBN as a primary
        identifier.
        """
        # Look up the data source if necessary.
        if isinstance(data_source, basestring):
            data_source = DataSource.lookup(_db, data_source)

        identifier, ignore = Identifier.for_foreign_id(
            _db, foreign_id_type, foreign_id)

        # Combine the two to get/create a Edition.
        if create_if_not_exists:
            f = get_one_or_create
            kwargs = dict()
        else:
            f = get_one
            kwargs = dict()
        r = f(_db, Edition, data_source=data_source,
                 primary_identifier=identifier,
                 **kwargs)
        return r

    @property
    def license_pool(self):
        """The Edition's corresponding LicensePool, if any.
        """
        _db = Session.object_session(self)
        return get_one(_db, LicensePool,
                       data_source=self.data_source,
                       identifier=self.primary_identifier)

    def equivalent_identifiers(self, levels=3, threshold=0.5, type=None):
        """All Identifiers equivalent to this
        Edition's primary identifier, at the given level of recursion.
        """
        _db = Session.object_session(self)
        identifier_id_subquery = Identifier.recursively_equivalent_identifier_ids_query(
            self.primary_identifier.id, levels, threshold)
        q = _db.query(Identifier).filter(
            Identifier.id.in_(identifier_id_subquery))
        if type:
            if isinstance(type, list):
                q = q.filter(Identifier.type.in_(type))
            else:
                q = q.filter(Identifier.type==type)
        return q.all()

    def equivalent_editions(self, levels=5, threshold=0.5):
        """All Editions whose primary ID is equivalent to this Edition's
        primary ID, at the given level of recursion.

        Five levels is enough to go from a Gutenberg ID to an Overdrive ID
        (Gutenberg ID -> OCLC Work ID -> OCLC Number -> ISBN -> Overdrive ID)
        """
        _db = Session.object_session(self)
        identifier_id_subquery = Identifier.recursively_equivalent_identifier_ids_query(
            self.primary_identifier.id, levels, threshold)
        return _db.query(Edition).filter(
            Edition.primary_identifier_id.in_(identifier_id_subquery))

    @classmethod
    def missing_coverage_from(
            cls, _db, edition_data_sources, coverage_data_source, 
            operation=None
    ):
        """Find Editions from `edition_data_source` whose primary
        identifiers have no CoverageRecord from
        `coverage_data_source`.

        e.g.

         gutenberg = DataSource.lookup(_db, DataSource.GUTENBERG)
         oclc_classify = DataSource.lookup(_db, DataSource.OCLC)
         missing_coverage_from(_db, gutenberg, oclc_classify)

        will find Editions that came from Project Gutenberg and
        have never been used as input to the OCLC Classify web
        service.

        """
        if isinstance(edition_data_sources, DataSource):
            edition_data_sources = [edition_data_sources]
        edition_data_source_ids = [x.id for x in edition_data_sources]
        join_clause = (
            (Edition.primary_identifier_id==CoverageRecord.identifier_id) &
            (CoverageRecord.data_source_id==coverage_data_source.id) &
            (CoverageRecord.operation==operation)
        )
        
        q = _db.query(Edition).outerjoin(
            CoverageRecord, join_clause)
        if edition_data_source_ids:
            q = q.filter(Edition.data_source_id.in_(edition_data_source_ids))
        q2 = q.filter(CoverageRecord.id==None)
        return q2


    @classmethod
    def _content(cls, content, is_html=False):
        """Represent content that might be plain-text or HTML.

        e.g. a book's summary.
        """
        if not content:
            return None
        if is_html:
            type = "html"
        else:
            type = "text"
        return dict(type=type, value=content)

    def set_cover(self, resource):
        old_cover = self.cover
        old_cover_full_url = self.cover_full_url
        self.cover = resource
        self.cover_full_url = resource.representation.mirror_url

        # TODO: In theory there could be multiple scaled-down
        # versions of this representation and we need some way of
        # choosing between them. Right now we just pick the first one
        # that works.
        if (resource.representation.image_height
            and resource.representation.image_height <= self.MAX_THUMBNAIL_HEIGHT):
            # This image doesn't need a thumbnail.
            self.cover_thumbnail_url = resource.representation.mirror_url
        else:
            for scaled_down in resource.representation.thumbnails:
                if scaled_down.mirror_url and scaled_down.mirrored_at:
                    self.cover_thumbnail_url = scaled_down.mirror_url
                    break
        if old_cover != self.cover or old_cover_full_url != self.cover_full_url:
            logging.debug(
                "Setting cover for %s/%s: full=%s thumb=%s", 
                self.primary_identifier.type, self.primary_identifier.identifier,
                self.cover_full_url, self.cover_thumbnail_url
            )

    def add_contributor(self, name, roles, aliases=None, lc=None, viaf=None,
                        **kwargs):
        """Assign a contributor to this Edition."""
        _db = Session.object_session(self)
        if isinstance(roles, basestring):
            roles = [roles]            

        # First find or create the Contributor.
        if isinstance(name, Contributor):
            contributor = name
        else:
            contributor, was_new = Contributor.lookup(
                _db, name, lc, viaf, aliases)
            if isinstance(contributor, list):
                # Contributor was looked up/created by name,
                # which returns a list.
                contributor = contributor[0]

        # Then add their Contributions.
        for role in roles:
            contribution, was_new = get_one_or_create(
                _db, Contribution, edition=self, contributor=contributor,
                role=role)
        return contributor

    def similarity_to(self, other_record):
        """How likely is it that this record describes the same book as the
        given record?

        1 indicates very strong similarity, 0 indicates no similarity
        at all.

        For now we just compare the sets of words used in the titles
        and the authors' names. This should be good enough for most
        cases given that there is usually some preexisting reason to
        suppose that the two records are related (e.g. OCLC said
        they were).

        Most of the Editions are from OCLC Classify, and we expect
        to get some of them wrong (e.g. when a single OCLC work is a
        compilation of several novels by the same author). That's okay
        because those Editions aren't backed by
        LicensePools. They're purely informative. We will have some
        bad information in our database, but the clear-cut cases
        should outnumber the fuzzy cases, so we we should still group
        the Editions that really matter--the ones backed by
        LicensePools--together correctly.
        
        TODO: apply much more lenient terms if the two Editions are
        identified by the same ISBN or other unique identifier.
        """
        if other_record == self:
            # A record is always identical to itself.
            return 1

        if other_record.language == self.language:
            # The books are in the same language. Hooray!
            language_factor = 1
        else:
            if other_record.language and self.language:
                # Each record specifies a different set of languages. This
                # is an immediate disqualification.
                return 0
            else:
                # One record specifies a language and one does not. This
                # is a little tricky. We're going to apply a penalty, but
                # since the majority of records we're getting from OCLC are in
                # English, the penalty will be less if one of the
                # languages is English. It's more likely that an unlabeled
                # record is in English than that it's in some other language.
                if self.language == 'eng' or other_record.language == 'eng':
                    language_factor = 0.80
                else:
                    language_factor = 0.50
       
        title_quotient = MetadataSimilarity.title_similarity(
            self.title, other_record.title)

        author_quotient = MetadataSimilarity.author_similarity(
            self.author_contributors, other_record.author_contributors)
        if author_quotient == 0:
            # The two works have no authors in common. Immediate
            # disqualification.
            return 0

        # We weight title more heavily because it's much more likely
        # that one author wrote two different books than that two
        # books with the same title have different authors.
        return language_factor * (
            (title_quotient * 0.80) + (author_quotient * 0.20))

    def apply_similarity_threshold(self, candidates, threshold=0.5):
        """Yield the Editions from the given list that are similar 
        enough to this one.
        """
        for candidate in candidates:
            if self == candidate:
                yield candidate
            else:
                similarity = self.similarity_to(candidate)
                if similarity >= threshold:
                    yield candidate

    def best_cover_within_distance(self, distance, threshold=0.5):
        _db = Session.object_session(self)
        identifier_ids = [self.primary_identifier.id]
        if distance > 0:
            identifier_ids = Identifier.recursively_equivalent_identifier_ids(
                _db, identifier_ids, distance, threshold=threshold)

        return Identifier.best_cover_for(_db, identifier_ids)

    @property
    def title_for_permanent_work_id(self):
        title = self.title
        if self.subtitle:
            title += (": " + self.subtitle)
        return title

    @property
    def author_for_permanent_work_id(self):
        authors = self.author_contributors
        if authors:
            # Use the sort name of the primary author.
            author = authors[0].sort_name
        else:
            # This may be an Edition that represents an item on a best-seller list
            # or something like that. In this case it wouldn't have any Contributor
            # objects, just an author string. Use that.
            author = self.sort_author or self.author
        return author

    def calculate_permanent_work_id(self, debug=False):
        title = self.title_for_permanent_work_id
        if not title:
            # If a book has no title, it has no permanent work ID.
            self.permanent_work_id = None
            return

        author = self.author_for_permanent_work_id

        if self.medium == Edition.BOOK_MEDIUM:
            medium = "book"
        elif self.medium == Edition.AUDIO_MEDIUM:
            medium = "book"
        elif self.medium == Edition.MUSIC_MEDIUM:
            medium = "music"
        elif self.medium == Edition.PERIODICAL_MEDIUM:
            medium = "book"
        elif self.medium == Edition.VIDEO_MEDIUM:
            medium = "movie"

        w = WorkIDCalculator
        norm_title = w.normalize_title(title)
        norm_author = w.normalize_author(author)

        old_id = self.permanent_work_id
        self.permanent_work_id = self.calculate_permanent_work_id_for_title_and_author(
            title, author, medium)
        args = (
            "Permanent work ID for %d: %s/%s -> %s/%s/%s -> %s (was %s)",
            self.id, title, author, norm_title, norm_author, medium,
                self.permanent_work_id, old_id
        )
        if debug:
            logging.debug(*args)
        elif old_id != self.permanent_work_id:
            logging.info(*args)

    @classmethod
    def calculate_permanent_work_id_for_title_and_author(
            cls, title, author, medium):
        w = WorkIDCalculator
        norm_title = w.normalize_title(title)
        norm_author = w.normalize_author(author)

        return WorkIDCalculator.permanent_id(
            norm_title, norm_author, medium)

    UNKNOWN_AUTHOR = u"[Unknown]"



    def calculate_presentation(self, policy=None):
        """Make sure the presentation of this Edition is up-to-date."""
        _db = Session.object_session(self)
        changed = False
        if policy is None:
            policy = PresentationCalculationPolicy()

        # Gather information up front that will be used to determine
        # whether this method actually did anything.
        old_author = self.author
        old_sort_author = self.sort_author
        old_sort_title = self.sort_title
        old_work_id = self.permanent_work_id
        old_cover = self.cover
        old_cover_full_url = self.cover_full_url

        if policy.set_edition_metadata:
            self.author, self.sort_author = self.calculate_author()
            self.sort_title = TitleProcessor.sort_title_for(self.title)
            self.calculate_permanent_work_id()
            CoverageRecord.add_for(
                self, data_source=self.data_source,
                operation=CoverageRecord.SET_EDITION_METADATA_OPERATION
            )

        if policy.choose_cover:
            self.choose_cover()

        if (self.author != old_author 
            or self.sort_author != old_sort_author
            or self.sort_title != old_sort_title
            or self.permanent_work_id != old_work_id
            or self.cover != old_cover
            or self.cover_full_url != old_cover_full_url
        ):
            changed = True

        # Now that everything's calculated, log it.
        if policy.verbose:
            if changed:
                changed_status = "changed"
                level = logging.info
            else:
                changed_status = "unchanged"
                level = logging.debug

            msg = u"Presentation %s for Edition %s (by %s, pub=%s, ident=%s/%s, pwid=%s, language=%s, cover=%r)"
            args = [changed_status, self.title, self.author, self.publisher, 
                    self.primary_identifier.type, self.primary_identifier.identifier,
                    self.permanent_work_id, self.language
            ]
            if self.cover and self.cover.representation:
                args.append(self.cover.representation.mirror_url)
            else:
                args.append(None)
            level(msg, *args)
        return changed

    def calculate_author(self):
        """Turn the list of Contributors into string values for .author
        and .sort_author.
        """

        sort_names = []
        display_names = []
        for author in self.author_contributors:
            if author.sort_name and not author.display_name or not author.family_name:
                default_family, default_display = author.default_names()
            display_name = author.display_name or default_display or author.sort_name
            family_name = author.family_name or default_family or author.sort_name
            display_names.append([family_name, display_name])
            sort_names.append(author.sort_name)
        if display_names:
            author = ", ".join([x[1] for x in sorted(display_names)])
        else:
            author = self.UNKNOWN_AUTHOR
        if sort_names:
            sort_author = " ; ".join(sorted(sort_names))
        else:
            sort_author = self.UNKNOWN_AUTHOR
        return author, sort_author

    def choose_cover(self):
        """Try to find a cover that can be used for this Edition."""
        for distance in (0, 5):
            # If there's a cover directly associated with the
            # Edition's primary ID, use it. Otherwise, find the
            # best cover associated with any related identifier.
            best_cover, covers = self.best_cover_within_distance(distance)

            if best_cover:
                if not best_cover.representation:
                    logging.warn(
                        "Best cover for %r has no representation!",
                        self.primary_identifier,
                    )
                else:
                    rep = best_cover.representation
                    if not rep.mirrored_at and not rep.thumbnails:
                        logging.warn(
                            "Best cover for %r (%s) was never mirrored or thumbnailed!",
                            self.primary_identiifer, 
                            rep.url
                        )
                self.set_cover(best_cover)
                break
        else:
            # No cover has been found. If the Edition currently references
            # a cover, it has since been rejected or otherwise removed.
            # All cover details need to be removed.
            cover_info = [self.cover, self.cover_full_url, self.cover_thumbnail_url]
            if any(cover_info):
                self.cover = None
                self.cover_full_url = None
                self.cover_thumbnail_url = None

        # Whether or not we succeeded in setting the cover,
        # record the fact that we tried.
        CoverageRecord.add_for(
            self, data_source=self.data_source,
            operation=CoverageRecord.CHOOSE_COVER_OPERATION
        )

Index("ix_editions_data_source_id_identifier_id", Edition.data_source_id, Edition.primary_identifier_id, unique=True)

class WorkGenre(Base):
    """An assignment of a genre to a work."""

    __tablename__ = 'workgenres'
    id = Column(Integer, primary_key=True)
    genre_id = Column(Integer, ForeignKey('genres.id'), index=True)
    work_id = Column(Integer, ForeignKey('works.id'), index=True)
    affinity = Column(Float, index=True, default=0)

    @classmethod
    def from_genre(cls, genre):
        wg = WorkGenre()
        wg.genre = genre
        return wg

    def __repr__(self):
        return "%s (%d%%)" % (self.genre.name, self.affinity*100)


class PresentationCalculationPolicy(object):
    """Which parts of the Work or Edition's presentation
    are we actually looking to update?
    """
    def __init__(self, 
                 choose_edition=True, 
                 set_edition_metadata=True,
                 classify=True,
                 choose_summary=True, 
                 calculate_quality=True,
                 choose_cover=True,
                 regenerate_opds_entries=False, 
                 update_search_index=False,
                 verbose=True,
    ):
        self.choose_edition = choose_edition
        self.set_edition_metadata = set_edition_metadata
        self.classify = classify
        self.choose_summary=choose_summary
        self.calculate_quality=calculate_quality
        self.choose_cover = choose_cover

        # We will regenerate OPDS entries if any of the metadata
        # changes, but if regenerate_opds_entries is True we will
        # _always_ do so. This is so we can regenerate _all_ the OPDS
        # entries if the OPDS presentation algorithm changes.
        self.regenerate_opds_entries = regenerate_opds_entries

        # Similarly for update_search_index.
        self.update_search_index = update_search_index

        self.verbose = verbose

    @classmethod
    def recalculate_everything(cls):
        """A PresentationCalculationPolicy that always recalculates
        everything, even when it doesn't seem necessary.
        """
        return PresentationCalculationPolicy(
            regenerate_opds_entries=True,
            update_search_index=True,
        )

    @classmethod
    def reset_cover(cls):
        """A PresentationCalculationPolicy that only resets covers
        (including updating cached entries, if necessary) without
        impacting any other metadata.
        """
        return cls(
            choose_cover=True,
            choose_edition=False,
            set_edition_metadata=False,
            classify=False,
            choose_summary=False,
            calculate_quality=False
        )


class Work(Base):

    APPEALS_URI = "http://librarysimplified.org/terms/appeals/"

    CHARACTER_APPEAL = u"Character"
    LANGUAGE_APPEAL = u"Language"
    SETTING_APPEAL = u"Setting"
    STORY_APPEAL = u"Story"
    UNKNOWN_APPEAL = u"Unknown"
    NOT_APPLICABLE_APPEAL = u"Not Applicable"
    NO_APPEAL = u"None"

    CURRENTLY_AVAILABLE = "currently_available"
    ALL = "all"

    # If no quality data is available for a work, it will be assigned
    # a default quality based on where we got it.
    #
    # The assumption is that a librarian would not have ordered a book
    # if it didn't meet a minimum level of quality.
    #
    # For data sources where librarians tend to order big packages of
    # books instead of selecting individual titles, the default
    # quality is lower. For data sources where there is no curation at
    # all, the default quality is zero.
    #
    # If there is absolutely no way to get quality data for a curated
    # data source, each work is assigned the minimum level of quality
    # necessary to show up in featured feeds.
    default_quality_by_data_source = {
        DataSource.GUTENBERG: 0,
        DataSource.ONECLICK: 0.4,
        DataSource.OVERDRIVE: 0.4,
        DataSource.THREEM : 0.65,
        DataSource.AXIS_360: 0.65,
        DataSource.STANDARD_EBOOKS: 0.8,
        DataSource.UNGLUE_IT: 0.4,
        DataSource.PLYMPTON: 0.5,
    }

    __tablename__ = 'works'
    id = Column(Integer, primary_key=True)

    # One Work may have copies scattered across many LicensePools.
    license_pools = relationship("LicensePool", backref="work", lazy='joined')

    # A Work takes its presentation metadata from a single Edition.
    # But this Edition is a composite of provider, metadata wrangler, admin interface, etc.-derived Editions.
    presentation_edition_id = Column(Integer, ForeignKey('editions.id'), index=True)

    # One Work may have many asosciated WorkCoverageRecords.
    coverage_records = relationship("WorkCoverageRecord", backref="work")

    # One Work may be associated with many CustomListEntries.
    custom_list_entries = relationship('CustomListEntry', backref='work')
    
    # One Work may participate in many WorkGenre assignments.
    genres = association_proxy('work_genres', 'genre',
                               creator=WorkGenre.from_genre)
    work_genres = relationship("WorkGenre", backref="work",
                               cascade="all, delete, delete-orphan")
    audience = Column(Unicode, index=True)
    target_age = Column(INT4RANGE, index=True)
    fiction = Column(Boolean, index=True)

    summary_id = Column(
        Integer, ForeignKey(
            'resources.id', use_alter=True, name='fk_works_summary_id'), 
        index=True)
    # This gives us a convenient place to store a cleaned-up version of
    # the content of the summary Resource.
    summary_text = Column(Unicode)

    # The overall suitability of this work for unsolicited
    # presentation to a patron. This is a calculated value taking both
    # rating and popularity into account.
    quality = Column(Numeric(4,3), index=True)

    # The overall rating given to this work.
    rating = Column(Float, index=True)

    # The overall current popularity of this work.
    popularity = Column(Float, index=True)

    # A random number associated with this work, used for sampling/
    random = Column(Numeric(4,3), index=True)

    appeal_type = Enum(CHARACTER_APPEAL, LANGUAGE_APPEAL, SETTING_APPEAL,
                       STORY_APPEAL, NOT_APPLICABLE_APPEAL, NO_APPEAL,
                       UNKNOWN_APPEAL, name="appeal")

    primary_appeal = Column(appeal_type, default=None, index=True)
    secondary_appeal = Column(appeal_type, default=None, index=True)

    appeal_character = Column(Float, default=None, index=True)
    appeal_language = Column(Float, default=None, index=True)
    appeal_setting = Column(Float, default=None, index=True)
    appeal_story = Column(Float, default=None, index=True)

    # The last time the availability or metadata changed for this Work.
    last_update_time = Column(DateTime, index=True)

    # This is set to True once all metadata and availability
    # information has been obtained for this Work. Until this is True,
    # the work will not show up in feeds.
    presentation_ready = Column(Boolean, default=False, index=True)

    # This is the last time we tried to make this work presentation ready.
    presentation_ready_attempt = Column(DateTime, default=None, index=True)

    # This is the error that occured while trying to make this Work
    # presentation ready. Until this is cleared, no further attempt
    # will be made to make the Work presentation ready.
    presentation_ready_exception = Column(Unicode, default=None, index=True)

    # A precalculated OPDS entry containing all metadata about this
    # work that would be relevant to display to a library patron.
    simple_opds_entry = Column(Unicode, default=None)

    # A precalculated OPDS entry containing all metadata about this
    # work that would be relevant to display in a machine-to-machine
    # integration context.
    verbose_opds_entry = Column(Unicode, default=None)

    @property
    def title(self):
        if self.presentation_edition:
            return self.presentation_edition.title
        return None

    @property
    def sort_title(self):
        if not self.presentation_edition:
            return None
        return self.presentation_edition.sort_title or self.presentation_edition.title

    @property
    def subtitle(self):
        if not self.presentation_edition:
            return None
        return self.presentation_edition.subtitle

    @property
    def series(self):
        if not self.presentation_edition:
            return None
        return self.presentation_edition.series

    @property
    def series_position(self):
        if not self.presentation_edition:
            return None
        return self.presentation_edition.series_position

    @property
    def author(self):
        if self.presentation_edition:
            return self.presentation_edition.author
        return None

    @property
    def sort_author(self):
        if not self.presentation_edition:
            return None
        return self.presentation_edition.sort_author or self.presentation_edition.author

    @property
    def language(self):
        if self.presentation_edition:
            return self.presentation_edition.language
        return None

    @property
    def language_code(self):
        if not self.presentation_edition:
            return None
        return self.presentation_edition.language_code

    @property
    def publisher(self):
        if not self.presentation_edition:
            return None
        return self.presentation_edition.publisher

    @property
    def imprint(self):
        if not self.presentation_edition:
            return None
        return self.presentation_edition.imprint

    @property
    def cover_full_url(self):
        if not self.presentation_edition:
            return None
        return self.presentation_edition.cover_full_url

    @property
    def cover_thumbnail_url(self):
        if not self.presentation_edition:
            return None
        return self.presentation_edition.cover_thumbnail_url

    @property
    def target_age_string(self):
        if not self.target_age:
            return ""
        lower = self.target_age.lower
        upper = self.target_age.upper
        if not upper and not lower:
            return ""
        if lower and upper is None:
            return str(lower)
        if upper and lower is None:
            return str(upper)
        return "%s-%s" % (lower,upper)

    @property
    def has_open_access_license(self):
        return any(x.open_access for x in self.license_pools)

    def __repr__(self):
        return (u'<Work #%s "%s" (by %s) %s lang=%s (%s lp)>' % (
                self.id, self.title, self.author, ", ".join([g.name for g in self.genres]), self.language,
                len(self.license_pools))).encode("utf8")

    @classmethod
    def missing_coverage_from(
            cls, _db, operation=None, count_as_covered=None,
            count_as_missing_before=None
    ):
        """Find Works which have no WorkCoverageRecord for the given
        `operation`.
        """

        clause = and_(Work.id==WorkCoverageRecord.work_id,
                      WorkCoverageRecord.operation==operation)
        q = _db.query(Work).outerjoin(WorkCoverageRecord, clause)

        missing = WorkCoverageRecord.not_covered(
            count_as_covered, count_as_missing_before
        )
        q2 = q.filter(missing)
        return q2

    @classmethod
    def open_access_for_permanent_work_id(cls, _db, pwid, medium):
        """Find or create the Work encompassing all open-access LicensePools
        whose presentation Editions have the given permanent work ID and
        the given medium.

        This may result in the consolidation or splitting of Works, if
        a book's permanent work ID has changed without
        calculate_work() being called, or if the data is in an
        inconsistent state for any other reason.
        """
        is_new = False

        # Find all open-access LicensePools whose presentation
        # Editions have the given permanent work ID and medium.
        qu = _db.query(LicensePool).join(
            LicensePool.presentation_edition).filter(
                Edition.permanent_work_id==pwid
            ).filter(
                LicensePool.open_access==True
            ).filter(
                Edition.medium==medium
            )

        licensepools = qu.all()
        if not licensepools:
            # There are no LicensePools for this PWID. Do nothing.
            return None, is_new

        # Tally up how many LicensePools are associated with each
        # Work.
        licensepools_for_work = Counter()
        for lp in qu:
            if lp.work and not licensepools_for_work[lp.work]:
                licensepools_for_work[lp.work] = len(lp.work.license_pools)

        work = None
        if len(licensepools_for_work) == 0:
            # None of these LicensePools have a Work. Create a new one.
            work = Work()
            is_new = True
        else:
            # Pick the Work with the most LicensePools.
            work, count = licensepools_for_work.most_common(1)[0]

            # In the simple case, there will only be the one Work.
            if len(licensepools_for_work) > 1:
                # But in this case, for whatever reason (probably bad
                # data caused by a bug) there's more than one
                # Work. Merge the other Works into the one we chose
                # earlier.  (This is why we chose the work with the
                # most LicensePools--it minimizes the disruption
                # here.)

                # First, make sure this Work is the exclusive
                # open-access work for its permanent work ID. 
                # Otherwise the merge may fail.
                work.make_exclusive_open_access_for_permanent_work_id(
                    pwid, medium
                )
                for needs_merge in licensepools_for_work.keys():
                    if needs_merge != work:

                        # Make sure that Work we're about to merge has
                        # nothing but LicensePools whose permanent
                        # work ID matches the permanent work ID of the
                        # Work we're about to merge into.
                        needs_merge.make_exclusive_open_access_for_permanent_work_id(pwid, medium)
                        needs_merge.merge_into(work)
            
        # At this point we have one, and only one, Work for this
        # permanent work ID. Assign it to every LicensePool whose
        # presentation Edition has that permanent work ID.
        for lp in licensepools:
            lp.work = work
        return work, is_new

    def make_exclusive_open_access_for_permanent_work_id(self, pwid, medium):
        """Ensure that every open-access LicensePool associated with this Work
        has the given PWID and medium. Any non-open-access
        LicensePool, and any LicensePool with a different PWID or a
        different medium, is kicked out and assigned to a different
        Work. LicensePools with no presentation edition or no PWID
        are kicked out.

        In most cases this Work will be the _only_ work for this PWID,
        but inside open_access_for_permanent_work_id this is called as
        a preparatory step for merging two Works, and after the call
        (but before the merge) there may be two Works for a given PWID.
        """
        _db = Session.object_session(self)
        for pool in list(self.license_pools):
            other_work = is_new = None
            if not pool.open_access:
                # This needs to have its own Work--we don't mix
                # open-access and commercial versions of the same book.
                pool.work = None
                pool.presentation_edition.work = None
                other_work, is_new = pool.calculate_work()
            elif not pool.presentation_edition:
                # A LicensePool with no presentation edition
                # cannot have an associated Work.
                logging.warn(
                    "LicensePool %r has no presentation edition, setting .work to None.",
                    pool
                )
                pool.work = None
            else:
                e = pool.presentation_edition
                this_pwid = e.permanent_work_id
                if not this_pwid:
                    # A LicensePool with no permanent work ID
                    # cannot have an associated Work.
                    logging.warn(
                        "Presentation edition for LicensePool %r has no PWID, setting .work to None.",
                        pool
                    )
                    e.work = None
                    pool.work = None
                    continue
                if this_pwid != pwid or e.medium != medium:
                    # This LicensePool should not belong to this Work.
                    # Make sure it gets its own Work, creating a new one
                    # if necessary.
                    pool.work = None
                    pool.presentation_edition.work = None
                    other_work, is_new = Work.open_access_for_permanent_work_id(
                        _db, this_pwid, pool.presentation_edition.medium
                    )
            if other_work and is_new:
                other_work.calculate_presentation()

    @property
    def pwids(self):
        """Return the set of permanent work IDs associated with this Work.

        There should only be one permanent work ID associated with a
        given work, but if there is more than one, this will find all
        of them.
        """
        pwids = set()
        for pool in self.license_pools:
            if pool.presentation_edition and pool.presentation_edition.permanent_work_id:
                pwids.add(pool.presentation_edition.permanent_work_id)
        return pwids

    def merge_into(self, other_work):
        """Merge this Work into another Work and delete it."""

        # Neither the source nor the destination work may have any
        # non-open-access LicensePools.
        for w in self, other_work:
            for pool in w.license_pools:
                if not pool.open_access:
                    raise ValueError(

                        "Refusing to merge %r into %r because it would put an open-access LicensePool into the same work as a non-open-access LicensePool." %
                        (self, other_work)
                        )

        my_pwids = self.pwids
        other_pwids = other_work.pwids
        if not my_pwids == other_pwids:
            raise ValueError(
                "Refusing to merge %r into %r because permanent work IDs don't match: %s vs. %s" % (
                    self, other_work, ",".join(sorted(my_pwids)),
                    ",".join(sorted(other_pwids))
                )
            )

        # Every LicensePool associated with this work becomes
        # associated instead with the other work.
        for pool in self.license_pools:            
            other_work.license_pools.append(pool)

        # All WorkGenres and WorkCoverageRecords for this Work are
        # deleted. (WorkGenres are deleted via cascade.)
        _db = Session.object_session(self)
        for cr in self.coverage_records:
            _db.delete(cr)
        _db.delete(self)

        other_work.calculate_presentation()

    def set_summary(self, resource):
        self.summary = resource
        # TODO: clean up the content
        if resource and resource.representation:
            self.summary_text = resource.representation.unicode_content
        else:
            self.summary_text = ""
        WorkCoverageRecord.add_for(
            self, operation=WorkCoverageRecord.SUMMARY_OPERATION
        )

    @classmethod
    def with_genre(cls, _db, genre):
        """Find all Works classified under the given genre."""
        if isinstance(genre, basestring):
            genre, ignore = Genre.lookup(_db, genre)
        return _db.query(Work).join(WorkGenre).filter(WorkGenre.genre==genre)

    @classmethod
    def with_no_genres(self, q):
        """Modify a query so it finds only Works that are not classified under
        any genre."""
        q = q.outerjoin(Work.work_genres)
        q = q.options(contains_eager(Work.work_genres))
        q = q.filter(WorkGenre.genre==None)
        return q

    @classmethod
    def from_identifiers(cls, _db, identifiers, base_query=None):
        """Returns all of the works that have one or more license_pools
        associated with either an identifier in the given list or an
        identifier considered equivalent to one of those listed
        """
        identifier_ids = [identifier.id for identifier in identifiers]
        if not identifier_ids:
            return None

        if not base_query:
            # A raw base query that makes no accommodations for works that are
            # suppressed or otherwise undeliverable.
            base_query = _db.query(Work).join(Work.license_pools).\
                join(LicensePool.identifier)

        identifier_ids_subquery = Identifier.recursively_equivalent_identifier_ids_query(
            Identifier.id, levels=1, threshold=0.999)
        identifier_ids_subquery = identifier_ids_subquery.where(Identifier.id.in_(identifier_ids))

        query = base_query.filter(Identifier.id.in_(identifier_ids_subquery))
        return query

    @classmethod
    def reject_covers(cls, _db, works_or_identifiers,
                        search_index_client=None):
        """Suppresses the currently visible covers of a number of Works"""

        works = list(set(works_or_identifiers))
        if not isinstance(works[0], cls):
            # This assumes that everything in the provided list is the
            # same class: either Work or Identifier.
            works = cls.from_identifiers(_db, works_or_identifiers).all()
        work_ids = [w.id for w in works]

        if len(works) == 1:
            logging.info("Suppressing cover for %r", works[0])
        else:
            logging.info("Supressing covers for %i Works", len(works))

        cover_urls = list()
        for work in works:
            # Create a list of the URLs of the works' active cover images.
            edition = work.presentation_edition
            if edition:
                if edition.cover_full_url:
                    cover_urls.append(edition.cover_full_url)
                if edition.cover_thumbnail_url:
                    cover_urls.append(edition.cover_thumbnail_url)

        covers = _db.query(Resource).join(Hyperlink.identifier).\
            join(Identifier.licensed_through).filter(
                Resource.url.in_(cover_urls),
                LicensePool.work_id.in_(work_ids)
            )

        editions = list()
        for cover in covers:
            # Record a downvote that will dismiss the Resource.
            cover.reject()
            if len(cover.cover_editions) > 1:
                editions += cover.cover_editions
        _db.flush()

        editions = list(set(editions))
        if editions:
            # More Editions and Works have been impacted by this cover
            # suppression.
            works += [ed.work for ed in editions if ed.work]
            editions = [ed for ed in editions if not ed.work]

        # Remove the cover from the Work and its Edition and reset
        # cached OPDS entries.
        policy = PresentationCalculationPolicy.reset_cover()
        for work in works:
            work.calculate_presentation(
                policy=policy, search_index_client=search_index_client
            )
        for edition in editions:
            edition.calculate_presentation(policy=policy)
        _db.commit()

    def reject_cover(self, search_index_client=None):
        """Suppresses the current cover of the Work"""
        _db = Session.object_session(self)
        self.suppress_covers(
            _db, [self], search_index_client=search_index_client
        )

    def all_editions(self, recursion_level=5):
        """All Editions identified by an Identifier equivalent to 
        the identifiers of this Work's license pools.

        `recursion_level` controls how far to go when looking for equivalent
        Identifiers.
        """
        _db = Session.object_session(self)
        identifier_ids_subquery = Identifier.recursively_equivalent_identifier_ids_query(
            LicensePool.identifier_id, levels=recursion_level)
        identifier_ids_subquery = identifier_ids_subquery.where(LicensePool.work_id==self.id)

        q = _db.query(Edition).filter(
            Edition.primary_identifier_id.in_(identifier_ids_subquery)
        )
        return q

    def all_identifier_ids(self, recursion_level=5):
        _db = Session.object_session(self)
        primary_identifier_ids = [
            lp.identifier.id for lp in self.license_pools
            if lp.identifier
        ]
        # Get a dict that maps identifier ids to lists of their equivalents.
        equivalent_lists = Identifier.recursively_equivalent_identifier_ids(
            _db, primary_identifier_ids, recursion_level)

        identifier_ids = set()
        for equivs in equivalent_lists.values():
            identifier_ids.update(equivs)
        return identifier_ids

    @property
    def language_code(self):
        """A single 2-letter language code for display purposes."""
        if not self.language:
            return None
        language = self.language
        if language in LanguageCodes.three_to_two:
            language = LanguageCodes.three_to_two[language]
        return language

    def all_cover_images(self):
        identifier_ids = self.all_identifier_ids()
        return Identifier.resources_for_identifier_ids(
            _db, identifier_ids, Hyperlink.IMAGE).join(
            Resource.representation).filter(
                Representation.mirrored_at!=None).filter(
                Representation.scaled_at!=None).order_by(
                Resource.quality.desc())

    def all_descriptions(self):
        identifier_ids = self.all_identifier_ids()
        return Identifier.resources_for_identifier_ids(
            _db, identifier_ids, Hyperlink.DESCRIPTION).filter(
                Resource.content != None).order_by(
                Resource.quality.desc())


    def set_presentation_edition(self, new_presentation_edition):
        """ Sets presentation edition and lets owned pools and editions know.
            Raises exception if edition to set to is None.
        """
        # only bother if something changed, or if were explicitly told to 
        # set (useful for setting to None)
        if not new_presentation_edition:
            error_message = "Trying to set presentation_edition to None on Work [%s]" % self.id
            raise ValueError(error_message)

        self.presentation_edition = new_presentation_edition

        # if the edition is the presentation edition for any license
        # pools, let them know they have a Work.
        for pool in self.presentation_edition.is_presentation_for:
            pool.work = self

    def calculate_presentation_edition(self, policy=None):
        """ Which of this Work's Editions should be used as the default?

        First, every LicensePool associated with this work must have
        its presentation edition set.

        Then, we go through the pools, see which has the best presentation edition, 
        and make it our presentation edition.
        """
        changed = False
        policy = policy or PresentationCalculationPolicy()
        if not policy.choose_edition:
            return changed

        # For each owned edition, see if its LicensePool was superceded or suppressed
        # if yes, the edition is unlikely to be the best.
        # An open access pool may be "superceded", if there's a better-quality 
        # open-access pool available.
        self.mark_licensepools_as_superceded()
        edition_metadata_changed = False
        old_presentation_edition = self.presentation_edition
        new_presentation_edition = None

        for pool in self.license_pools:
            # a superceded pool's composite edition is not good enough
            # Note:  making the assumption here that we won't have a situation 
            # where we marked all of the work's pools as superceded or suppressed. 
            if pool.superceded or pool.suppressed:
                continue

            # make sure the pool has most up-to-date idea of its presentation edition, 
            # and then ask what it is.
            pool_edition_changed = pool.set_presentation_edition()
            edition_metadata_changed = (
                edition_metadata_changed or
                pool_edition_changed   
            )
            potential_presentation_edition = pool.presentation_edition

            # We currently have no real way to choose between
            # competing presentation editions. But it doesn't matter much
            # because in the current system there should never be more
            # than one non-superceded license pool per Work.
            #
            # So basically we pick the first available edition and
            # make it the presentation edition.
            if (not new_presentation_edition
                or (potential_presentation_edition is old_presentation_edition and old_presentation_edition)):
                # We would prefer not to change the Work's presentation
                # edition unnecessarily, so if the current presentation
                # edition is still an option, choose it.
                new_presentation_edition = potential_presentation_edition

        if ((self.presentation_edition != new_presentation_edition) and new_presentation_edition != None):
            # did we find a pool whose presentation edition was better than the work's?
            self.set_presentation_edition(new_presentation_edition)

        # tell everyone else we tried to set work's presentation edition
        WorkCoverageRecord.add_for(
            self, operation=WorkCoverageRecord.CHOOSE_EDITION_OPERATION
        )

        changed = (
            edition_metadata_changed or
            old_presentation_edition != self.presentation_edition
        )
        return changed


    def calculate_presentation(self, policy=None, search_index_client=None):
        """Make a Work ready to show to patrons.

        Call calculate_presentation_edition() to find the best-quality presentation edition 
        that could represent this work.

        Then determine the following information, global to the work:

        * Subject-matter classifications for the work.
        * Whether or not the work is fiction.
        * The intended audience for the work.
        * The best available summary for the work.
        * The overall popularity of the work.
        """
        
        # Gather information up front so we can see if anything
        # actually changed.
        changed = False
        edition_changed = False
        classification_changed = False

        policy = policy or PresentationCalculationPolicy()

        edition_changed = self.calculate_presentation_edition(policy)

        if policy.choose_cover:
            cover_changed = self.presentation_edition.calculate_presentation(policy)
            edition_changed = edition_changed or cover_changed

        summary = self.summary
        summary_text = self.summary_text
        quality = self.quality

        # If we find a cover or description that comes direct from a
        # license source, it may short-circuit the process of finding
        # a good cover or description.
        licensed_data_sources = set()
        for pool in self.license_pools:
            # Descriptions from Gutenberg are useless, so we
            # specifically exclude it from being a privileged data
            # source.
            if pool.data_source.name != DataSource.GUTENBERG:
                licensed_data_sources.add(pool.data_source)

        if policy.classify or policy.choose_summary or policy.calculate_quality:
            # Find all related IDs that might have associated descriptions,
            # classifications, or measurements.
            _db = Session.object_session(self)

            identifier_ids = self.all_identifier_ids()
        else:
            identifier_ids = []

        if policy.classify:
            classification_changed = self.assign_genres(identifier_ids)
            WorkCoverageRecord.add_for(
                self, operation=WorkCoverageRecord.CLASSIFY_OPERATION
            )

        if policy.choose_summary:
            staff_data_source = DataSource.lookup(_db, DataSource.LIBRARY_STAFF)
            summary, summaries = Identifier.evaluate_summary_quality(
                _db, identifier_ids, [staff_data_source, licensed_data_sources]
            )
            # TODO: clean up the content
            self.set_summary(summary)      

        if policy.calculate_quality:
            # In the absense of other data, we will make a rough
            # judgement as to the quality of a book based on the
            # license source. Commercial data sources have higher
            # default quality, because it's presumed that a librarian
            # put some work into deciding which books to buy.
            default_quality = None
            for source in licensed_data_sources:
                q = self.default_quality_by_data_source.get(
                    source.name, None
                )
                if q is None:
                    continue
                if default_quality is None or q > default_quality:
                    default_quality = q                    

            if not default_quality:
                # if we still haven't found anything of a quality measurement, 
                # then at least make it an integer zero, not none.
                default_quality = 0
            self.calculate_quality(identifier_ids, default_quality)

        if self.summary_text:
            if isinstance(self.summary_text, unicode):
                new_summary_text = self.summary_text
            else:
                new_summary_text = self.summary_text.decode("utf8")
        else:
            new_summary_text = self.summary_text

        changed = (
            edition_changed or
            classification_changed or
            summary != self.summary or
            summary_text != new_summary_text or
            float(quality) != float(self.quality)
        )

        if changed:
            # last_update_time tracks the last time the data actually
            # changed, not the last time we checked whether or not to
            # change it.
            self.last_update_time = datetime.datetime.utcnow()

        if changed or policy.regenerate_opds_entries:
            self.calculate_opds_entries()

        if changed or policy.update_search_index:
            # Ensure new changes are reflected in database queries
            _db = Session.object_session(self)
            _db.flush()
            self.update_external_index(search_index_client)

        # Now that everything's calculated, print it out.
        if policy.verbose:            
            if changed:
                changed = "changed"
                representation = self.detailed_representation
            else:
                # TODO: maybe change changed to a boolean, and return it as method result
                changed = "unchanged"
                representation = repr(self)                
            logging.info("Presentation %s for work: %s", changed, representation)

    @property
    def detailed_representation(self):
        """A description of this work more detailed than repr()"""
        l = ["%s (by %s)" % (self.title, self.author)]
        l.append(" language=%s" % self.language)
        l.append(" quality=%s" % self.quality)

        if self.presentation_edition and self.presentation_edition.primary_identifier:
            primary_identifier = self.presentation_edition.primary_identifier
        else:
            primary_identifier=None
        l.append(" primary id=%s" % primary_identifier)
        if self.fiction:
            fiction = "Fiction"
        elif self.fiction == False:
            fiction = "Nonfiction"
        else:
            fiction = "???"
        if self.target_age and (self.target_age.upper or self.target_age.lower):
            target_age = " age=" + self.target_age_string
        else:
            target_age = ""
        l.append(" %(fiction)s a=%(audience)s%(target_age)r" % (
                dict(fiction=fiction,
                     audience=self.audience, target_age=target_age)))
        l.append(" " + ", ".join(repr(wg) for wg in self.work_genres))

        if self.cover_full_url:
            l.append(" Full cover: %s" % self.cover_full_url)
        else:
            l.append(" No full cover.")

        if self.cover_thumbnail_url:
            l.append(" Cover thumbnail: %s" % self.cover_full_url)
        else:
            l.append(" No thumbnail cover.")

        downloads = []
        expect_downloads = False
        for pool in self.license_pools:
            if pool.superceded:
                continue
            if pool.open_access:
                expect_downloads = True
            for lpdm in pool.delivery_mechanisms:
                if lpdm.resource and lpdm.resource.final_url:
                    downloads.append(lpdm.resource)

        if downloads:
            l.append(" Open-access downloads:")
            for r in downloads:
                l.append("  " + r.final_url)
        elif expect_downloads:
            l.append(" Expected open-access downloads but found none.")
        def _ensure(s):
            if not s:
                return ""
            elif isinstance(s, unicode):
                return s
            else:
                return s.decode("utf8", "replace")

        if self.summary and self.summary.representation:
            snippet = _ensure(self.summary.representation.content)[:100]
            d = " Description (%.2f) %s" % (self.summary.quality, snippet)
            l.append(d)

        l = [_ensure(s) for s in l]
        return u"\n".join(l)

    def calculate_opds_entries(self, verbose=True):
        from opds import (
            AcquisitionFeed,
            Annotator,
            VerboseAnnotator,
        )
        _db = Session.object_session(self)
        simple = AcquisitionFeed.single_entry(_db, self, Annotator,
                                              force_create=True)
        if simple is not None:
            self.simple_opds_entry = etree.tostring(simple)
        verbose = AcquisitionFeed.single_entry(_db, self, VerboseAnnotator, 
                                               force_create=True)
        if verbose is not None:
            self.verbose_opds_entry = etree.tostring(verbose)
        WorkCoverageRecord.add_for(
            self, operation=WorkCoverageRecord.GENERATE_OPDS_OPERATION
        )


    def update_external_index(self, client, add_coverage_record=True):
        client = client or ExternalSearchIndex()
        args = dict(index=client.works_index,
                    doc_type=client.work_document_type,
                    id=self.id)
        if not client.works_index:
            # There is no index set up on this instance.
            return
        present_in_index = False
        if self.presentation_ready:
            doc = self.to_search_document()
            if doc:
                args['body'] = doc
                if logging.getLogger().level == logging.DEBUG:
                    logging.debug(
                        "Indexed work %d (%s): %r", self.id, self.title, doc
                    )
                else:
                    logging.info("Indexed work %d (%s)", self.id, self.title)
                client.index(**args)
                present_in_index = True
            else:
                logging.warn(
                    "Could not generate a search document for allegedly presentation-ready work %d (%s).",
                    self.id, self.title
                )
        else:
            if client.exists(**args):
                client.delete(**args)
        if add_coverage_record and present_in_index:
            WorkCoverageRecord.add_for(
                self, operation=(WorkCoverageRecord.UPDATE_SEARCH_INDEX_OPERATION + "-" + client.works_index)
            )
        return present_in_index

    def set_presentation_ready(self, as_of=None, search_index_client=None):
        as_of = as_of or datetime.datetime.utcnow()
        self.presentation_ready = True
        self.presentation_ready_exception = None
        self.presentation_ready_attempt = as_of
        self.random = random.random()
        self.update_external_index(search_index_client)

    def set_presentation_ready_based_on_content(self, search_index_client=None):
        """Set this work as presentation ready, if it appears to
        be ready based on its data.

        Presentation ready means the book is ready to be shown to
        patrons and (pending availability) checked out. It doesn't
        necessarily mean the presentation is complete.

        The absolute minimum data necessary is a title, a language,
        and a fiction/nonfiction status. We don't need a cover or an
        author -- we can fill in that info later if it exists.
        """

        if (not self.presentation_edition
            or not self.license_pools
            or not self.title
            or not self.language
            or self.fiction is None
        ):
            self.presentation_ready = False
            # This will remove the work from the search index.
            self.update_external_index(search_index_client)
        else:
            self.set_presentation_ready(search_index_client=search_index_client)

    def calculate_quality(self, identifier_ids, default_quality=0):
        _db = Session.object_session(self)
        quantities = [Measurement.POPULARITY, Measurement.RATING,
                      Measurement.DOWNLOADS, Measurement.QUALITY]
        measurements = _db.query(Measurement).filter(
            Measurement.identifier_id.in_(identifier_ids)).filter(
                Measurement.is_most_recent==True).filter(
                    Measurement.quantity_measured.in_(quantities)).all()

        self.quality = Measurement.overall_quality(
            measurements, default_value=default_quality)
        WorkCoverageRecord.add_for(
            self, operation=WorkCoverageRecord.QUALITY_OPERATION
        )

    def assign_genres(self, identifier_ids):
        """Set classification information for this work based on the
        subquery to get equivalent identifiers.

        :return: A boolean explaining whether or not any data actually
        changed.
        """
        classifier = WorkClassifier(self)

        old_fiction = self.fiction
        old_audience = self.audience
        old_target_age = self.target_age

        _db = Session.object_session(self)
        classifications = Identifier.classifications_for_identifier_ids(
            _db, identifier_ids
        )
        for classification in classifications:
            classifier.add(classification)

        (genre_weights, self.fiction, self.audience, 
         target_age) = classifier.classify
        self.target_age = tuple_to_numericrange(target_age)

        workgenres, workgenres_changed = self.assign_genres_from_weights(
            genre_weights
        )

        classification_changed = (
            workgenres_changed or 
            old_fiction != self.fiction or
            old_audience != self.audience or
            numericrange_to_tuple(old_target_age) != target_age
        )

        return classification_changed

    def assign_genres_from_weights(self, genre_weights):
        # Assign WorkGenre objects to the remainder.
        changed = False
        _db = Session.object_session(self)
        total_genre_weight = float(sum(genre_weights.values()))
        workgenres = []
        current_workgenres = _db.query(WorkGenre).filter(WorkGenre.work==self)
        by_genre = dict()
        for wg in current_workgenres:
            by_genre[wg.genre] = wg
        for g, score in genre_weights.items():
            affinity = score / total_genre_weight
            if not isinstance(g, Genre):
                g, ignore = Genre.lookup(_db, g.name)
            if g in by_genre:
                wg = by_genre[g]
                is_new = False
                del by_genre[g]
            else:
                wg, is_new = get_one_or_create(
                    _db, WorkGenre, work=self, genre=g)
            if is_new or round(wg.affinity,2) != round(affinity, 2):
                changed = True
            wg.affinity = affinity
            workgenres.append(wg)

        # Any WorkGenre objects left over represent genres the Work
        # was once classified under, but is no longer. Delete them.
        for wg in by_genre.values():
            _db.delete(wg)
            changed = True

        # ensure that work_genres is up to date without having to read from database again
        self.work_genres = workgenres

        return workgenres, changed


    def assign_appeals(self, character, language, setting, story,
                       cutoff=0.20):
        """Assign the given appeals to the corresponding database fields,
        as well as calculating the primary and secondary appeal.
        """
        self.appeal_character = character
        self.appeal_language = language
        self.appeal_setting = setting
        self.appeal_story = story

        c = Counter()
        c[self.CHARACTER_APPEAL] = character
        c[self.LANGUAGE_APPEAL] = language
        c[self.SETTING_APPEAL] = setting
        c[self.STORY_APPEAL] = story
        primary, secondary = c.most_common(2)
        if primary[1] > cutoff:
            self.primary_appeal = primary[0]
        else:
            self.primary_appeal = self.UNKNOWN_APPEAL

        if secondary[1] > cutoff:
            self.secondary_appeal = secondary[0]
        else:
            self.secondary_appeal = self.NO_APPEAL

    @classmethod
    def to_search_documents(cls, works):
        """Generate search documents for these Works.
        
        This is done by constructing an extremely complicated
        SQL query. The code is ugly, but it's about 100 times
        faster than using python to create documents for
        each work individually. When working on the search
        index, it's very important for this to be fast.
        """

        if not works:
            return []

        _db = Session.object_session(works[0])

        # If this is a batch of search documents, postgres needs extra working
        # memory to process the query quickly.
        if len(works) > 50:
            _db.execute("set work_mem='200MB'")

        # This query gets relevant columns from Work and Edition for the Works we're
        # interested in. The work_id, edition_id, and identifier_id columns are used
        # by other subqueries to filter, and the remaining columns are used directly
        # to create the json document.
        works_alias = select(
            [Work.id.label('work_id'),
             Edition.id.label('edition_id'),
             Edition.primary_identifier_id.label('identifier_id'),
             Edition.title,
             Edition.subtitle,
             Edition.series,
             Edition.language,
             Edition.sort_title,
             Edition.author,
             Edition.sort_author,
             Edition.medium,
             Edition.publisher,
             Edition.imprint,
             Edition.permanent_work_id,
             Work.fiction,
             Work.audience,
             Work.summary_text,
             Work.quality,
             Work.rating,
             Work.popularity,
            ],
            Work.id.in_((w.id for w in works))
        ).select_from(
            join(
                Work, Edition,
                Work.presentation_edition_id==Edition.id
            )
        ).alias('works_alias')


        # This subquery gets Contributors, filtered on edition_id.
        contributors = select(
            [Contributor.sort_name,
             Contributor.family_name,
             Contribution.role,
            ]
        ).where(
            Contribution.edition_id==literal_column(works_alias.name + "." + works_alias.c.edition_id.name)
        ).select_from(
            join(
                Contributor, Contribution,
                Contributor.id==Contribution.contributor_id
            )
        ).alias("contributors_subquery")

        # Create a json array from the set of Contributors.
        contributors_json = select(
            [func.array_to_json(
                    func.array_agg(
                        func.row_to_json(
                            literal_column(contributors.name)
                        )))]
        ).select_from(contributors)


        # For Classifications, use a subquery to get recursively equivalent Identifiers
        # for the Edition's primary_identifier_id.
        identifiers = Identifier.recursively_equivalent_identifier_ids_query(
            literal_column(works_alias.name + "." + works_alias.c.identifier_id.name),
            levels=5, threshold=0.5)

        # Map our constants for Subject type to their URIs. 
        scheme_column = case(
            [(Subject.type==key, literal_column("'%s'" % val)) for key, val in Subject.uri_lookup.items()]
        )

        # If the Subject has a name, use that, otherwise use the Subject's identifier.
        # Also, 3M's classifications have slashes, e.g. "FICTION/Adventure". Make sure
        # we get separated words for search.
        term_column = func.replace(case([(Subject.name != None, Subject.name)], else_=Subject.identifier), "/", " ")

        # Normalize by dividing each weight by the sum of the weights for that Identifier's Classifications.
        weight_column = func.sum(Classification.weight) / func.sum(func.sum(Classification.weight)).over()

        # The subquery for Subjects, with those three columns. The labels will become keys in json objects.
        subjects = select(
            [scheme_column.label('scheme'),
             term_column.label('term'),
             weight_column.label('weight'),
            ],
            # Only include Subjects with terms that are useful for search.
            and_(Subject.type.in_(Subject.TYPES_FOR_SEARCH),
                 term_column != None)
        ).group_by(
            scheme_column, term_column
        ).where(
            Classification.identifier_id.in_(identifiers)
        ).select_from(
            join(Classification, Subject, Classification.subject_id==Subject.id)
        ).alias("subjects_subquery")

        # Create a json array for the set of Subjects.
        subjects_json = select(
            [func.array_to_json(
                    func.array_agg(
                        func.row_to_json(
                            literal_column(subjects.name)
                        )))]
        ).select_from(subjects)


        # Subquery for genres.
        genres = select(
            # All Genres have the same scheme - the simplified genre URI.
            [literal_column("'%s'" % Subject.SIMPLIFIED_GENRE).label('scheme'),
             Genre.name,
             Genre.id.label('term'),
             WorkGenre.affinity.label('weight'),
            ]
        ).where(
            WorkGenre.work_id==literal_column(works_alias.name + "." + works_alias.c.work_id.name)
        ).select_from(
            join(WorkGenre, Genre, WorkGenre.genre_id==Genre.id)
        ).alias("genres_subquery")

        # Create a json array for the set of Genres.
        genres_json = select(
            [func.array_to_json(
                    func.array_agg(
                        func.row_to_json(
                            literal_column(genres.name)
                        )))]
        ).select_from(genres)


        # When we set an inclusive target age range, the upper bound is converted to
        # exclusive and is 1 + our original upper bound, so we need to subtract 1.
        upper_column = func.upper(Work.target_age) - 1

        # Subquery for target age. This has to be a subquery so it can become a
        # nested object in the final json.
        target_age = select(
            [func.lower(Work.target_age).label('lower'),
             upper_column.label('upper'),
            ]
        ).where(
            Work.id==literal_column(works_alias.name + "." + works_alias.c.work_id.name)
        ).alias('target_age_subquery')
        # Create the target age json object.
        target_age_json = select(
            [func.row_to_json(literal_column(target_age.name))]
        ).select_from(target_age)


        # Now, create a query that brings together everything we need for the final
        # search document.
        search_data = select(
            [works_alias.c.work_id.label("_id"),
             works_alias.c.title,
             works_alias.c.subtitle,
             works_alias.c.series,
             works_alias.c.language,
             works_alias.c.sort_title,
             works_alias.c.author,
             works_alias.c.sort_author,
             works_alias.c.medium,
             works_alias.c.publisher,
             works_alias.c.imprint,
             works_alias.c.permanent_work_id,

             # Convert true/false to "Fiction"/"Nonfiction".
             case(
                    [(works_alias.c.fiction==True, literal_column("'Fiction'"))],
                    else_=literal_column("'Nonfiction'")
                    ).label("fiction"),

             # Replace "Young Adult" with "YoungAdult" and "Adults Only" with "AdultsOnly".
             func.replace(works_alias.c.audience, " ", "").label('audience'),

             works_alias.c.summary_text.label('summary'),
             works_alias.c.quality,
             works_alias.c.rating,
             works_alias.c.popularity,

             # Here are all the subqueries.
             contributors_json.label("contributors"),
             subjects_json.label("classifications"),
             genres_json.label('genres'),
             target_age_json.label('target_age'),
            ]
        ).select_from(
            works_alias
        ).alias("search_data_subquery")
        
        # Finally, convert everything to json.
        search_json = select(
            [func.row_to_json(
                    literal_column(search_data.name)
                )]
        ).select_from(search_data)

        result = _db.execute(search_json)
        if result:
            return [r[0] for r in result]

    def to_search_document(self):
        """Generate a search document for this Work."""
        return Work.to_search_documents([self])[0]

    def mark_licensepools_as_superceded(self):
        """Make sure that all but the single best open-access LicensePool for
        this Work are superceded. A non-open-access LicensePool should
        never be superceded, and this method will mark them as
        un-superceded.
        """
        champion_open_access_license_pool = None
        for pool in self.license_pools:
            if not pool.open_access:
                pool.superceded = False
                continue
            if pool.better_open_access_pool_than(champion_open_access_license_pool):
                if champion_open_access_license_pool:
                    champion_open_access_license_pool.superceded = True
                champion_open_access_license_pool = pool
                pool.superceded = False
            else:
                pool.superceded = True
    
    @classmethod
    def restrict_to_custom_lists_from_data_source(
            cls, _db, base_query, data_source, on_list_as_of=None):
        """Annotate a query that joins Work against Edition to match only
        Works that are on a custom list from the given data source."""

        condition = CustomList.data_source==data_source
        return cls._restrict_to_customlist_subquery_condition(
            _db, base_query, condition, on_list_as_of)

    @classmethod
    def restrict_to_custom_lists(
            cls, _db, base_query, custom_lists, on_list_as_of=None):
        """Annotate a query that joins Work against Edition to match only
        Works that are on one of the given custom lists."""
        condition = CustomList.id.in_([x.id for x in custom_lists])
        return cls._restrict_to_customlist_subquery_condition(
            _db, base_query, condition, on_list_as_of)

    @classmethod
    def _restrict_to_customlist_subquery_condition(
            cls, _db, base_query, condition, on_list_as_of=None):
        """Annotate a query that joins Work against Edition to match only
        Works that are on a custom list from the given data source."""
        # Find works that are on a list that meets the given condition.
        qu = base_query.join(LicensePool.custom_list_entries).join(
            CustomListEntry.customlist)
        if on_list_as_of:
            qu = qu.filter(
                CustomListEntry.most_recent_appearance >= on_list_as_of)
        qu = qu.filter(condition)
        return qu

    def classifications_with_genre(self):
        _db = Session.object_session(self)
        identifier = self.presentation_edition.primary_identifier
        return _db.query(Classification) \
            .join(Subject) \
            .filter(Classification.identifier_id == identifier.id) \
            .filter(Subject.genre_id != None) \
            .order_by(Classification.weight.desc())

    def top_genre(self):
        _db = Session.object_session(self)
        genre = _db.query(Genre) \
            .join(WorkGenre) \
            .filter(WorkGenre.work_id == self.id) \
            .order_by(WorkGenre.affinity.desc()) \
            .first()
        return genre.name if genre else None


# Used for quality filter queries.
Index("ix_works_audience_target_age_quality_random", Work.audience, Work.target_age, Work.quality, Work.random)
Index("ix_works_audience_fiction_quality_random", Work.audience, Work.fiction, Work.quality, Work.random)

class Measurement(Base):
    """A  measurement of some numeric quantity associated with a
    Identifier.
    """
    __tablename__ = 'measurements'

    # Some common measurement types
    POPULARITY = u"http://librarysimplified.org/terms/rel/popularity"
    QUALITY = u"http://librarysimplified.org/terms/rel/quality"
    PUBLISHED_EDITIONS = u"http://librarysimplified.org/terms/rel/editions"
    HOLDINGS = u"http://librarysimplified.org/terms/rel/holdings"
    RATING = u"http://schema.org/ratingValue"
    DOWNLOADS = u"https://schema.org/UserDownloads"
    PAGE_COUNT = u"https://schema.org/numberOfPages"
    AWARDS = u"http://librarysimplified.org/terms/rel/awards"

    GUTENBERG_FAVORITE = u"http://librarysimplified.org/terms/rel/lists/gutenberg-favorite"

    # If a book's popularity measurement is found between index n and
    # index n+1 on this list, it is in the nth percentile for
    # popularity and its 'popularity' value should be n * 0.01.
    # 
    # These values are empirically determined and may change over
    # time.
    POPULARITY_PERCENTILES = {
        DataSource.OVERDRIVE : [1, 1, 1, 2, 2, 2, 3, 3, 4, 4, 5, 5, 6, 6, 7, 7, 8, 9, 9, 10, 10, 11, 12, 13, 14, 15, 15, 16, 18, 19, 20, 21, 22, 24, 25, 26, 28, 30, 31, 33, 35, 37, 39, 41, 43, 46, 48, 51, 53, 56, 59, 63, 66, 70, 74, 78, 82, 87, 92, 97, 102, 108, 115, 121, 128, 135, 142, 150, 159, 168, 179, 190, 202, 216, 230, 245, 260, 277, 297, 319, 346, 372, 402, 436, 478, 521, 575, 632, 702, 777, 861, 965, 1100, 1248, 1428, 1665, 2020, 2560, 3535, 5805],
        DataSource.AMAZON : [14937330, 1974074, 1702163, 1553600, 1432635, 1327323, 1251089, 1184878, 1131998, 1075720, 1024272, 978514, 937726, 898606, 868506, 837523, 799879, 770211, 743194, 718052, 693932, 668030, 647121, 627642, 609399, 591843, 575970, 559942, 540713, 524397, 511183, 497576, 483884, 470850, 458438, 444475, 432528, 420088, 408785, 398420, 387895, 377244, 366837, 355406, 344288, 333747, 324280, 315002, 305918, 296420, 288522, 279185, 270824, 262801, 253865, 246224, 238239, 230537, 222611, 215989, 208641, 202597, 195817, 188939, 181095, 173967, 166058, 160032, 153526, 146706, 139981, 133348, 126689, 119201, 112447, 106795, 101250, 96534, 91052, 85837, 80619, 75292, 69957, 65075, 59901, 55616, 51624, 47598, 43645, 39403, 35645, 31795, 27990, 24496, 20780, 17740, 14102, 10498, 7090, 3861],

        # This is as measured by the criteria defined in
        # ContentCafeSOAPClient.estimate_popularity(), in which
        # popularity is the maximum of a) the largest number of books
        # ordered in a single month within the last year, or b)
        # one-half the largest number of books ever ordered in a
        # single month.
        DataSource.CONTENT_CAFE : [0, 1, 1, 1, 1, 1, 1, 1, 1, 1, 1, 1, 1, 1, 1, 1, 1, 1, 1, 1, 1, 1, 1, 1, 1, 1, 1, 1, 1, 1, 1, 1, 1, 1, 1, 1, 1, 1, 1, 1, 1, 1, 1, 1, 1, 1, 1, 1, 2, 2, 2, 2, 2, 2, 2, 2, 2, 2, 2, 2, 2, 2, 2, 2, 2, 2, 2, 2, 3, 3, 3, 3, 3, 3, 3, 3, 3, 4, 4, 4, 4, 4, 4, 5, 5, 5, 5, 6, 6, 7, 8, 9, 10, 11, 14, 18, 25, 41, 125, 387]

        # This is a percentile list of OCLC Work IDs and OCLC Numbers
        # associated with Project Gutenberg texts via OCLC Linked
        # Data.
        #
        # TODO: Calculate a separate distribution for more modern works.
        # DataSource.OCLC_LINKED_DATA : [1, 1, 1, 1, 1, 1, 1, 1, 1, 1, 1, 1, 1, 1, 1, 1, 1, 1, 1, 1, 1, 1, 1, 1, 1, 1, 1, 1, 1, 1, 1, 1, 1, 1, 1, 1, 1, 1, 1, 1, 1, 1, 1, 1, 1, 1, 1, 1, 1, 2, 2, 2, 2, 2, 2, 2, 2, 2, 2, 2, 2, 2, 2, 2, 2, 2, 2, 3, 3, 3, 3, 3, 3, 3, 3, 4, 4, 4, 4, 5, 5, 5, 5, 6, 6, 7, 7, 8, 8, 9, 10, 11, 12, 14, 15, 18, 21, 29, 41, 81],
    }

    DOWNLOAD_PERCENTILES = {
        DataSource.GUTENBERG : [0, 1, 2, 3, 4, 5, 5, 6, 7, 7, 8, 8, 9, 9, 10, 10, 11, 12, 12, 12, 13, 14, 14, 15, 15, 16, 16, 17, 18, 18, 19, 19, 20, 21, 21, 22, 23, 23, 24, 25, 26, 27, 28, 28, 29, 30, 32, 33, 34, 35, 36, 37, 38, 40, 41, 43, 45, 46, 48, 50, 52, 55, 57, 60, 62, 65, 69, 72, 76, 79, 83, 87, 93, 99, 106, 114, 122, 130, 140, 152, 163, 179, 197, 220, 251, 281, 317, 367, 432, 501, 597, 658, 718, 801, 939, 1065, 1286, 1668, 2291, 4139]
    }

    RATING_SCALES = {
        DataSource.OVERDRIVE : [1, 5],
        DataSource.AMAZON : [1, 5],
        DataSource.UNGLUE_IT: [1, 5],
        DataSource.NOVELIST: [0, 5]
    }

    id = Column(Integer, primary_key=True)

    # A Measurement is always associated with some Identifier.
    identifier_id = Column(
        Integer, ForeignKey('identifiers.id'), index=True)

    # A Measurement always comes from some DataSource.
    data_source_id = Column(
        Integer, ForeignKey('datasources.id'), index=True)

    # The quantity being measured.
    quantity_measured = Column(Unicode, index=True)

    # The measurement itself.
    value = Column(Float)

    # The measurement normalized to a 0...1 scale.
    _normalized_value = Column(Float, name="normalized_value")

    # How much weight should be assigned this measurement, relative to
    # other measurements of the same quantity from the same source.
    weight = Column(Float, default=1)

    # When the measurement was taken
    taken_at = Column(DateTime, index=True)
    
    # True if this is the most recent measurement of this quantity for
    # this Identifier.
    #
    is_most_recent = Column(Boolean, index=True)

    def __repr__(self):
        return "%s(%r)=%s (norm=%.2f)" % (
            self.quantity_measured, self.identifier, self.value,
            self.normalized_value or 0)

    @classmethod
    def overall_quality(cls, measurements, popularity_weight=0.3,
                        rating_weight=0.7, default_value=0):
        """Turn a bunch of measurements into an overall measure of quality."""
        if popularity_weight + rating_weight != 1.0:
            raise ValueError(
                "Popularity weight and rating weight must sum to 1! (%.2f + %.2f)" % (
                    popularity_weight, rating_weight)
        )
        popularities = []
        ratings = []
        qualities = []
        for m in measurements:
            l = None
            if m.quantity_measured in (cls.POPULARITY, cls.DOWNLOADS):
                l = popularities
            elif m.quantity_measured == cls.RATING:
                l = ratings
            elif m.quantity_measured == cls.QUALITY:
                l = qualities
            if l is not None:
                l.append(m)
        popularity = cls._average_normalized_value(popularities)
        rating = cls._average_normalized_value(ratings)
        quality = cls._average_normalized_value(qualities)
        if popularity is None and rating is None and quality is None:
            # We have absolutely no idea about the quality of this work.
            return default_value
        if popularity is not None and rating is None and quality is None:
            # Our idea of the quality depends entirely on the work's popularity.
            return popularity
        if rating is not None and popularity is None and quality is None:
            # Our idea of the quality depends entirely on the work's rating.
            return rating
        if quality is not None and rating is None and popularity is None:
            # Our idea of the quality depends entirely on the work's quality scores.
            return quality

        # We have at least two of the three... but which two?
        if popularity is None:
            # We have rating and quality but not popularity.
            final = rating
        elif rating is None:
            # We have quality and popularity but not rating.
            final = popularity
        else:
            # We have popularity and rating but not quality.
            final = (popularity * popularity_weight) + (rating * rating_weight)
            logging.debug(
                "(%.2f * %.2f) + (%.2f * %.2f) = %.2f", 
                popularity, popularity_weight, rating, rating_weight, final
            )
        if quality:
            logging.debug("Popularity+Rating: %.2f, Quality: %.2f" % (final, quality))
            final = (final / 2) + (quality / 2)
            logging.debug("Final value: %.2f" % final)
        return final

    @classmethod
    def _average_normalized_value(cls, measurements):
        num_measurements = 0
        measurement_total = 0
        for m in measurements:
            v = m.normalized_value
            if v is None:
                continue
            num_measurements += m.weight
            measurement_total += (v * m.weight)
        if num_measurements:
            return measurement_total / num_measurements
        else:
            return None

    @property
    def normalized_value(self):
        if self._normalized_value:
            pass
        elif not self.value:
            return None
        elif (self.quantity_measured == self.POPULARITY
              and self.data_source.name in self.POPULARITY_PERCENTILES):
            d = self.POPULARITY_PERCENTILES[self.data_source.name]
            position = bisect.bisect_left(d, self.value)
            self._normalized_value = position * 0.01            
        elif (self.quantity_measured == self.DOWNLOADS
              and self.data_source.name in self.DOWNLOAD_PERCENTILES):
            d = self.DOWNLOAD_PERCENTILES[self.data_source.name]
            position = bisect.bisect_left(d, self.value)
            self._normalized_value = position * 0.01            
        elif (self.quantity_measured == self.RATING
              and self.data_source.name in self.RATING_SCALES):
            scale_min, scale_max = self.RATING_SCALES[self.data_source.name]
            width = float(scale_max-scale_min)
            value = self.value-scale_min
            self._normalized_value = value / width
        elif self.data_source.name == DataSource.METADATA_WRANGLER:
            # Data from the metadata wrangler comes in pre-normalized.
            self._normalized_value = self.value
            
        return self._normalized_value


class LicensePoolDeliveryMechanism(Base):
    """A mechanism for delivering a specific book from a specific
    distributor.

    It's presumed that all LicensePools for a given DataSource and
    Identifier have the same set of LicensePoolDeliveryMechanisms.

    This is mostly an association class between DataSource, Identifier and
    DeliveryMechanism, but it also may incorporate a specific Resource
    (i.e. a static link to a downloadable file) which explains exactly
    where to go for delivery.
    """
    __tablename__ = 'licensepooldeliveries'

    id = Column(Integer, primary_key=True)

    data_source_id = Column(
        Integer, ForeignKey('datasources.id'), index=True, nullable=False
    )

    identifier_id = Column(
        Integer, ForeignKey('identifiers.id'), index=True, nullable=False
    )
    
    delivery_mechanism_id = Column(
        Integer, ForeignKey('deliverymechanisms.id'), 
        index=True,
        nullable=False
    )

    resource_id = Column(Integer, ForeignKey('resources.id'), nullable=True)

    # One LicensePoolDeliveryMechanism may fulfill many Loans.
    fulfills = relationship("Loan", backref="fulfillment")

    # One LicensePoolDeliveryMechanism may be associated with one RightsStatus.
    rightsstatus_id = Column(
        Integer, ForeignKey('rightsstatus.id'), index=True)

    @classmethod
    def set(cls, data_source, identifier, content_type, drm_scheme, rights_uri,
            resource=None):
        """Register the fact that a distributor makes a title available in a
        certain format.

        :param data_source: A DataSource identifying the distributor.
        :param identifier: An Identifier identifying the title.
        :param content_type: The title is available in this media type.
        :param drm_scheme: Access to the title is confounded by this
            DRM scheme.
        :param rights_uri: A URI representing the public's rights to the
            title.
        :param resource: A Resource representing the book itself in
            a freely redistributable form.
        """
        _db = Session.object_session(data_source)
        delivery_mechanism, ignore = DeliveryMechanism.lookup(
            _db, content_type, drm_scheme
        )
        rights_status = RightsStatus.lookup(_db, rights_uri)
        lpdm, ignore = get_one_or_create(
            _db, LicensePoolDeliveryMechanism,
            identifier=identifier,
            data_source=data_source,
            delivery_mechanism=delivery_mechanism,
            resource=resource
        )
        lpdm.rights_status = rights_status

        # Creating or modifying a LPDM might change the open-access status
        # of all LicensePools for that DataSource/Identifier.
        for pool in lpdm.license_pools:
            pool.set_open_access_status()
        return lpdm

    @property
    def is_open_access(self):
        """Is this an open-access delivery mechanism?"""
        return (self.rights_status
                and self.rights_status.uri in RightsStatus.OPEN_ACCESS)
    
    def delete(self):
        """Delete a LicensePoolDeliveryMechanism."""
        _db = Session.object_session(self)
        pools = list(self.license_pools)
        _db.delete(self)        
        # The deletion of a LicensePoolDeliveryMechanism might affect
        # the open-access status of its associated LicensePools.
        for pool in pools:
            pool.set_open_access_status()
        
    def set_rights_status(self, uri):
        _db = Session.object_session(self)
        status = RightsStatus.lookup(_db, uri)
        self.rights_status = status
        # A change to a LicensePoolDeliveryMechanism's rights status
        # might affect the open-access status of its associated
        # LicensePools.
        for pool in self.license_pools:
            pool.set_open_access_status()
        return status

    @property
    def license_pools(self):
        """Find all LicensePools for this LicensePoolDeliveryMechanism.
        """
        _db = Session.object_session(self)
        return _db.query(LicensePool).filter(
            LicensePool.data_source==self.data_source).filter(
                LicensePool.identifier==self.identifier)
    
    def __repr__(self):
        return "<LicensePoolDeliveryMechanism: data_source=%s, identifier=%r, mechanism=%r>" % (self.data_source, self.identifier, self.delivery_mechanism)

    __table_args__ = (
        UniqueConstraint('data_source_id', 'identifier_id',
                         'delivery_mechanism_id', 'resource_id'),
    )

Index(
    "ix_licensepooldeliveries_datasource_identifier_mechanism",
    LicensePoolDeliveryMechanism.data_source_id,
    LicensePoolDeliveryMechanism.identifier_id,
    LicensePoolDeliveryMechanism.delivery_mechanism_id,
    LicensePoolDeliveryMechanism.resource_id,
)

    
class Hyperlink(Base):
    """A link between an Identifier and a Resource."""

    __tablename__ = 'hyperlinks'

    # Some common link relations.
    CANONICAL = u"canonical"
    GENERIC_OPDS_ACQUISITION = u"http://opds-spec.org/acquisition"
    OPEN_ACCESS_DOWNLOAD = u"http://opds-spec.org/acquisition/open-access"
    IMAGE = u"http://opds-spec.org/image"
    THUMBNAIL_IMAGE = u"http://opds-spec.org/image/thumbnail"
    SAMPLE = u"http://opds-spec.org/acquisition/sample"
    ILLUSTRATION = u"http://librarysimplified.org/terms/rel/illustration"
    REVIEW = u"http://schema.org/Review"
    DESCRIPTION = u"http://schema.org/description"
    SHORT_DESCRIPTION = u"http://librarysimplified.org/terms/rel/short-description"
    AUTHOR = u"http://schema.org/author"
    ALTERNATE = u"alternate"

    # TODO: Is this the appropriate relation?
    DRM_ENCRYPTED_DOWNLOAD = u"http://opds-spec.org/acquisition/"

    CIRCULATION_ALLOWED = [OPEN_ACCESS_DOWNLOAD, DRM_ENCRYPTED_DOWNLOAD]
    METADATA_ALLOWED = [CANONICAL, IMAGE, THUMBNAIL_IMAGE, ILLUSTRATION, REVIEW, 
        DESCRIPTION, SHORT_DESCRIPTION, AUTHOR, ALTERNATE, SAMPLE]
    MIRRORED = [OPEN_ACCESS_DOWNLOAD, IMAGE]

    id = Column(Integer, primary_key=True)

    # A Hyperlink is always associated with some Identifier.
    identifier_id = Column(
        Integer, ForeignKey('identifiers.id'), index=True, nullable=False)

    # The DataSource through which this link was discovered.
    data_source_id = Column(
        Integer, ForeignKey('datasources.id'), index=True, nullable=False)

    # The link relation between the Identifier and the Resource.
    rel = Column(Unicode, index=True, nullable=False)

    # The Resource on the other end of the link.
    resource_id = Column(
        Integer, ForeignKey('resources.id'), index=True, nullable=False)

    @classmethod
    def generic_uri(cls, data_source, identifier, rel, content=None):
        """Create a generic URI for the other end of this hyperlink.

        This is useful for resources that are obtained through means
        other than fetching a single URL via HTTP. It lets us get a
        URI that's most likely unique, so we can create a Resource
        object without violating the uniqueness constraint.

        If the output of this method isn't unique in your situation
        (because the data source provides more than one link with a
        given link relation for a given identifier), you'll need some
        other way of coming up with generic URIs.

        """
        l = [identifier.urn, urllib.quote(data_source.name), urllib.quote(rel)]
        if content:
            m = md5.new()
            if isinstance(content, unicode):
                content = content.encode("utf8")
            m.update(content)
            l.append(m.hexdigest())
        return ":".join(l)

    @classmethod
    def _default_filename(self, rel):
        if rel == self.OPEN_ACCESS_DOWNLOAD:
            return 'content'
        elif rel == self.IMAGE:
            return 'cover'
        elif rel == self.THUMBNAIL_IMAGE:
            return 'cover-thumbnail'

    @property
    def default_filename(self):
        return self._default_filename(self.rel)


class Resource(Base):
    """An external resource that may be mirrored locally.
    E.g: a cover image, an epub, a description.
    """

    __tablename__ = 'resources'

    # How many votes is the initial quality estimate worth?
    ESTIMATED_QUALITY_WEIGHT = 5

    # The point at which a generic geometric image is better
    # than a lousy cover we got from the Internet.
    MINIMUM_IMAGE_QUALITY = 0.25

    id = Column(Integer, primary_key=True)

    # A URI that uniquely identifies this resource. Most of the time
    # this will be an HTTP URL, which is why we're calling it 'url',
    # but it may also be a made-up URI.
    url = Column(Unicode, index=True)

    # Many Editions may choose this resource (as opposed to other
    # resources linked to them with rel="image") as their cover image.
    cover_editions = relationship("Edition", backref="cover", foreign_keys=[Edition.cover_id])

    # Many Works may use this resource (as opposed to other resources
    # linked to them with rel="description") as their summary.
    summary_works = relationship("Work", backref="summary", foreign_keys=[Work.summary_id])

    # Many LicensePools (but probably one at most) may use this
    # resource in a delivery mechanism.
    licensepooldeliverymechanisms = relationship(
        "LicensePoolDeliveryMechanism", backref="resource",
        foreign_keys=[LicensePoolDeliveryMechanism.resource_id]
    )

    links = relationship("Hyperlink", backref="resource")

    # The DataSource that is the controlling authority for this Resource.
    data_source_id = Column(Integer, ForeignKey('datasources.id'), index=True)

    # An archived Representation of this Resource.
    representation_id = Column(
        Integer, ForeignKey('representations.id'), index=True)

    # A calculated value for the quality of this resource, based on an
    # algorithmic treatment of its content.
    estimated_quality = Column(Float)

    # The average of human-entered values for the quality of this
    # resource.
    voted_quality = Column(Float, default=float(0))

    # How many votes contributed to the voted_quality value. This lets
    # us scale new votes proportionately while keeping only two pieces
    # of information.
    votes_for_quality = Column(Integer, default=0)

    # A combination of the calculated quality value and the
    # human-entered quality value.
    quality = Column(Float, index=True)

    # URL must be unique.
    __table_args__ = (
        UniqueConstraint('url'),
    )

    @property
    def final_url(self):        
        """URL to the final, mirrored version of this resource, suitable
        for serving to the client.

        :return: A URL, or None if the resource has no mirrored
        representation.
        """
        if not self.representation:
            return None
        if not self.representation.mirror_url:
            return None
        return self.representation.mirror_url

    def set_mirrored_elsewhere(self, media_type):
        """We don't need our own copy of this resource's representation--
        a copy of it has been mirrored already.
        """
        _db = Session.object_session(self)
        if not self.representation:
            self.representation, is_new = get_one_or_create(
                _db, Representation, url=self.url, media_type=media_type)
        self.representation.mirror_url = self.url
        self.representation.set_as_mirrored()

    def set_fetched_content(self, media_type, content, content_path):
        """Simulate a successful HTTP request for a representation
        of this resource.

        This is used when the content of the representation is obtained
        through some other means.
        """
        _db = Session.object_session(self)

        if not (content or content_path):
            raise ValueError(
                "One of content and content_path must be specified.")
        if content and content_path:
            raise ValueError(
                "Only one of content and content_path may be specified.")
        representation, is_new = get_one_or_create(
            _db, Representation, url=self.url, media_type=media_type)
        self.representation = representation
        representation.set_fetched_content(content, content_path)

    def set_estimated_quality(self, estimated_quality):
        """Update the estimated quality."""
        self.estimated_quality = estimated_quality
        self.update_quality()

    def add_quality_votes(self, quality, weight=1):
        """Record someone's vote as to the quality of this resource."""
        self.voted_quality = self.voted_quality or 0
        self.votes_for_quality = self.votes_for_quality or 0

        total_quality = self.voted_quality * self.votes_for_quality
        total_quality += (quality * weight)
        self.votes_for_quality += weight
        self.voted_quality = total_quality / float(self.votes_for_quality)
        self.update_quality()

    def reject(self):
        """Reject a Resource by making its voted_quality negative.

        If the Resource is a cover, this rejection will render it unusable to
        all Editions and Identifiers. Even if the cover is later `approved`
        a rejection impacts the overall weight of the `vote_quality`.
        """
        if not self.voted_quality:
            self.add_quality_votes(-1)
            return

        if self.voted_quality < 0:
            # This Resource has already been rejected.
            return

        # Humans have voted positively on this Resource, and now it's
        # being rejected regardless.
        logging.warn("Rejecting Resource with positive votes: %r", self)

        # Make the voted_quality negative without impacting the weight
        # of existing votes so the value can be restored relatively
        # painlessly if necessary.
        self.voted_quality = -self.voted_quality

        # However, because `votes_for_quality` is incremented, a
        # rejection will impact the weight of all `voted_quality` votes
        # even if the Resource is later approved.
        self.votes_for_quality += 1
        self.update_quality()

    def approve(self):
        """Approve a rejected Resource by making its human-generated
        voted_quality positive while taking its rejection into account.
        """
        if self.voted_quality < 0:
            # This Resource has been rejected. Reset its value to be
            # positive.
            if self.voted_quality == -1 and self.votes_for_quality == 1:
                # We're undoing a single rejection.
                self.voted_quality = 0
            else:
                # An existing positive voted_quality was made negative.
                self.voted_quality = abs(self.voted_quality)
            self.votes_for_quality += 1
            self.update_quality()
            return

        self.add_quality_votes(1)

    def update_quality(self):
        """Combine computer-generated `estimated_quality` with
        human-generated `voted_quality` to form overall `quality`.
        """
        estimated_weight = self.ESTIMATED_QUALITY_WEIGHT
        votes_for_quality = self.votes_for_quality or 0
        total_weight = estimated_weight + votes_for_quality

        voted_quality = (self.voted_quality or 0) * votes_for_quality
        total_quality = (((self.estimated_quality or 0) * self.ESTIMATED_QUALITY_WEIGHT) +
                         voted_quality)

        if voted_quality < 0 and total_quality > 0:
            # If `voted_quality` is negative, the Resource has been
            # rejected by a human and should no longer be available.
            #
            # This human-generated negativity must be passed to the final
            # Resource.quality value.
            total_quality = -(total_quality)
        self.quality = total_quality / float(total_weight)

    @classmethod
    def image_type_priority(cls, media_type):
        """Where does the given image media type rank on our list of
        preferences?

        :return: A lower number is better. None means it's not an
        image type or we don't care about it at all.
        """
        if media_type in Representation.IMAGE_MEDIA_TYPES: 
            return Representation.IMAGE_MEDIA_TYPES.index(media_type)
        return None
        
    @classmethod
    def best_covers_among(cls, resources):

        """Choose the best covers from a list of Resources."""
        champions = []
        champion_score = None
        champion_media_type_score = None

        for r in resources:
            rep = r.representation
            if not rep:
                # A Resource with no Representation is not usable, period
                continue
            media_priority = cls.image_type_priority(rep.media_type)

            # This method will set the quality if it hasn't been set before.
            r.quality_as_thumbnail_image
            # Now we can use it.
            quality = r.quality
            if not quality >= cls.MINIMUM_IMAGE_QUALITY:
                # A Resource below the minimum quality threshold is not
                # usable, period.
                continue
            if not champions or quality > champion_score:
                champions = [r]
                champion_score = r.quality
                champion_media_type_priority = media_priority
            elif quality == champion_score:
                # We have two images with the same score. One might be
                # in a format we prefer.
                if (champion_media_type_priority is None
                    or (media_priority is not None
                        and media_priority < champion_media_type_priority)):
                    print "%s beats %s" % (media_priority, champion_media_type_priority)
                    champions = [r]
                    champion_score = r.quality
                    champion_media_type_priority = media_priority
                elif media_priority == champion_media_type_priority:
                    # Same score, same format. We have two champions.
                    champions.append(r)

        return champions

    @property
    def quality_as_thumbnail_image(self):
        """Determine this image's suitability for use as a thumbnail image.
        """
        rep = self.representation
        if not rep:
            return 0

        quality = 1
        # If the size of the image is known, that might affect
        # the quality.
        quality = quality * rep.thumbnail_size_quality_penalty

        # Scale the estimated quality by the source of the image.
        source_name = self.data_source.name
        if source_name==DataSource.GUTENBERG_COVER_GENERATOR:
            quality = quality * 0.60
        elif source_name==DataSource.GUTENBERG:
            quality = quality * 0.50
        elif source_name==DataSource.OPEN_LIBRARY:
            quality = quality * 0.25
        elif source_name in DataSource.PRESENTATION_EDITION_PRIORITY:
            # Covers from the data sources listed in
            # PRESENTATION_EDITION_PRIORITY (e.g. the metadata wrangler 
            # and the administrative interface) are given priority
            # over all others, relative to their position in 
            # PRESENTATION_EDITION_PRIORITY.
            i = DataSource.PRESENTATION_EDITION_PRIORITY.index(source_name)
            quality = quality * (i+2)
        self.set_estimated_quality(quality)
        return quality


class Genre(Base):
    """A subject-matter classification for a book.

    Much, much more general than Classification.
    """
    __tablename__ = 'genres'
    id = Column(Integer, primary_key=True)
    name = Column(Unicode)

    # One Genre may have affinity with many Subjects.
    subjects = relationship("Subject", backref="genre")

    # One Genre may participate in many WorkGenre assignments.
    works = association_proxy('work_genres', 'work')

    work_genres = relationship("WorkGenre", backref="genre", 
                               cascade="all, delete, delete-orphan")

    def __repr__(self):
        return "<Genre %s (%d subjects, %d works, %d subcategories)>" % (
            self.name, len(self.subjects), len(self.works),
            len(classifier.genres[self.name].subgenres))

    @classmethod
    def lookup(cls, _db, name, autocreate=False):
        if isinstance(name, GenreData):
            name = name.name
        args = (_db, Genre)
        if autocreate:
            result, new = get_one_or_create(*args, name=name)
        else:
            result = get_one(*args, name=name)
            new = False
        if result is None:
            logging.getLogger().error('"%s" is not a recognized genre.', name)
        return result, new

    @property
    def genredata(self):
        return classifier.genres[self.name]

    @property
    def subgenres(self):
        for genre in self.self_and_subgenres:
            if genre != self:
                yield genre

    @property
    def self_and_subgenres(self):
        _db = Session.object_session(self)
        genres = []
        for genre_data in self.genredata.self_and_subgenres:
            genres.append(self.lookup(_db, genre_data.name)[0])
        return genres

    @property
    def default_fiction(self):
        if self.name not in classifier.genres:
            return None
        return classifier.genres[self.name].is_fiction

class Subject(Base):
    """A subject under which books might be classified."""

    # Types of subjects.
    LCC = Classifier.LCC              # Library of Congress Classification
    LCSH = Classifier.LCSH            # Library of Congress Subject Headings
    FAST = Classifier.FAST
    DDC = Classifier.DDC              # Dewey Decimal Classification
    OVERDRIVE = Classifier.OVERDRIVE  # Overdrive's classification system
    ONECLICK = Classifier.ONECLICK    # OneClick's genre system
    THREEM = Classifier.THREEM        # 3M's classification system
    BISAC = Classifier.BISAC
    BIC = Classifier.BIC              # BIC Subject Categories
    TAG = Classifier.TAG              # Folksonomic tags.
    FREEFORM_AUDIENCE = Classifier.FREEFORM_AUDIENCE
    NYPL_APPEAL = Classifier.NYPL_APPEAL

    # Types with terms that are suitable for search.
    TYPES_FOR_SEARCH = [
        FAST, OVERDRIVE, THREEM, BISAC, TAG
    ]

    AXIS_360_AUDIENCE = Classifier.AXIS_360_AUDIENCE
    ONECLICK_AUDIENCE = Classifier.ONECLICK_AUDIENCE
    GRADE_LEVEL = Classifier.GRADE_LEVEL
    AGE_RANGE = Classifier.AGE_RANGE
    LEXILE_SCORE = Classifier.LEXILE_SCORE
    ATOS_SCORE = Classifier.ATOS_SCORE
    INTEREST_LEVEL = Classifier.INTEREST_LEVEL

    GUTENBERG_BOOKSHELF = Classifier.GUTENBERG_BOOKSHELF
    TOPIC = Classifier.TOPIC
    PLACE = Classifier.PLACE
    PERSON = Classifier.PERSON
    ORGANIZATION = Classifier.ORGANIZATION
    SIMPLIFIED_GENRE = Classifier.SIMPLIFIED_GENRE
    SIMPLIFIED_FICTION_STATUS = Classifier.SIMPLIFIED_FICTION_STATUS

    by_uri = {
        SIMPLIFIED_GENRE : SIMPLIFIED_GENRE,
        SIMPLIFIED_FICTION_STATUS : SIMPLIFIED_FICTION_STATUS,
        "http://librarysimplified.org/terms/genres/Overdrive/" : OVERDRIVE,
        "http://librarysimplified.org/terms/genres/3M/" : THREEM,
        "http://id.worldcat.org/fast/" : FAST, # I don't think this is official.
        "http://purl.org/dc/terms/LCC" : LCC,
        "http://purl.org/dc/terms/LCSH" : LCSH,
        "http://purl.org/dc/terms/DDC" : DDC,
        "http://schema.org/typicalAgeRange" : AGE_RANGE,
        "http://schema.org/audience" : FREEFORM_AUDIENCE,
    }

    uri_lookup = dict()
    for k, v in by_uri.items():
        uri_lookup[v] = k

    __tablename__ = 'subjects'
    id = Column(Integer, primary_key=True)
    # Type should be one of the constants in this class.
    type = Column(Unicode, index=True)

    # Formal identifier for the subject (e.g. "300" for Dewey Decimal
    # System's Social Sciences subject.)
    identifier = Column(Unicode, index=True)

    # Human-readable name, if different from the
    # identifier. (e.g. "Social Sciences" for DDC 300)
    name = Column(Unicode, default=None, index=True)

    # Whether classification under this subject implies anything about
    # the fiction/nonfiction status of a book.
    fiction = Column(Boolean, default=None)

    # Whether classification under this subject implies anything about
    # the book's audience.
    audience = Column(
        Enum("Adult", "Young Adult", "Children", "Adults Only", 
             name="audience"),
        default=None, index=True)

    # For children's books, the target age implied by this subject.
    target_age = Column(INT4RANGE, default=None, index=True)

    # Each Subject may claim affinity with one Genre.
    genre_id = Column(Integer, ForeignKey('genres.id'), index=True)

    # A locked Subject has been reviewed by a human and software will
    # not mess with it without permission.
    locked = Column(Boolean, default=False, index=True)

    # A checked Subject has been reviewed by software and will
    # not be checked again unless forced.
    checked = Column(Boolean, default=False, index=True)

    # One Subject may participate in many Classifications.
    classifications = relationship(
        "Classification", backref="subject"
    )

    # Type + identifier must be unique.
    __table_args__ = (
        UniqueConstraint('type', 'identifier'),
    )

    def __repr__(self):
        if self.name:
            name = u' ("%s")' % self.name
        else:
            name = u""
        if self.audience:
            audience = " audience=%s" % self.audience
        else:
            audience = ""
        if self.fiction:
            fiction = " (Fiction)"
        elif self.fiction == False:
            fiction = " (Nonfiction)"
        else:
            fiction = ""
        if self.genre:
            genre = ' genre="%s"' % self.genre.name
        else:
            genre = ""
        if (self.target_age is not None
            and (self.target_age.lower or self.target_age.upper)
        ):
            age_range= " " + self.target_age_string
        else:
            age_range = ""
        a = u'[%s:%s%s%s%s%s%s]' % (
            self.type, self.identifier, name, fiction, audience, genre, age_range)
        return a.encode("utf8")

    @property
    def target_age_string(self):
        lower = self.target_age.lower
        upper = self.target_age.upper
        if lower and upper is None:
            return str(lower)
        if upper and lower is None:
            return str(upper)
        if not self.target_age.upper_inc:
            upper -= 1
        if not self.target_age.lower_inc:
            lower += 1
        return "%s-%s" % (lower,upper)

    @property
    def describes_format(self):
        """Does this Subject describe a format of book rather than
        subject matter, audience, etc?

        If so, there are limitations on when we believe this Subject
        actually applies to a given book--it may describe a very
        different adaptation of the same underlying work.

        TODO: See note in assign_genres about the hacky way this is used.
        """
        if self.genre and self.genre.name==COMICS_AND_GRAPHIC_NOVELS:
            return True
        return False

    @classmethod
    def lookup(cls, _db, type, identifier, name, autocreate=True):
        """Turn a subject type and identifier into a Subject."""
        classifier = Classifier.lookup(type)
        if autocreate:
            subject, new = get_one_or_create(
                _db, Subject, type=type,
                identifier=identifier,
                create_method_kwargs=dict(name=name)
            )
        else:
            new = False
            subject = get_one(_db, Subject, type=type, identifier=identifier)
        if name and not subject.name:
            # We just discovered the name of a subject that previously
            # had only an ID.
            subject.name = name
        return subject, new

    @classmethod
    def common_but_not_assigned_to_genre(cls, _db, min_occurances=1000, 
                                         type_restriction=None):
        q = _db.query(Subject).join(Classification).filter(Subject.genre==None)

        if type_restriction:
            q = q.filter(Subject.type==type_restriction)
        q = q.group_by(Subject.id).having(
            func.count(Subject.id) > min_occurances).order_by(
            func.count(Classification.id).desc())
        return q

    @classmethod
    def assign_to_genres(cls, _db, type_restriction=None, force=False,
                         batch_size=1000):
        """Find subjects that have not been checked yet, assign each a
        genre/audience/fiction status if possible, and mark each as
        checked.

        :param type_restriction: Only consider subjects of the given type.
        :param force: Assign a genre to all subjects not just the ones that
                      have been checked.
        :param batch_size: Perform a database commit every time this many
                           subjects have been checked.
        """
        q = _db.query(Subject).filter(Subject.locked==False)

        if type_restriction:
            q = q.filter(Subject.type==type_restriction)

        if not force:
            q = q.filter(Subject.checked==False)

        counter = 0
        for subject in q:
            subject.assign_to_genre()
            counter += 1
            if not counter % batch_size:
                _db.commit()
        _db.commit()

    def assign_to_genre(self):
        """Assign this subject to a genre."""
        classifier = Classifier.classifiers.get(self.type, None)
        if not classifier:
            return
        self.checked = True
        log = logging.getLogger("Subject-genre assignment")

        genredata, audience, target_age, fiction = classifier.classify(self)
        # If the genre is erotica, the audience will always be ADULTS_ONLY,
        # no matter what the classifier says.
        if genredata == Erotica:
            audience = Classifier.AUDIENCE_ADULTS_ONLY

        if audience in Classifier.AUDIENCES_ADULT:
            target_age = Classifier.default_target_age_for_audience(audience)
        if not audience:
            # We have no audience but some target age information.
            # Try to determine an audience based on that.
            audience = Classifier.default_audience_for_target_age(target_age)

        if genredata:
            _db = Session.object_session(self)
            genre, was_new = Genre.lookup(_db, genredata.name, True)
        else:
            genre = None
        if genre != self.genre:
            log.info(
                "%s:%s genre %r=>%r", self.type, self.identifier,
                self.genre, genre
            )
        self.genre = genre

        if audience:
            if self.audience != audience:
                log.info(
                    "%s:%s audience %s=>%s", self.type, self.identifier,
                    self.audience, audience
                )
        self.audience = audience

        if fiction is not None:
            if self.fiction != fiction:
                log.info(
                    "%s:%s fiction %s=>%s", self.type, self.identifier,
                    self.fiction, fiction
                )
        self.fiction = fiction

        if numericrange_to_tuple(self.target_age) != target_age:
            log.info(
                "%s:%s target_age %r=>%r", self.type, self.identifier,
                self.target_age, tuple_to_numericrange(target_age)
            )        
        self.target_age = tuple_to_numericrange(target_age)


class Classification(Base):
    """The assignment of a Identifier to a Subject."""
    __tablename__ = 'classifications'
    id = Column(Integer, primary_key=True)
    identifier_id = Column(
        Integer, ForeignKey('identifiers.id'), index=True)
    subject_id = Column(Integer, ForeignKey('subjects.id'), index=True)
    data_source_id = Column(Integer, ForeignKey('datasources.id'), index=True)

    # How much weight the data source gives to this classification.
    weight = Column(Integer)

    @property
    def scaled_weight(self):
        weight = self.weight
        if self.data_source.name == DataSource.OCLC_LINKED_DATA:
            weight = weight / 10.0
        elif self.data_source.name == DataSource.OVERDRIVE:
            weight = weight * 50
        return weight

    # These subject types are known to be problematic in that their
    # "Juvenile" classifications are applied indiscriminately to both
    # YA books and Children's books. As such, we need to split the
    # difference when weighing a classification whose subject is of
    # this type.
    #
    # This goes into Classification rather than Subject because it's
    # possible that one particular data source could use a certain
    # subject type in an unreliable way.
    #
    # In fact, the 3M classifications are basically BISAC
    # classifications used in an unreliable way, so we could merge
    # them in the future.
    _juvenile_subject_types = set([
        Subject.THREEM,
        Subject.LCC
    ])

    _quality_as_indicator_of_target_age = {
        
        # Not all classifications are equally reliable as indicators
        # of a target age. This dictionary contains the coefficients
        # we multiply against the weights of incoming classifications
        # to reflect the overall reliability of that type of
        # classification.
        #
        # If we had a ton of information about target age this might
        # not be necessary--it doesn't seem necessary for genre
        # classifications. But we sometimes have very little
        # information about target age, so being careful about how
        # much we trust different data sources can become important.
        
        DataSource.MANUAL : 1.0,
        DataSource.LIBRARY_STAFF: 1.0,        
        (DataSource.METADATA_WRANGLER, Subject.AGE_RANGE) : 1.0,

        Subject.AXIS_360_AUDIENCE : 0.9,
        (DataSource.OVERDRIVE, Subject.INTEREST_LEVEL) : 0.9,
        (DataSource.OVERDRIVE, Subject.OVERDRIVE) : 0.9, # But see below
        (DataSource.AMAZON, Subject.AGE_RANGE) : 0.85,
        (DataSource.AMAZON, Subject.GRADE_LEVEL) : 0.85,
        
        # Although Overdrive usually reserves Fiction and Nonfiction
        # for books for adults, it's not as reliable an indicator as
        # other Overdrive classifications.
        (DataSource.OVERDRIVE, Subject.OVERDRIVE, "Fiction") : 0.7,
        (DataSource.OVERDRIVE, Subject.OVERDRIVE, "Nonfiction") : 0.7,
        
        Subject.AGE_RANGE : 0.6,
        Subject.GRADE_LEVEL : 0.6,
        
        # There's no real way to know what this measures, since it
        # could be anything. If a tag mentions a target age or a grade
        # level, the accuracy seems to be... not terrible.
        Subject.TAG : 0.45,

        # Tags that come from OCLC Linked Data are of lower quality
        # because they sometimes talk about completely the wrong book.
        (DataSource.OCLC_LINKED_DATA, Subject.TAG) : 0.3,
        
        # These measure reading level, not age appropriateness.
        # However, if the book is a remedial work for adults we won't
        # be calculating a target age in the first place, so it's okay
        # to use reading level as a proxy for age appropriateness in a
        # pinch. (But not outside of a pinch.)
        (DataSource.OVERDRIVE, Subject.GRADE_LEVEL) : 0.35,
        Subject.LEXILE_SCORE : 0.1,
        Subject.ATOS_SCORE: 0.1,
    }

    @property
    def generic_juvenile_audience(self):        
        """Is this a classification that mentions (e.g.) a Children's audience
        but is actually a generic 'Juvenile' classification?
        """
        return (
            self.subject.audience in Classifier.AUDIENCES_JUVENILE
            and self.subject.type in self._juvenile_subject_types
        )
    
    @property
    def quality_as_indicator_of_target_age(self):
        if not self.subject.target_age:
            return 0
        data_source = self.data_source.name
        subject_type = self.subject.type
        q = self._quality_as_indicator_of_target_age

        keys = [
            (data_source, subject_type, self.subject.identifier),
            (data_source, subject_type),
            data_source,
            subject_type
        ]
        for key in keys:
            if key in q:
                return q[key]
        return 0.1

    @property
    def weight_as_indicator_of_target_age(self):
        return self.weight * self.quality_as_indicator_of_target_age

    @property
    def comes_from_license_source(self):
        """Does this Classification come from a data source that also
        provided a license for this book?
        """
        if not self.identifier.licensed_through:
            return False
        for pool in self.identifier.licensed_through:
            if self.data_source == pool.data_source:
                return True
        return False


class WillNotGenerateExpensiveFeed(Exception):
    """This exception is raised when a feed is not cached, but it's too
    expensive to generate.
    """
    pass

class CachedFeed(Base):

    __tablename__ = 'cachedfeeds'
    id = Column(Integer, primary_key=True)

    # Every feed is associated with a lane. If null, this is a feed
    # for the top level.
    lane_name = Column(Unicode, nullable=True)

    # Every feed includes book from a subset of available languages
    languages = Column(Unicode)

    # Every feed has a timestamp reflecting when it was created.
    timestamp = Column(DateTime, nullable=True)

    # A feed is of a certain type--currently either 'page' or 'groups'.
    type = Column(Unicode, nullable=False)

    # A 'page' feed is associated with a set of values for the facet
    # groups.
    facets = Column(Unicode, nullable=True)

    # A 'page' feed is associated with a set of values for pagination.
    pagination = Column(Unicode, nullable=False)

    # The content of the feed.
    content = Column(Unicode, nullable=True)

    # A feed may be associated with a LicensePool.
    license_pool_id = Column(Integer, ForeignKey('licensepools.id'),
        nullable=True, index=True)

    GROUPS_TYPE = u'groups'
    PAGE_TYPE = u'page'
    RECOMMENDATIONS_TYPE = u'recommendations'
    SERIES_TYPE = u'series'
    CONTRIBUTOR_TYPE = u'contributor'

    log = logging.getLogger("CachedFeed")

    @classmethod
    def fetch(cls, _db, lane, type, facets, pagination, annotator,
              force_refresh=False, max_age=None):
        if max_age is None:
            if lane and hasattr(lane, 'MAX_CACHE_AGE'):
                max_age = lane.MAX_CACHE_AGE
            elif type == cls.GROUPS_TYPE:
                max_age = Configuration.groups_max_age()
            elif type == cls.PAGE_TYPE:
                max_age = Configuration.page_max_age()
        if isinstance(max_age, int):
            max_age = datetime.timedelta(seconds=max_age)

        license_pool = None
        if lane:
            lane_name = unicode(lane.name)
            if hasattr(lane, 'license_pool'):
                license_pool = lane.license_pool
        else:
            lane_name = None

        if not lane.languages:
            languages_key = None
        else:
            languages_key = unicode(",".join(lane.languages))

        if facets:
            facets_key = unicode(facets.query_string)
        else:
            facets_key = u""

        if pagination:
            pagination_key = unicode(pagination.query_string)
        else:
            pagination_key = u""

        # Get a CachedFeed object. We will either return its .content,
        # or update its .content.
        constraint_clause = and_(cls.content!=None, cls.timestamp!=None)
        feed, is_new = get_one_or_create(
            _db, cls,
            on_multiple='interchangeable',
            constraint=constraint_clause,
            lane_name=lane_name,
            license_pool=license_pool,
            type=type,
            languages=languages_key,
            facets=facets_key,
            pagination=pagination_key)

        if force_refresh is True:
            # No matter what, we've been directed to treat this
            # cached feed as stale.
            return feed, False

        if max_age is Configuration.CACHE_FOREVER:
            # This feed is so expensive to generate that it must be cached
            # forever (unless force_refresh is True).
            if not is_new and feed.content:
                # Cacheable!
                return feed, True
            else:
                # We're supposed to generate this feed, but as a group
                # feed, it's too expensive.
                #
                # Rather than generate an error (which will provide a
                # terrible user experience), fall back to generating a
                # default page-type feed, which should be cheap to fetch.
                cls.log.warn(
                    "Could not generate a groups feed for %s, falling back to a page feed.",
                    lane.name
                )
                return cls.fetch(
                    _db, lane, CachedFeed.PAGE_TYPE, facets, pagination, 
                    annotator, force_refresh, max_age=None
                )
        else:
            # This feed is cheap enough to generate on the fly.
            cutoff = datetime.datetime.utcnow() - max_age
            fresh = False
            if feed.timestamp and feed.content:
                if feed.timestamp >= cutoff:
                    fresh = True
            return feed, fresh

        # Either there is no cached feed or it's time to update it.
        return feed, False

    def update(self, _db, content):
        self.content = content
        self.timestamp = datetime.datetime.utcnow()
        _db.flush()

    def __repr__(self):
        if self.content:
            length = len(self.content)
        else:
            length = "No content"
        return "<CachedFeed #%s %s %s %s %s %s %s %s >" % (
            self.id, self.languages, self.lane_name, self.type, 
            self.facets, self.pagination,
            self.timestamp, length
        )


Index(
    "ix_cachedfeeds_lane_name_type_facets_pagination", CachedFeed.lane_name, CachedFeed.type,
    CachedFeed.facets, CachedFeed.pagination
)


class LicensePool(Base):
    """A pool of undifferentiated licenses for a work from a given source.
    """

    __tablename__ = 'licensepools'
    id = Column(Integer, primary_key=True)

    # A LicensePool may be associated with a Work. (If it's not, no one
    # can check it out.)
    work_id = Column(Integer, ForeignKey('works.id'), index=True)

    # Each LicensePool is associated with one DataSource and one
    # Identifier.
    data_source_id = Column(Integer, ForeignKey('datasources.id'), index=True)
    identifier_id = Column(Integer, ForeignKey('identifiers.id'), index=True)

    # Each LicensePool belongs to one Collection.
    collection_id = Column(Integer, ForeignKey('collections.id'),
                           index=True, nullable=False)
    
    # Each LicensePool has an Edition which contains the metadata used
    # to describe this book.
    presentation_edition_id = Column(Integer, ForeignKey('editions.id'), index=True)

    # One LicensePool can have many Loans.
    loans = relationship('Loan', backref='license_pool')

    # One LicensePool can have many Holds.
    holds = relationship('Hold', backref='license_pool')

    # One LicensePool can have many CirculationEvents
    circulation_events = relationship(
        "CirculationEvent", backref="license_pool")

    # One LicensePool can be associated with many Complaints.
    complaints = relationship('Complaint', backref='license_pool')

    # The date this LicensePool was first created in our db
    # (the date we first discovered that ​we had that book in ​our collection).
    availability_time = Column(DateTime, index=True)

    # One LicensePool may have multiple CachedFeeds.
    cached_feeds = relationship('CachedFeed', backref='license_pool')

    # A LicensePool may be superceded by some other LicensePool
    # associated with the same Work. This may happen if it's an
    # open-access LicensePool and a better-quality version of the same
    # book is available from another Open-Access source.
    superceded = Column(Boolean, default=False)

    # A LicensePool that seemingly looks fine may be manually suppressed
    # to be temporarily or permanently removed from the collection.
    suppressed = Column(Boolean, default=False, index=True)

    # A textual description of a problem with this license pool
    # that caused us to suppress it.
    license_exception = Column(Unicode, index=True)

    open_access = Column(Boolean, index=True)
    last_checked = Column(DateTime, index=True)
    licenses_owned = Column(Integer,default=0)
    licenses_available = Column(Integer,default=0, index=True)
    licenses_reserved = Column(Integer,default=0)
    patrons_in_hold_queue = Column(Integer,default=0)

    # This lets us cache the work of figuring out the best open access
    # link for this LicensePool.
    _open_access_download_url = Column(Unicode, name="open_access_download_url")
    
    # A Collection can not have more than one LicensePool for a given
    # Identifier from a given DataSource.
    __table_args__ = (
        UniqueConstraint('identifier_id', 'data_source_id', 'collection_id'),
    )

    @property
    def delivery_mechanisms(self):
        """Find all LicensePoolDeliveryMechanisms for this LicensePool.        
        """
        _db = Session.object_session(self)
        LPDM = LicensePoolDeliveryMechanism
        return _db.query(LPDM).filter(
            LPDM.data_source==self.data_source).filter(
                LPDM.identifier==self.identifier)
    
    def __repr__(self):
        if self.identifier:
            identifier = "%s/%s" % (self.identifier.type, 
                                    self.identifier.identifier)
        else:
            identifier = "unknown identifier"
        return "<LicensePool #%s for %s: owned=%d available=%d reserved=%d holds=%d>" % (
            self.id, identifier, self.licenses_owned, self.licenses_available, 
            self.licenses_reserved, self.patrons_in_hold_queue
        )

    @classmethod
    def for_foreign_id(self, _db, data_source, foreign_id_type, foreign_id,
                       rights_status=None, collection=None, autocreate=True):
        """Find or create a LicensePool for the given foreign ID."""

        if not collection:
            raise CollectionMissing()
        
        # Get the DataSource.
        if isinstance(data_source, basestring):
            data_source = DataSource.lookup(_db, data_source)

        # The type of the foreign ID must be the primary identifier
        # type for the data source.
        if (data_source.primary_identifier_type and 
            foreign_id_type != data_source.primary_identifier_type
            and foreign_id_type != Identifier.DEPRECATED_NAMES.get(data_source.primary_identifier_type)
        ):
            raise ValueError(
                "License pools for data source '%s' are keyed to "
                "identifier type '%s' (not '%s', which was provided)" % (
                    data_source.name, data_source.primary_identifier_type,
                    foreign_id_type
                )
            )
 
        # Get the Identifier.
        identifier, ignore = Identifier.for_foreign_id(
            _db, foreign_id_type, foreign_id
            )

        kw = dict(data_source=data_source, identifier=identifier,
                  collection=collection)
        if rights_status:
            kw['rights_status'] = rights_status

        # Get the LicensePool that corresponds to the
        # DataSource/Identifier/Collection.
        if autocreate:
            license_pool, was_new = get_one_or_create(_db, LicensePool, **kw)
        else:
            license_pool = get_one(_db, LicensePool, **kw)
            was_new = False
            
        if was_new and not license_pool.availability_time:
            now = datetime.datetime.utcnow()
            license_pool.availability_time = now

        if was_new:
            # Set the LicensePool's initial values to indicate
            # that we don't actually know how many copies we own.
            license_pool.licenses_owned = 0
            license_pool.licenses_available = 0
            license_pool.licenses_reserved = 0
            license_pool.patrons_in_hold_queue = 0

        return license_pool, was_new

    @classmethod
    def with_no_work(cls, _db):
        """Find LicensePools that have no corresponding Work."""
        return _db.query(LicensePool).outerjoin(Work).filter(
            Work.id==None).all()

    @property
    def deliverable(self):
        """This LicensePool can actually be delivered to patrons.
        """
        return (
            (self.open_access or self.licenses_owned > 0)
            and any(
                [dm.delivery_mechanism.default_client_can_fulfill
                for dm in self.delivery_mechanisms]
            )
        )

    @classmethod
    def with_complaint(cls, _db, resolved=False):
        """Return query for LicensePools that have at least one Complaint."""
        subquery = _db.query(
                LicensePool.id,
                func.count(LicensePool.id).label("complaint_count")
            ).\
            select_from(LicensePool).\
            join(LicensePool.complaints).\
            group_by(LicensePool.id)

        if resolved == False:
            subquery = subquery.filter(Complaint.resolved == None)
        elif resolved == True:
            subquery = subquery.filter(Complaint.resolved != None)

        subquery = subquery.subquery()

        return _db.query(LicensePool).\
            join(subquery, LicensePool.id == subquery.c.id).\
            order_by(subquery.c.complaint_count.desc()).\
            add_columns(subquery.c.complaint_count)

    @property
    def open_access_source_priority(self):
        """What priority does this LicensePool's DataSource have in
        our list of open-access content sources?
        
        e.g. GITenberg books are prefered over Gutenberg books,
        because there's a defined process for fixing errors and they
        are more likely to have good cover art.
        """
        try:
            priority = DataSource.OPEN_ACCESS_SOURCE_PRIORITY.index(
                self.data_source.name
            )
        except ValueError, e:
            # The source of this download is not mentioned in our
            # priority list. Treat it as the lowest priority.
            priority = -1
        return priority

    def better_open_access_pool_than(self, champion):
        """ Is this open-access pool generally known for better-quality
        download files than the passed-in pool?
        """
        # A license pool with no identifier shouldn't happen, but it
        # definitely shouldn't be considered.
        if not self.identifier:
            return False

        # A suppressed license pool should never be used, even if there is
        # no alternative.
        if self.suppressed:
            return False

        # A non-open-access license pool is not eligible for consideration.
        if not self.open_access:
            return False

        # At this point we have a LicensePool that is at least
        # better than nothing.
        if not champion:
            return True

        challenger_resource = self.best_open_access_link
        if not challenger_resource:
            # This LicensePool is supposedly open-access but we don't
            # actually know where the book is. It will be chosen only
            # if there is no alternative.
            return False

        champion_priority = champion.open_access_source_priority
        challenger_priority = self.open_access_source_priority

        if challenger_priority > champion_priority:
            return True

        if challenger_priority < champion_priority:
            return False

        if (self.data_source.name == DataSource.GUTENBERG
            and champion.data_source == self.data_source):
            # These two LicensePools are both from Gutenberg, and
            # normally this wouldn't matter, but higher Gutenberg
            # numbers beat lower Gutenberg numbers.
            champion_id = int(champion.identifier.identifier)
            challenger_id = int(self.identifier.identifier)

            if challenger_id > champion_id:
                logging.info(
                    "Gutenberg %d beats Gutenberg %d",
                    challenger_id, champion_id
                )
                return True
        return False


    def editions_in_priority_order(self):
        """Return all Editions that describe the Identifier associated with
        this LicensePool, in the order they should be used to create a
        presentation Edition for the LicensePool.
        """
        def sort_key(edition):
            """Return a numeric ordering of this edition."""
            source = edition.data_source
            if not source:
                # This shouldn't happen. Give this edition the
                # lowest priority.
                return -100

            if source == self.data_source:
                # This Edition contains information from the same data
                # source as the LicensePool itself. Put it below any
                # Edition from one of the data sources in
                # PRESENTATION_EDITION_PRIORITY, but above all other
                # Editions.
                return -1
            if source.name in DataSource.PRESENTATION_EDITION_PRIORITY:
                return DataSource.PRESENTATION_EDITION_PRIORITY.index(source.name)
            else:
                return -2

        return sorted(self.identifier.primarily_identifies, key=sort_key)

    def set_open_access_status(self):
        """Set .open_access based on whether there is currently
        an open-access LicensePoolDeliveryMechanism for this LicensePool.
        """
        for dm in self.delivery_mechanisms:
            if dm.is_open_access:
                self.open_access = True
                break
        else:
            self.open_access = False

    def set_presentation_edition(self):
        """Create or update the presentation Edition for this LicensePool.

        The presentation Edition is made of metadata from all Editions
        associated with the LicensePool's identifier.

        :return: A boolean explaining whether any of the presentation
        information associated with this LicensePool actually changed.
        """
        _db = Session.object_session(self)
        old_presentation_edition = self.presentation_edition
        all_editions = list(self.editions_in_priority_order())
        changed = False

        # Note: We can do a cleaner solution, if we refactor to not use metadata's 
        # methods to update editions.  For now, we're choosing to go with the below approach.
        from metadata_layer import (
            Metadata, 
            IdentifierData, 
            ReplacementPolicy,
        )

        if len(all_editions) == 1:
            # There's only one edition associated with this
            # LicensePool. Use it as the presentation edition rather
            # than creating an identical composite.
            self.presentation_edition = all_editions[0]
        else:
            edition_identifier = IdentifierData(self.identifier.type, self.identifier.identifier)
            metadata = Metadata(data_source=DataSource.PRESENTATION_EDITION, primary_identifier=edition_identifier)

            for edition in all_editions:
                if (edition.data_source.name != DataSource.PRESENTATION_EDITION):
                    metadata.update(Metadata.from_edition(edition))

            # Note: Since this is a presentation edition it does not have a
            # license data source, even if one of the editions it was
            # created from does have a license data source.
            metadata._license_data_source = None
            metadata.license_data_source_obj = None
            edition, is_new = metadata.edition(_db)

            policy = ReplacementPolicy.from_metadata_source()
            self.presentation_edition, edition_core_changed = metadata.apply(
                edition, collection=self.collection, replace=policy
            )
            changed = changed or edition_core_changed

        presentation_changed = self.presentation_edition.calculate_presentation()
        changed = changed or presentation_changed

        # if the license pool is associated with a work, and the work currently has no presentation edition, 
        # then do a courtesy call to the work, and tell it about the presentation edition.
        if self.work and not self.work.presentation_edition:
            self.work.set_presentation_edition(self.presentation_edition)

        return (
            self.presentation_edition != old_presentation_edition 
            or changed
        )


    def add_link(self, rel, href, data_source, media_type=None,
                 content=None, content_path=None):
        """Add a link between this LicensePool and a Resource.

        :param rel: The relationship between this LicensePool and the resource
               on the other end of the link.
        :param href: The URI of the resource on the other end of the link.
        :param media_type: Media type of the representation associated
               with the resource.
        :param content: Content of the representation associated with the
               resource.
        :param content_path: Path (relative to DATA_DIRECTORY) of the
               representation associated with the resource.
        """
        return self.identifier.add_link(
            rel, href, data_source, media_type, content, content_path)

    def needs_update(self):
        """Is it time to update the circulation info for this license pool?"""
        now = datetime.datetime.utcnow()
        if not self.last_checked:
            # This pool has never had its circulation info checked.
            return True
        maximum_stale_time = self.data_source.extra.get(
            'circulation_refresh_rate_seconds')
        if maximum_stale_time is None:
            # This pool never needs to have its circulation info checked.
            return False
        age = now - self.last_checked
        return age > maximum_stale_time

    def update_availability(
            self, new_licenses_owned, new_licenses_available, 
            new_licenses_reserved, new_patrons_in_hold_queue, as_of=None):
        """Update the LicensePool with new availability information.
        Log the implied changes as CirculationEvents.
        """
        changes_made = False
        _db = Session.object_session(self)
        if not as_of:
            as_of = datetime.datetime.utcnow()

        old_licenses_owned = self.licenses_owned
        old_licenses_available = self.licenses_available
        old_licenses_reserved = self.licenses_reserved
        old_patrons_in_hold_queue = self.patrons_in_hold_queue

        for old_value, new_value, more_event, fewer_event in (
                [self.patrons_in_hold_queue,  new_patrons_in_hold_queue,
                 CirculationEvent.DISTRIBUTOR_HOLD_PLACE, CirculationEvent.DISTRIBUTOR_HOLD_RELEASE],
                [self.licenses_available, new_licenses_available,
                 CirculationEvent.DISTRIBUTOR_CHECKIN, CirculationEvent.DISTRIBUTOR_CHECKOUT],
                [self.licenses_reserved, new_licenses_reserved,
                 CirculationEvent.DISTRIBUTOR_AVAILABILITY_NOTIFY, None],
                [self.licenses_owned, new_licenses_owned,
                 CirculationEvent.DISTRIBUTOR_LICENSE_ADD,
                 CirculationEvent.DISTRIBUTOR_LICENSE_REMOVE]):
            if new_value is None:
                continue
            if old_value == new_value:
                continue
            changes_made = True

            if old_value < new_value:
                event_name = more_event
            else:
                event_name = fewer_event

            if not event_name:
                continue

            Analytics.collect_event(
                _db, self, event_name, as_of,
                old_value=old_value, new_value=new_value)

        # Update the license pool with the latest information.
        any_data = False
        if new_licenses_owned is not None:
            self.licenses_owned = new_licenses_owned
            any_data = True
        if new_licenses_available is not None:
            self.licenses_available = new_licenses_available
            any_data = True
        if new_licenses_reserved is not None:
            self.licenses_reserved = new_licenses_reserved
            any_data = True
        if new_patrons_in_hold_queue is not None:
            self.patrons_in_hold_queue = new_patrons_in_hold_queue
            any_data = True

        if any_data or changes_made:
            # Sometimes update_availability is called with no actual
            # numbers, but that's not the case this time. We got
            # numbers and they may have even changed our view of the
            # LicensePool.
            self.last_checked = as_of
            if self.work:
                self.work.last_update_time = as_of

        if changes_made:
            message, args = self.circulation_changelog(
                old_licenses_owned, old_licenses_available,
                old_licenses_reserved, old_patrons_in_hold_queue
            )
            logging.info(message, *args)

        return changes_made

    def circulation_changelog(self, old_licenses_owned, old_licenses_available,
                              old_licenses_reserved, old_patrons_in_hold_queue):
        """Generate a log message describing a change to the circulation.

        :return: a 2-tuple (message, args) suitable for passing into 
        logging.info or a similar method
        """
        edition = self.presentation_edition
        message = 'CHANGED '
        args = []
        if edition:
            message += '%s "%s" %s (%s)'
            args.extend([edition.medium, 
                         edition.title or "[NO TITLE]",
                         edition.author or "[NO AUTHOR]",
                         self.identifier]
                    )
        else:
            message += '%s'
            args.append(self.identifier)

        def _part(message, args, string, old_value, new_value):
            if old_value != new_value:
                args.extend([string, old_value, new_value])
                message += ' %s: %s=>%s'
            return message, args

        message, args = _part(
            message, args, "OWN", old_licenses_owned, self.licenses_owned
        )
        
        message, args = _part(
            message, args, "AVAIL", old_licenses_available, 
            self.licenses_available
        )

        message, args = _part(
            message, args, "RSRV", old_licenses_reserved, 
            self.licenses_reserved
        )

        message, args =_part(
            message, args, "HOLD", old_patrons_in_hold_queue, 
            self.patrons_in_hold_queue
        )
        return message, tuple(args)

    def loan_to(self, patron, start=None, end=None, fulfillment=None):
        _db = Session.object_session(patron)
        kwargs = dict(start=start or datetime.datetime.utcnow(),
                      end=end)
        loan, is_new = get_one_or_create(
            _db, Loan, patron=patron, license_pool=self, 
            create_method_kwargs=kwargs)
        if fulfillment:
            loan.fulfillment = fulfillment
        return loan, is_new

    def on_hold_to(self, patron, start=None, end=None, position=None):
        _db = Session.object_session(patron)
        if (Configuration.hold_policy() 
            != Configuration.HOLD_POLICY_ALLOW):
            raise PolicyException("Holds are disabled on this system.")
        start = start or datetime.datetime.utcnow()
        hold, new = get_one_or_create(
            _db, Hold, patron=patron, license_pool=self)
        hold.update(start, end, position)
        return hold, new

    @classmethod
    def consolidate_works(cls, _db, calculate_work_even_if_no_author=False,
                          batch_size=10):
        """Assign a (possibly new) Work to every unassigned LicensePool."""
        a = 0
        lps = cls.with_no_work(_db)
        logging.info(
            "Assigning Works to %d LicensePools with no Work.", len(lps)
        )
        for unassigned in lps:
            etext, new = unassigned.calculate_work(
                even_if_no_author=calculate_work_even_if_no_author)
            if not etext:
                # We could not create a work for this LicensePool,
                # most likely because it does not yet have any
                # associated Edition.
                continue
            a += 1
            logging.info("When consolidating works, created %r", etext)
            if a and not a % batch_size:
                _db.commit()
        _db.commit()


    def calculate_work(self, even_if_no_author=False, known_edition=None):
        """Find or create a Work for this LicensePool.

        A pool that is not open-access will always have its own
        Work. Open-access LicensePools will be grouped together with
        other open-access LicensePools based on the permanent work ID
        of the LicensePool's presentation edition.

        :param even_if_no_author: Ordinarily this method will refuse
        to create a Work for a LicensePool whose Edition has no title
        or author. But sometimes a book just has no known author. If
        that's really the case, pass in even_if_no_author=True and the
        Work will be created.

        TODO: I think known_edition is mostly useless. We should
        either remove it or replace it with a boolean that stops us
        from calling set_presentation_edition() and assumes we've
        already done that work.
        """
        if not self.identifier:
            # A LicensePool with no Identifier should never have a Work.
            self.work = None
            return None, False
       
        if known_edition:
            presentation_edition = known_edition
        else:
            self.set_presentation_edition()
            presentation_edition = self.presentation_edition
            
        if presentation_edition:
            if self not in presentation_edition.is_presentation_for:
                raise ValueError(
                    "Alleged presentation edition is not the presentation edition for the license pool for which work is being calculated!"
                )
                    
        logging.info("Calculating work for %r", presentation_edition)
        if not presentation_edition:
            # We don't have any information about the identifier
            # associated with this LicensePool, so we can't create a work.
            logging.warn("NO EDITION for %s, cowardly refusing to create work.",
                     self.identifier)

            # If there was a work associated with this LicensePool,
            # it was by mistake. Remove it.
            self.work = None
            return None, False

        if not presentation_edition.title or not presentation_edition.author:
            presentation_edition.calculate_presentation()

        if not presentation_edition.title:
            if presentation_edition.work:
                logging.warn(
                    "Edition %r has no title but has a Work assigned. This will not stand.", presentation_edition
                )
            else:
                logging.info("Edition %r has no title and it will not get a Work.", presentation_edition)
            self.work = None
            self.work_id = None
            return None, False

        if (not presentation_edition.work
            and presentation_edition.author in (None, Edition.UNKNOWN_AUTHOR)
            and not even_if_no_author
        ):
            logging.warn(
                "Edition %r has no author, not assigning Work to Edition.", 
                presentation_edition
            )
            # If there was a work associated with this LicensePool,
            # it was by mistake. Remove it.
            self.work = None
            self.work_id = None
            return None, False

        presentation_edition.calculate_permanent_work_id()

        _db = Session.object_session(self)
        work = None
        is_new = False
        licensepools_changed = False
        if self.open_access and presentation_edition.permanent_work_id:
            # This is an open-access book. Use the Work for all
            # open-access books associated with this book's permanent
            # work ID.
            #
            # If the dataset is in an inconsistent state, calling
            # Work.open_access_for_permanent_work_id may result in works being
            # merged.
            work, is_new = Work.open_access_for_permanent_work_id(
                _db, presentation_edition.permanent_work_id,
                presentation_edition.medium
            )

            # Run a sanity check to make sure every LicensePool
            # associated with this Work actually belongs there. This
            # may result in new Works being created.
            #
            # This could go into Work.for_permanent_work_id, but that
            # could conceivably lead to an infinite loop, or at least
            # a very long recursive call, so I've put it here.
            work.make_exclusive_open_access_for_permanent_work_id(
                presentation_edition.permanent_work_id, 
                presentation_edition.medium
            )
            self.work = work
            licensepools_changed = True

        # All LicensePools with a given Identifier must share a work.
        existing_works = set([x.work for x in self.identifier.licensed_through])
        if len(existing_works) > 1:
            logging.warn(
                "LicensePools for %r have more than one Work between them. Removing them all and starting over."
            )
            for lp in self.identifier.licensed_through:
                lp.work = None
                if lp.presentation_edition:
                    lp.presentation_edition.work = None
        else:
            # There is a consensus Work for this Identifier.
            [self.work] = existing_works

        if self.work:
            # This pool is already associated with a Work. Use that
            # Work.
            work = self.work
        elif presentation_edition.work:
            # This pool's presentation edition is already associated with
            # a Work. Use that Work.
            work = presentation_edition.work
            self.work = work

        if work:
            # There is already a Work associated with this LicensePool,
            # but we need to run a sanity check because occasionally
            # LicensePools get mis-grouped due to bugs.
            #
            # A commercially-licensed book should have a Work to
            # itself. All other LicensePools need to be kicked out and
            # associated with some other work.
            #
            # This won't cause an infinite recursion because we're
            # setting pool.work to None before calling
            # pool.calculate_work(), and the recursive call only
            # happens if self.work is set.
            for pool in list(work.license_pools):
                if pool is self:
                    continue
                if not (self.open_access and pool.open_access):
                    pool.work = None
                    pool.calculate_work()
                    licensepools_changed = True

        else:
            # There is no better choice than creating a brand new Work.
            is_new = True
            logging.info(
                "Creating a new work for %r" % presentation_edition.title
            )
            work = Work()
            _db = Session.object_session(self)
            _db.add(work)
            _db.flush()
            licensepools_changed = True

        # Associate this LicensePool and its Edition with the work we
        # chose or created.
        if not self in work.license_pools:
            work.license_pools.append(self)
            licensepools_changed = True

        # Recalculate the display information for the Work, since the
        # associated LicensePools have changed, which may have caused
        # the Work's presentation Edition to change.
        #
        # TODO: In theory we can speed things up by only calling
        # calculate_presentation if licensepools_changed is
        # True. However, some bits of other code call calculate_work()
        # under the assumption that it always calls
        # calculate_presentation(), so we'd need to evaluate those
        # call points first.
        work.calculate_presentation()

        # Ensure that all LicensePools with this Identifier share
        # the same Work. (We may have wiped out their .work earlier
        # in this method.)
        for lp in self.identifier.licensed_through:
            lp.work = work
        
        if is_new:
            logging.info("Created a new work: %r", work)

        # All done!
        return work, is_new


    @property
    def open_access_links(self):
        """Yield all open-access Resources for this LicensePool."""

        open_access = Hyperlink.OPEN_ACCESS_DOWNLOAD
        _db = Session.object_session(self)
        if not self.identifier:
            return
        q = Identifier.resources_for_identifier_ids(
            _db, [self.identifier.id], open_access
        )
        for resource in q:
            yield resource

    @property
    def open_access_download_url(self):
        """Alias for best_open_access_link.

        If _open_access_download_url is currently None, this will set
        to a good value if possible.
        """
        return self.best_open_access_link
        
    @property
    def best_open_access_link(self):
        """Find the best open-access link for this LicensePool.

        Cache it so that the next access will be faster.
        """
        if not self.open_access:
            return None
        if not self._open_access_download_url:
            url = None
            resource = self.best_open_access_resource
            if resource and resource.representation:
                url = resource.representation.mirror_url
            self._open_access_download_url = url
        return self._open_access_download_url

    @property
    def best_open_access_resource(self):
        """Determine the best open-access Resource currently provided by this 
        LicensePool.
        """
        best = None
        best_priority = -1
        for resource in self.open_access_links:
            if not any(
                    [resource.representation and
                     resource.representation.media_type and
                     resource.representation.media_type.startswith(x) 
                     for x in Representation.SUPPORTED_BOOK_MEDIA_TYPES]):
                # This representation is not in a media type we 
                # support. We can't serve it, so we won't consider it.
                continue
                
            data_source_priority = self.open_access_source_priority
            if not best or data_source_priority > best_priority:
                # Something is better than nothing.
                best = resource
                best_priority = data_source_priority
                continue

            if (best.data_source.name==DataSource.GUTENBERG
                and resource.data_source.name==DataSource.GUTENBERG
                and 'noimages' in best.representation.mirror_url
                and not 'noimages' in resource.representation.mirror_url):
                # A Project Gutenberg-ism: an epub without 'noimages'
                # in the filename is better than an epub with
                # 'noimages' in the filename.
                best = resource
                best_priority = data_source_priority
                continue

        return best

    @property
    def best_license_link(self):
        """Find the best available licensing link for the work associated
        with this LicensePool.

        # TODO: This needs work and may not be necessary anymore.
        """
        edition = self.edition
        if not edition:
            return self, None
        link = edition.best_open_access_link
        if link:
            return self, link

        # Either this work is not open-access, or there was no epub
        # link associated with it.
        work = self.work
        for pool in work.license_pools:
            edition = pool.edition
            link = edition.best_open_access_link
            if link:
                return pool, link
        return self, None

    def set_delivery_mechanism(self, *args, **kwargs):
        """Ensure that this LicensePool (and any other LicensePools for the same
        book) have a LicensePoolDeliveryMechanism for this media type,
        DRM scheme, rights status, and resource.
        """
        return LicensePoolDeliveryMechanism.set(
            self.data_source, self.identifier, *args, **kwargs
        )

Index("ix_licensepools_data_source_id_identifier_id_collection_id", LicensePool.collection_id, LicensePool.data_source_id, LicensePool.identifier_id, unique=True)


class RightsStatus(Base):

    """The terms under which a book has been made available to the general
    public.

    This will normally be 'in copyright', or 'public domain', or a
    Creative Commons license.
    """

    # Currently in copyright.
    IN_COPYRIGHT = u"http://librarysimplified.org/terms/rights-status/in-copyright"

    # Public domain in the USA.
    PUBLIC_DOMAIN_USA = u"http://librarysimplified.org/terms/rights-status/public-domain-usa"

    # Public domain in some unknown territory
    PUBLIC_DOMAIN_UNKNOWN = u"http://librarysimplified.org/terms/rights-status/public-domain-unknown"

    # Creative Commons Public Domain Dedication (No rights reserved)
    CC0 = u"https://creativecommons.org/publicdomain/zero/1.0/"

    # Creative Commons Attribution (CC BY)
    CC_BY = u"http://creativecommons.org/licenses/by/4.0/"
    
    # Creative Commons Attribution-ShareAlike (CC BY-SA)
    CC_BY_SA = u"https://creativecommons.org/licenses/by-sa/4.0"

    # Creative Commons Attribution-NoDerivs (CC BY-ND)
    CC_BY_ND = u"https://creativecommons.org/licenses/by-nd/4.0"

    # Creative Commons Attribution-NonCommercial (CC BY-NC)
    CC_BY_NC = u"https://creativecommons.org/licenses/by-nc/4.0"

    # Creative Commons Attribution-NonCommercial-ShareAlike (CC BY-NC-SA)
    CC_BY_NC_SA = u"https://creativecommons.org/licenses/by-nc-sa/4.0"

    # Creative Commons Attribution-NonCommercial-NoDerivs (CC BY-NC-ND)
    CC_BY_NC_ND = u"https://creativecommons.org/licenses/by-nc-nd/4.0"

    # Open access download but no explicit license
    GENERIC_OPEN_ACCESS = u"http://librarysimplified.org/terms/rights-status/generic-open-access"

    # Unknown copyright status.
    UNKNOWN = u"http://librarysimplified.org/terms/rights-status/unknown"

    OPEN_ACCESS = [
        PUBLIC_DOMAIN_USA,
        CC0,
        CC_BY,
        CC_BY_SA,
        CC_BY_ND,
        CC_BY_NC,
        CC_BY_NC_SA,
        CC_BY_NC_ND,
        GENERIC_OPEN_ACCESS,
    ]

    NAMES = {
        IN_COPYRIGHT: "In Copyright",
        PUBLIC_DOMAIN_USA: "Public domain in the USA",
        CC0: "Creative Commons Public Domain Dedication (CC0)",
        CC_BY: "Creative Commons Attribution (CC BY)",
        CC_BY_SA: "Creative Commons Attribution-ShareAlike (CC BY-SA)",
        CC_BY_ND: "Creative Commons Attribution-NoDerivs (CC BY-ND)",
        CC_BY_NC: "Creative Commons Attribution-NonCommercial (CC BY-NC)",
        CC_BY_NC_SA: "Creative Commons Attribution-NonCommercial-ShareAlike (CC BY-NC-SA)",
        CC_BY_NC_ND: "Creative Commons Attribution-NonCommercial-NoDerivs (CC BY-NC-ND)",
        GENERIC_OPEN_ACCESS: "Open access with no specific license",
        UNKNOWN: "Unknown",
    }

    DATA_SOURCE_DEFAULT_RIGHTS_STATUS = {
        DataSource.GUTENBERG: PUBLIC_DOMAIN_USA,
        DataSource.PLYMPTON: CC_BY_NC,
        # workaround for opds-imported license pools with 'content server' as data source
        DataSource.OA_CONTENT_SERVER : GENERIC_OPEN_ACCESS,

        DataSource.OVERDRIVE: IN_COPYRIGHT,
        DataSource.THREEM: IN_COPYRIGHT,
        DataSource.AXIS_360: IN_COPYRIGHT,
    }
    
    __tablename__ = 'rightsstatus'
    id = Column(Integer, primary_key=True)

    # A URI unique to the license. This may be a URL (e.g. Creative
    # Commons)
    uri = Column(String, index=True, unique=True)

    # Human-readable name of the license.
    name = Column(String, index=True)

    # One RightsStatus may apply to many LicensePoolDeliveryMechanisms.
    licensepooldeliverymechanisms = relationship("LicensePoolDeliveryMechanism", backref="rights_status")

    @classmethod
    def lookup(cls, _db, uri):
        if not uri in cls.NAMES.keys():
            uri = cls.UNKNOWN
        name = cls.NAMES.get(uri)
        create_method_kwargs = dict(name=name)
        status, ignore = get_one_or_create(
            _db, RightsStatus, uri=uri,
            create_method_kwargs=create_method_kwargs
        )
        return status

    @classmethod
    def rights_uri_from_string(cls, rights):
        rights = rights.lower()
        if rights == 'public domain in the usa.':
            return RightsStatus.PUBLIC_DOMAIN_USA
        elif rights == 'public domain in the united states.':
            return RightsStatus.PUBLIC_DOMAIN_USA
        elif rights == 'pd-us':
            return RightsStatus.PUBLIC_DOMAIN_USA
        elif rights.startswith('public domain'):
            return RightsStatus.PUBLIC_DOMAIN_UNKNOWN
        elif rights.startswith('copyrighted.'):
            return RightsStatus.IN_COPYRIGHT
        elif rights == 'cc0':
            return RightsStatus.CC0
        elif rights == 'cc by':
            return RightsStatus.CC_BY
        elif rights == 'cc by-sa':
            return RightsStatus.CC_BY_SA
        elif rights == 'cc by-nd':
            return RightsStatus.CC_BY_ND
        elif rights == 'cc by-nc':
            return RightsStatus.CC_BY_NC
        elif rights == 'cc by-nc-sa':
            return RightsStatus.CC_BY_NC_SA
        elif rights == 'cc by-nc-nd':
            return RightsStatus.CC_BY_NC_ND
        elif (rights in RightsStatus.OPEN_ACCESS
              or rights == RightsStatus.IN_COPYRIGHT):
            return rights
        else:
            return RightsStatus.UNKNOWN

    
class CirculationEvent(Base):

    """Changes to a license pool's circulation status.

    We log these so we can measure things like the velocity of
    individual books.
    """
    __tablename__ = 'circulationevents'

    id = Column(Integer, primary_key=True)

    # One LicensePool can have many circulation events.
    license_pool_id = Column(
        Integer, ForeignKey('licensepools.id'), index=True)

    type = Column(String(32), index=True)
    start = Column(DateTime, index=True)
    end = Column(DateTime)
    old_value = Column(Integer)
    delta = Column(Integer)
    new_value = Column(Integer)
    foreign_patron_id = Column(String)

    # A given license pool can only have one event of a given type for
    # a given patron at a given time.
    __table_args__ = (UniqueConstraint('license_pool_id', 'type', 'start',
                                       'foreign_patron_id'),)

    # Constants for use in logging circulation events to JSON
    SOURCE = u"source"
    TYPE = u"event"

    # The names of the circulation events we recognize.
    # They may be sent to third-party analytics services
    # as well as used locally.

    # Events that happen in a circulation manager.
    NEW_PATRON = u"circulation_manager_new_patron"
    CM_CHECKOUT = u"circulation_manager_check_out"
    CM_CHECKIN = u"circulation_manager_check_in"
    CM_HOLD_PLACE = u"circulation_manager_hold_place"
    CM_HOLD_RELEASE = u"circulation_manager_hold_release"
    CM_FULFILL = u"circulation_manager_fulfill"

    # Events that we hear about from a distributor.
    DISTRIBUTOR_CHECKOUT = u"distributor_check_out"
    DISTRIBUTOR_CHECKIN = u"distributor_check_in"
    DISTRIBUTOR_HOLD_PLACE = u"distributor_hold_place"
    DISTRIBUTOR_HOLD_RELEASE = u"distributor_hold_release"
    DISTRIBUTOR_LICENSE_ADD = u"distributor_license_add"
    DISTRIBUTOR_LICENSE_REMOVE = u"distributor_license_remove"
    DISTRIBUTOR_AVAILABILITY_NOTIFY = u"distributor_availability_notify"
    DISTRIBUTOR_TITLE_ADD = u"distributor_title_add"
    DISTRIBUTOR_TITLE_REMOVE = u"distributor_title_remove"

    # Events that we hear about from a client app.
    OPEN_BOOK = u"open_book"
    
    CLIENT_EVENTS = [
        OPEN_BOOK,
    ]


    # The time format used when exporting to JSON.
    TIME_FORMAT = "%Y-%m-%dT%H:%M:%S+00:00"

    @classmethod
    def log(cls, _db, license_pool, event_name, old_value, new_value,
            start=None, end=None, foreign_patron_id=None):
        if new_value is None or old_value is None:
            delta = None
        else:
            delta = new_value - old_value
        if not start:
            start = datetime.datetime.utcnow()
        if not end:
            end = start
        logging.info("EVENT %s %s=>%s", event_name, old_value, new_value)
        event, was_new = get_one_or_create(
            _db, CirculationEvent, license_pool=license_pool,
            type=event_name, start=start, foreign_patron_id=foreign_patron_id,
            create_method_kwargs=dict(
                old_value=old_value,
                new_value=new_value,
                delta=delta,
                end=end)
            )
        return event, was_new

Index("ix_circulationevents_start_desc_nullslast", CirculationEvent.start.desc().nullslast())


class Credential(Base):
    """A place to store credentials for external services."""
    __tablename__ = 'credentials'
    id = Column(Integer, primary_key=True)
    data_source_id = Column(Integer, ForeignKey('datasources.id'), index=True)
    patron_id = Column(Integer, ForeignKey('patrons.id'), index=True)
    type = Column(String(255), index=True)
    credential = Column(String)
    expires = Column(DateTime)

    # One Credential can have many associated DRMDeviceIdentifiers.
    drm_device_identifiers = relationship(
        "DRMDeviceIdentifier", backref=backref("credential", lazy='joined')
    )
    
    __table_args__ = (
        UniqueConstraint('data_source_id', 'patron_id', 'type'),
    )

    @classmethod
    def lookup(self, _db, data_source, type, patron, refresher_method,
               allow_persistent_token=False):
        if isinstance(data_source, basestring):
            data_source = DataSource.lookup(_db, data_source)
        credential, is_new = get_one_or_create(
            _db, Credential, data_source=data_source, type=type, patron=patron)
        if (is_new or (not credential.expires and not allow_persistent_token)
            or (credential.expires 
                and credential.expires <= datetime.datetime.utcnow())):
            if refresher_method:
                refresher_method(credential)
        return credential

    @classmethod
    def lookup_by_token(self, _db, data_source, type, token,
                               allow_persistent_token=False):
        """Look up a unique token.

        Lookup will fail on expired tokens. Unless persistent tokens
        are specifically allowed, lookup will fail on persistent tokens.
        """

        credential = get_one(
            _db, Credential, data_source=data_source, type=type, 
            credential=token)

        if not credential:
            # No matching token.
            return None

        if not credential.expires:
            if allow_persistent_token:
                return credential
            else:
                # It's an error that this token never expires. It's invalid.
                return None
        elif credential.expires > datetime.datetime.utcnow():
            return credential
        else:
            # Token has expired.
            return None

    @classmethod
    def lookup_and_expire_temporary_token(cls, _db, data_source, type, token):
        """Look up a temporary token and expire it immediately."""
        credential = cls.lookup_by_token(_db, data_source, type, token)
        if not credential:
            return None
        credential.expires = datetime.datetime.utcnow() - datetime.timedelta(
            seconds=5)
        return credential

    @classmethod
    def temporary_token_create(
            self, _db, data_source, type, patron, duration, value=None
    ):
        """Create a temporary token for the given data_source/type/patron.

        The token will be good for the specified `duration`.
        """
        expires = datetime.datetime.utcnow() + duration
        token_string = value or str(uuid.uuid1())
        credential, is_new = get_one_or_create(
            _db, Credential, data_source=data_source, type=type, patron=patron)
        # If there was already a token of this type for this patron,
        # the new one overwrites the old one.
        credential.credential=token_string
        credential.expires=expires
        return credential, is_new

    @classmethod
    def persistent_token_create(self, _db, data_source, type, patron):
        """Create or retrieve a persistent token for the given 
        data_source/type/patron.
        """
        token_string = str(uuid.uuid1())
        credential, is_new = get_one_or_create(
            _db, Credential, data_source=data_source, type=type, patron=patron,
            create_method_kwargs=dict(credential=token_string)
        )
        credential.expires=None
        return credential, is_new

    # A Credential may have many associated DRMDeviceIdentifiers.
    def register_drm_device_identifier(self, device_identifier):
        _db = Session.object_session(self)
        return get_one_or_create(
            _db, DRMDeviceIdentifier,
            credential=self,
            device_identifier=device_identifier
        )

    def deregister_drm_device_identifier(self, device_identifier):
        _db = Session.object_session(self)
        device_id_obj = get_one(
            _db, DRMDeviceIdentifier,
            credential=self,
            device_identifier=device_identifier
        )
        if device_id_obj:
            _db.delete(device_id_obj)

    
# Index to make lookup_by_token() fast.
Index("ix_credentials_data_source_id_type_token", Credential.data_source_id, Credential.type, Credential.credential, unique=True)


class DelegatedPatronIdentifier(Base):
    """This library is in charge of coming up with, and storing,
    identifiers associated with the patrons of some other library.

    e.g. NYPL provides Adobe IDs for patrons of all libraries that use
    the SimplyE app.

    Those identifiers are stored here.
    """
    ADOBE_ACCOUNT_ID = u'Adobe Account ID'
    
    __tablename__ = 'delegatedpatronidentifiers'
    id = Column(Integer, primary_key=True)
    type = Column(String(255), index=True)
    library_uri = Column(String(255), index=True)

    # This is the ID the foreign library gives us when referring to
    # this patron.
    patron_identifier = Column(String(255), index=True)

    # This is the identifier we made up for the patron. This is what the
    # foreign library is trying to look up.
    delegated_identifier = Column(String)
    
    __table_args__ = (
        UniqueConstraint('type', 'library_uri', 'patron_identifier'),
    )

    @classmethod
    def get_one_or_create(
            cls, _db, library_uri, patron_identifier, identifier_type,
            create_function
    ):
        """Look up the delegated identifier for the given patron. If there is
        none, create one.

        :param library_uri: A URI identifying the patron's library.

        :param patron_identifier: An identifier used by that library to
         distinguish between this patron and others. This should be
         an identifier created solely for the purpose of identifying the
         patron with _this_ library, and not (e.g.) the patron's barcode.

        :param identifier_type: The type of the delegated identifier
         to look up. (probably ADOBE_ACCOUNT_ID)

        :param create_function: If this patron does not have a
         DelegatedPatronIdentifier, one will be created, and this
         function will be called to determine the value of
         DelegatedPatronIdentifier.delegated_identifier. 

        :return: A 2-tuple (DelegatedPatronIdentifier, is_new)
        """
        identifier, is_new = get_one_or_create(
            _db, DelegatedPatronIdentifier, library_uri=library_uri,
            patron_identifier=patron_identifier, type=identifier_type
        )
        if is_new:
            identifier.delegated_identifier = create_function()
        return identifier, is_new

    
class DRMDeviceIdentifier(Base):
    """A device identifier for a particular DRM scheme.

    Associated with a Credential, most commonly a patron's "Identifier
    for Adobe account ID purposes" Credential.
    """
    __tablename__ = 'drmdeviceidentifiers'
    id = Column(Integer, primary_key=True)
    credential_id = Column(Integer, ForeignKey('credentials.id'), index=True)
    device_identifier = Column(String(255), index=True)    

    
class Timestamp(Base):
    """A general-purpose timestamp for Monitors."""

    __tablename__ = 'timestamps'
    id = Column(Integer, primary_key=True)
    service = Column(String(255), index=True, nullable=False)
    collection_id = Column(Integer, ForeignKey('collections.id'),
                           index=True, nullable=True)
    timestamp = Column(DateTime)
    counter = Column(Integer)

    def __repr__(self):
        if self.timestamp:
            timestamp = self.timestamp.strftime('%b %d, %Y at %H:%M')
        else:
            timestamp = None
        if self.counter:
            timestamp += (' %d' % self.counter)
        if self.collection:
            collection = self.collection.name
        else:
            collection = None

        message = u"<Timestamp %s: collection=%s, timestamp=%s>" % (
            self.service, collection, timestamp
        )
        return message.encode("utf8")

    @classmethod
    def stamp(self, _db, service, collection, date=None):
        date = date or datetime.datetime.utcnow()
        stamp, was_new = get_one_or_create(
            _db, Timestamp,
            service=service,
            collection=collection,
            create_method_kwargs=dict(timestamp=date))
        if not was_new:
            stamp.timestamp = date
        return stamp

    __table_args__ = (
        UniqueConstraint('service', 'collection_id'),
    )

    
class Representation(Base):
    """A cached document obtained from (and possibly mirrored to) the Web
    at large.

    Sometimes this is a DataSource's representation of a specific
    book.

    Sometimes it's associated with a database Resource (which has a
    well-defined relationship to one specific book).

    Sometimes it's just a web page that we need a cached local copy
    of.
    """

    EPUB_MEDIA_TYPE = u"application/epub+zip"
    PDF_MEDIA_TYPE = u"application/pdf"
    MOBI_MEDIA_TYPE = u"application/x-mobipocket-ebook"
    TEXT_XML_MEDIA_TYPE = u"text/xml"
    TEXT_HTML_MEDIA_TYPE = u"text/html"
    APPLICATION_XML_MEDIA_TYPE = u"application/xml"
    JPEG_MEDIA_TYPE = u"image/jpeg"
    PNG_MEDIA_TYPE = u"image/png"
    GIF_MEDIA_TYPE = u"image/gif"
    SVG_MEDIA_TYPE = u"image/svg+xml"
    MP3_MEDIA_TYPE = u"audio/mpeg"
    OCTET_STREAM_MEDIA_TYPE = u"application/octet-stream"
    TEXT_PLAIN = u"text/plain"

    BOOK_MEDIA_TYPES = [
        EPUB_MEDIA_TYPE,
        PDF_MEDIA_TYPE,
        MOBI_MEDIA_TYPE,
        MP3_MEDIA_TYPE,
    ]

    # These media types are in the order we would prefer to use them.
    # e.g. all else being equal, we would prefer a PNG to a JPEG.
    IMAGE_MEDIA_TYPES = [
        PNG_MEDIA_TYPE,
        JPEG_MEDIA_TYPE,
        GIF_MEDIA_TYPE,
        SVG_MEDIA_TYPE,
    ]

    SUPPORTED_BOOK_MEDIA_TYPES = [
        EPUB_MEDIA_TYPE
    ]

    # Most of the time, if you believe a resource to be media type A,
    # but then you make a request and get media type B, then the
    # actual media type (B) takes precedence over what you thought it
    # was (A). These media types are the exceptions: they are so
    # generic that they don't tell you anything, so it's more useful
    # to stick with A.
    GENERIC_MEDIA_TYPES = [OCTET_STREAM_MEDIA_TYPE]

    FILE_EXTENSIONS = {
        EPUB_MEDIA_TYPE: "epub",
        MOBI_MEDIA_TYPE: "mobi",
        PDF_MEDIA_TYPE: "pdf",
        MP3_MEDIA_TYPE: "mp3",
        JPEG_MEDIA_TYPE: "jpg",
        PNG_MEDIA_TYPE: "png",
        SVG_MEDIA_TYPE: "svg",
        GIF_MEDIA_TYPE: "gif",
    }

    __tablename__ = 'representations'
    id = Column(Integer, primary_key=True)

    # URL from which the representation was fetched.
    url = Column(Unicode, index=True)

    # The media type of the representation.
    media_type = Column(Unicode)

    resource = relationship("Resource", backref="representation", uselist=False)

    ### Records of things we tried to do with this representation.

    # When the representation was last fetched from `url`.
    fetched_at = Column(DateTime, index=True)

    # A textual description of the error encountered the last time
    # we tried to fetch the representation
    fetch_exception = Column(Unicode, index=True)

    # A URL under our control to which this representation will be
    # mirrored.
    mirror_url = Column(Unicode, index=True)

    # When the representation was last pushed to `mirror_url`.
    mirrored_at = Column(DateTime, index=True)
    
    # An exception that happened while pushing this representation
    # to `mirror_url.
    mirror_exception = Column(Unicode, index=True)

    # If this image is a scaled-down version of some other image,
    # `scaled_at` is the time it was last generated.
    scaled_at = Column(DateTime, index=True)

    # If this image is a scaled-down version of some other image,
    # this is the exception that happened the last time we tried
    # to scale it down.
    scale_exception = Column(Unicode, index=True)

    ### End records of things we tried to do with this representation.

    # An image Representation may be a thumbnail version of another
    # Representation.
    thumbnail_of_id = Column(
        Integer, ForeignKey('representations.id'), index=True)

    thumbnails = relationship(
        "Representation",
        backref=backref("thumbnail_of", remote_side = [id]),
        lazy="joined")

    # The HTTP status code from the last fetch.
    status_code = Column(Integer)

    # A textual representation of the HTTP headers sent along with the
    # representation.
    headers = Column(Unicode)

    # The Location header from the last representation.
    location = Column(Unicode)

    # The Last-Modified header from the last representation.
    last_modified = Column(Unicode)

    # The Etag header from the last representation.
    etag = Column(Unicode)

    # The size of the representation, in bytes.
    file_size = Column(Integer)
    
    # If this representation is an image, the height of the image.
    image_height = Column(Integer, index=True)

    # If this representation is an image, the width of the image.
    image_width = Column(Integer, index=True)

    # The content of the representation itself.
    content = Column(Binary)

    # Instead of being stored in the database, the content of the
    # representation may be stored on a local file relative to the
    # data root.
    local_content_path = Column(Unicode)

    # At any given time, we will have a single representation for a
    # given URL and media type.
    __table_args__ = (
        UniqueConstraint('url', 'media_type'),
    )

    # A User-Agent to use when acting like a web browser.
    # BROWSER_USER_AGENT = "Mozilla/5.0 (Windows NT 6.3; Win64; x64) AppleWebKit/537.36 (KHTML, like Gecko) Chrome/37.0.2049.0 Safari/537.36 (Simplified)"
    BROWSER_USER_AGENT = "Mozilla/5.0 (X11; Ubuntu; Linux x86_64; rv:37.0) Gecko/20100101 Firefox/37.0"

    @property
    def age(self):
        if not self.fetched_at:
            return 1000000
        return (datetime.datetime.utcnow() - self.fetched_at).total_seconds()

    @property
    def has_content(self):
        if self.content and self.status_code == 200 and self.fetch_exception is None:
            return True
        if self.local_content_path and os.path.exists(self.local_content_path) and self.fetch_exception is None:
            return True
        return False

    @classmethod
    def is_media_type(cls, s):
        """Return true if the given string looks like a media type."""
        if not s:
            return False
        s = s.lower()
        return any(s.startswith(x) for x in [
                   'application/', 
                   'audio/',
                   'example/',
                   'image/',
                   'message/',
                   'model/',
                   'multipart/',
                   'text/', 
                   'video/'
        ])

    @classmethod
    def get(cls, _db, url, do_get=None, extra_request_headers=None,
            accept=None, max_age=None, pause_before=0, allow_redirects=True,
            presumed_media_type=None, debug=True, response_reviewer=None,
            exception_handler=None):
        """Retrieve a representation from the cache if possible.
        
        If not possible, retrieve it from the web and store it in the
        cache.
        
        :param do_get: A function that takes arguments (url, headers)
        and retrieves a representation over the network.

        :param max_age: A timedelta object representing the maximum
        time to consider a cached representation fresh. (We ignore the
        caching directives from web servers because they're usually
        far too conservative for our purposes.)

        :return: A 2-tuple (representation, obtained_from_cache)

        """
        representation = None
        do_get = do_get or cls.simple_http_get

        exception_handler = exception_handler or cls.record_exception

        # TODO: We allow representations of the same URL in different
        # media types, but we don't have a good solution here for
        # doing content negotiation (letting the caller ask for a
        # specific set of media types and matching against what we
        # have cached). Fortunately this isn't an issue with any of
        # the data sources we currently use, so for now we can treat
        # different representations of a URL as interchangeable.

        a = dict(url=url)
        if accept:
            a['media_type'] = accept
        representation = get_one(_db, Representation, 'interchangeable', **a)

        # Convert a max_age timedelta to a number of seconds.
        if isinstance(max_age, datetime.timedelta):
            max_age = max_age.total_seconds()

        # Do we already have a usable representation?
        #
        # 'Usable' means we tried it and either got some data or
        # received a status code that's not in the 5xx series.
        usable_representation = (
            representation and not representation.fetch_exception
            and (
                representation.content or representation.local_path
                or representation.status_code and representation.status_code / 100 != 5
            )
        )

        # Assuming we have a usable representation, is it
        # fresh?
        fresh_representation = (
            usable_representation and (
                max_age is None or max_age > representation.age))

        if debug is True:
            debug_level = logging.DEBUG
        elif debug is False:
            debug_level = None
        else:
            debug_level = debug

        if fresh_representation:
            if debug_level is not None:
                logging.info("Cached %s", url)
            return representation, True

        # We have a representation that is either not fresh or not usable.
        # We must make an HTTP request.
        if debug_level is not None:
            logging.log(debug_level, "Fetching %s", url)
        headers = {}
        if extra_request_headers:
            headers.update(extra_request_headers)
        if accept:
            headers['Accept'] = accept

        if usable_representation:
            # We have a representation but it's not fresh. We will
            # be making a conditional HTTP request to see if there's
            # a new version.
            if representation.last_modified:
                headers['If-Modified-Since'] = representation.last_modified
            if representation.etag:
                headers['If-None-Match'] = representation.etag

        fetched_at = datetime.datetime.utcnow()
        if pause_before:
            time.sleep(pause_before)
        media_type = None
        fetch_exception = None
        exception_traceback = None
        try:
            status_code, headers, content = do_get(url, headers)
            if response_reviewer:
                # An optional function passed to raise errors if the
                # post response isn't worth caching.
                response_reviewer((status_code, headers, content))
            exception = None
            media_type = cls._best_media_type(headers, presumed_media_type)
            if isinstance(content, unicode):
                content = content.encode("utf8")
        except Exception, fetch_exception:
            # This indicates there was a problem with making the HTTP
            # request, not that the HTTP request returned an error
            # condition.
            logging.error("Error making HTTP request to %s", url, exc_info=fetch_exception)
            exception_traceback = traceback.format_exc()

            status_code = None
            headers = None
            content = None
            media_type = None

        # At this point we can create/fetch a Representation object if
        # we don't have one already, or if the URL or media type we
        # actually got from the server differs from what we thought
        # we had.
        if (not usable_representation
            or media_type != representation.media_type
            or url != representation.url):
            representation, is_new = get_one_or_create(
                _db, Representation, url=url, media_type=unicode(media_type))

        if fetch_exception:
            exception_handler(
                representation, fetch_exception, exception_traceback
            )
        representation.fetched_at = fetched_at

        if status_code == 304:
            # The representation hasn't changed since we last checked.
            # Set its fetched_at property and return the cached
            # version as though it were new.
            representation.fetched_at = fetched_at
            representation.status_code = status_code
            return representation, False

        if status_code:
            status_code_series = status_code / 100
        else:
            status_code_series = None

        if status_code_series in (2,3) or status_code in (404, 410):
            # We have a new, good representation. Update the
            # Representation object and return it as fresh.
            representation.status_code = status_code
            representation.content = content
            representation.media_type = media_type

            for header, field in (
                    ('etag', 'etag'),
                    ('last-modified', 'last_modified'),
                    ('location', 'location')):
                if header in headers:
                    value = headers[header]
                else:
                    value = None
                setattr(representation, field, value)

            representation.headers = cls.headers_to_string(headers)
            representation.content = content          
            representation.update_image_size()
            return representation, False

        # Okay, things didn't go so well.
        date_string = fetched_at.strftime("%Y-%m-%d %H:%M:%S")
        representation.fetch_exception = representation.fetch_exception or (
            "Most recent fetch attempt (at %s) got status code %s" % (
                date_string, status_code))
        if usable_representation:
            # If we have a usable (but stale) representation, we'd
            # rather return the cached data than destroy the information.
            return representation, True

        # We didn't have a usable representation before, and we still don't.
        # At this point we're just logging an error.
        representation.status_code = status_code
        representation.headers = cls.headers_to_string(headers)
        representation.content = content
        return representation, False

    @classmethod
    def _best_media_type(cls, headers, default):
        """Determine the most likely media type for the given HTTP headers.

        Almost all the time, this is the value of the content-type
        header, if present. However, if the content-type header has a
        really generic value like "application/octet-stream" (as often
        happens with binary files hosted on Github), we'll privilege
        the default value.
        """
        if not headers or not 'content-type' in headers:
            return default
        headers_type = headers['content-type'].lower()
        clean = cls._clean_media_type(headers_type)
        if clean in Representation.GENERIC_MEDIA_TYPES and default:
            return default
        return headers_type

    @classmethod
    def reraise_exception(cls, representation, exception, traceback):
        """Deal with a fetch exception by re-raising it."""
        raise exception

    @classmethod
    def record_exception(cls, representation, exception, traceback):
        """Deal with a fetch exception by recording it
        and moving on.
        """
        representation.fetch_exception = traceback

    @classmethod
    def cacheable_post(cls, _db, url, params, max_age=None,
                       response_reviewer=None):
        """Transforms cacheable POST request into a Representation"""

        def do_post(url, headers, **kwargs):
            kwargs.update({'data' : params})
            return cls.simple_http_post(url, headers, **kwargs)

        return cls.get(
            _db, url, do_get=do_post, max_age=max_age,
            response_reviewer=response_reviewer
        )

    @property
    def mirrorable_media_type(self):
        """Does this Representation look like the kind of thing we
        create mirrors of?

        Basically, images and books.
        """
        return any(
            self.media_type in x for x in 
            (Representation.BOOK_MEDIA_TYPES, 
             Representation.IMAGE_MEDIA_TYPES)
        )

    def update_image_size(self):
        """Make sure .image_height and .image_width are up to date.
       
        Clears .image_height and .image_width if the representation
        is not an image.
        """
        if self.media_type and self.media_type.startswith('image/'):
            image = self.as_image()
            self.image_width, self.image_height = image.size
        else:
            self.image_width = self.image_height = None

    @classmethod
    def normalize_content_path(cls, content_path, base=None):
        if not content_path:
            return None
        base = base or Configuration.data_directory()
        if content_path.startswith(base):
            content_path = content_path[len(base):]
            if content_path.startswith('/'):
                content_path = content_path[1:]
        return content_path

    @property
    def unicode_content(self):
        """Attempt to convert the content into Unicode.
        
        If all attempts fail, we will return None rather than raise an exception.
        """
        content = None
        for encoding in ('utf-8', 'windows-1252'):
            try:
                content = self.content.decode(encoding)
                break
            except UnicodeDecodeError, e:
                pass
        return content

    def set_fetched_content(self, content, content_path=None):
        """Simulate a successful HTTP request for this representation.

        This is used when the content of the representation is obtained
        through some other means.
        """
        if isinstance(content, unicode):
            content = content.encode("utf8")
        self.content = content

        self.local_content_path = self.normalize_content_path(content_path)
        self.status_code = 200
        self.fetched_at = datetime.datetime.utcnow()
        self.fetch_exception = None
        self.update_image_size()

    def set_as_mirrored(self):
        """Record the fact that the representation has been mirrored
        to its .mirror_url.
        """
        self.mirrored_at = datetime.datetime.utcnow()
        self.mirror_exception = None

    @classmethod
    def headers_to_string(cls, d):
        if d is None:
            return None
        return json.dumps(dict(d))

    @classmethod
    def simple_http_get(cls, url, headers, **kwargs):
        """The most simple HTTP-based GET."""
        if not 'allow_redirects' in kwargs:
            kwargs['allow_redirects'] = True
        response = HTTP.get_with_timeout(url, headers=headers, **kwargs)
        return response.status_code, response.headers, response.content

    @classmethod
    def simple_http_post(cls, url, headers, **kwargs):
        """The most simple HTTP-based POST."""
        response = HTTP.post_with_timeout(url, headers=headers, **kwargs)
        return response.status_code, response.headers, response.content

    @classmethod
    def http_get_no_timeout(cls, url, headers, **kwargs):
        return Representation.simple_http_get(url, headers, timeout=None, **kwargs)

    @classmethod
    def http_get_no_redirect(cls, url, headers, **kwargs):
        """HTTP-based GET with no redirects."""
        return cls.simple_http_get(url, headers, allow_redirects=False, **kwargs)

    @classmethod
    def browser_http_get(cls, url, headers, **kwargs):
        """GET the representation that would be displayed to a web browser.
        """
        headers = dict(headers)
        headers['User-Agent'] = cls.BROWSER_USER_AGENT
        return cls.simple_http_get(url, headers, **kwargs)

    @property
    def is_image(self):
        return self.media_type and self.media_type.startswith("image/")

    @property
    def local_path(self):
        """Return the full local path to the representation on disk."""
        if not self.local_content_path:
            return None
        return os.path.join(Configuration.data_directory(),
                            self.local_content_path)

    @property
    def clean_media_type(self):
        """The most basic version of this representation's media type.

        No profiles or anything.
        """
        return self._clean_media_type(self.media_type)

    @property
    def url_extension(self):
        """The file extension in this representation's original url."""

        url_path = urlparse.urlparse(self.url).path

        # Known extensions can be followed by a version number (.epub3)
        # or an additional extension (.epub.noimages)
        known_extensions = "|".join(self.FILE_EXTENSIONS.values())
        known_extension_re = re.compile("\.(%s)\d?\.?[\w\d]*$" % known_extensions, re.I)

        known_match = known_extension_re.search(url_path)

        if known_match:
            return known_match.group()

        else:
            any_extension_re = re.compile("\.[\w\d]*$", re.I)
        
            any_match = any_extension_re.search(url_path)

            if any_match:
                return any_match.group()
        return None

    def extension(self, destination_type=None):
        """Try to come up with a good file extension for this representation."""
        if destination_type:
            return self._extension(destination_type)

        # We'd like to use url_extension because it has some extra
        # features for preserving information present in the original
        # URL. But if we're going to be changing the media type of the
        # resource when mirroring it, the original URL is irrelevant
        # and we need to use an extension associated with the
        # outward-facing media type.
        internal = self.clean_media_type
        external = self._clean_media_type(self.external_media_type)
        if internal != external:
            # External media type overrides any information that might
            # be present in the URL.
            return self._extension(external)

        # If there is information in the URL, use it.
        extension = self.url_extension
        if extension:
            return extension

        # Take a guess based on the internal media type.
        return self._extension(internal)

    @classmethod
    def _clean_media_type(cls, media_type):
        if not media_type:
            return media_type
        if ';' in media_type:
            media_type = media_type[:media_type.index(';')].strip()
        return media_type

    @classmethod
    def _extension(cls, media_type):
        value = cls.FILE_EXTENSIONS.get(media_type, '')
        if not value:
            return value
        return '.' + value

    def default_filename(self, link=None, destination_type=None):
        """Try to come up with a good filename for this representation."""

        scheme, netloc, path, query, fragment = urlparse.urlsplit(self.url)
        path_parts = path.split("/")
        filename = None
        if path_parts:
            filename = path_parts[-1]

        if not filename and link:
            filename = link.default_filename
        if not filename:
            # This is the absolute last-ditch filename solution, and
            # it's basically only used when we try to mirror the root
            # URL of a domain.
            filename = 'resource'

        default_extension = self.extension()
        extension = self.extension(destination_type)
        if default_extension and default_extension != extension and filename.endswith(default_extension):
            filename = filename[:-len(default_extension)] + extension
        elif extension and not filename.endswith(extension):
            filename += extension
        return filename

    @property
    def external_media_type(self):
        if self.clean_media_type == self.SVG_MEDIA_TYPE:
            return self.PNG_MEDIA_TYPE
        return self.media_type

    def external_content(self):
        """Return a filehandle to the representation's contents, as they
        should be mirrored externally, and the media type to be used
        when mirroring.
        """
        if not self.is_image or self.clean_media_type != self.SVG_MEDIA_TYPE:
            # Passthrough
            return self.content_fh()

        # This representation is an SVG image. We want to mirror it as
        # PNG.
        image = self.as_image()
        output = StringIO()
        image.save(output, format='PNG')
        output.seek(0)
        return output

    def content_fh(self):
        """Return an open filehandle to the representation's contents.

        This works whether the representation is kept in the database
        or in a file on disk.
        """
        if self.content:
            return StringIO(self.content)
        elif self.local_path:
            if not os.path.exists(self.local_path):
                raise ValueError("%s does not exist." % self.local_path)
            return open(self.local_path)
        return None

    def as_image(self):
        """Load this Representation's contents as a PIL image."""
        if not self.is_image:
            raise ValueError(
                "Cannot load non-image representation as image: type %s." 
                % self.media_type)
        if not self.content and not self.local_path:
            raise ValueError("Image representation has no content.")

        fh = self.content_fh()
        if not fh:
            return None
        if self.clean_media_type == self.SVG_MEDIA_TYPE:
            # Transparently convert the SVG to a PNG.
            png_data = cairosvg.svg2png(fh.read())
            fh = StringIO(png_data)
        return Image.open(fh)

    pil_format_for_media_type = {
        "image/gif": "gif",
        "image/png": "png",
        "image/jpeg": "jpeg",
    }

    def scale(self, max_height, max_width,
              destination_url, destination_media_type, force=False):
        """Return a Representation that's a scaled-down version of this
        Representation, creating it if necessary.

        :param destination_url: The URL the scaled-down resource will
        (eventually) be uploaded to.

        :return: A 2-tuple (Representation, is_new)

        """
        _db = Session.object_session(self)

        if not destination_media_type in self.pil_format_for_media_type:
            raise ValueError("Unsupported destination media type: %s" % destination_media_type)
                
        pil_format = self.pil_format_for_media_type[destination_media_type]

        # Make sure we actually have an image to scale.
        try:
            image = self.as_image()
        except Exception, e:
            self.scale_exception = traceback.format_exc()
            self.scaled_at = None
            # This most likely indicates an error during the fetch
            # phrase.
            self.fetch_exception = "Error found while scaling: %s" % (
                self.scale_exception)
            logging.error("Error found while scaling %r", self, exc_info=e)
            return self, False

        # Now that we've loaded the image, take the opportunity to set
        # the image size of the original representation.
        self.image_width, self.image_height = image.size

        # If the image is already a thumbnail-size bitmap, don't bother.
        if (self.clean_media_type != Representation.SVG_MEDIA_TYPE
            and self.image_height <= max_height 
            and self.image_width <= max_width):
            self.thumbnails = []
            return self, False

        # Do we already have a representation for the given URL?
        thumbnail, is_new = get_one_or_create(
            _db, Representation, url=destination_url, 
            media_type=destination_media_type
        )
        if thumbnail not in self.thumbnails:
            thumbnail.thumbnail_of = self

        if not is_new and not force:
            # We found a preexisting thumbnail and we're allowed to
            # use it.
            return thumbnail, is_new

        # At this point we have a parent Representation (self), we
        # have a Representation that will contain a thumbnail
        # (thumbnail), and we know we need to actually thumbnail the
        # parent into the thumbnail.
        #
        # Because the representation of this image is being
        # changed, it will need to be mirrored later on.
        now = datetime.datetime.utcnow()
        thumbnail.mirror_url = thumbnail.url
        thumbnail.mirrored_at = None
        thumbnail.mirror_exception = None

        args = [(max_width, max_height),
                Image.ANTIALIAS]
        try:
            image.thumbnail(*args)
        except IOError, e:
            # I'm not sure why, but sometimes just trying
            # it again works.
            original_exception = traceback.format_exc()
            try:
                image.thumbnail(*args)
            except IOError, e:
                self.scale_exception = original_exception
                self.scaled_at = None
                return self, False

        # Save the thumbnail image to the database under
        # thumbnail.content.
        output = StringIO()
        if image.mode != 'RGB':
            image = image.convert('RGB')
        try:
            image.save(output, pil_format)
        except Exception, e:
            self.scale_exception = traceback.format_exc()
            self.scaled_at = None
            # This most likely indicates a problem during the fetch phase,
            # Set fetch_exception so we'll retry the fetch.
            self.fetch_exception = "Error found while scaling: %s" % (self.scale_exception)
            return self, False
        thumbnail.content = output.getvalue()
        thumbnail.image_width, thumbnail.image_height = image.size
        output.close()
        thumbnail.scale_exception = None
        thumbnail.scaled_at = now
        return thumbnail, True      

    @property
    def thumbnail_size_quality_penalty(self):
        return self._thumbnail_size_quality_penalty(
            self.image_width, self.image_height
        )

    @classmethod
    def _thumbnail_size_quality_penalty(cls, width, height):
        """Measure a cover image's deviation from the ideal aspect ratio, and
        by its deviation (in the "too small" direction only) from the
        ideal thumbnail resolution.
        """

        quotient = 1

        if not width or not height:
            # In the absence of any information, assume the cover is
            # just dandy.
            #
            # This is obviously less than ideal, but this code is used
            # pretty rarely now that we no longer have hundreds of
            # covers competing for the privilege of representing a
            # public domain book, so I'm not too concerned about it.
            #
            # Look at it this way: this escape hatch only causes a
            # problem if we compare an image whose size we know
            # against an image whose size we don't know.
            #
            # In the circulation manager, we never know what size an
            # image is, and we must always trust that the cover
            # (e.g. Overdrive and the metadata wrangler) give us
            # "thumbnail" images that are approximately the right
            # size. So we always use this escape hatch.
            #
            # In the metadata wrangler and content server, we always
            # have access to the covers themselves, so we always have
            # size information and we never use this escape hatch.
            return quotient

        # Penalize an image for deviation from the ideal aspect ratio.
        aspect_ratio = width / float(height)
        ideal = Identifier.IDEAL_COVER_ASPECT_RATIO
        if aspect_ratio > ideal:
            deviation = ideal / aspect_ratio
        else:
            deviation = aspect_ratio/ideal
        if deviation != 1:
            quotient *= deviation

        # Penalize an image for not being wide enough.
        width_shortfall = (
            float(width - Identifier.IDEAL_IMAGE_WIDTH) / Identifier.IDEAL_IMAGE_WIDTH)
        if width_shortfall < 0:
            quotient *= (1+width_shortfall)

        # Penalize an image for not being tall enough.
        height_shortfall = (
            float(height - Identifier.IDEAL_IMAGE_HEIGHT) / Identifier.IDEAL_IMAGE_HEIGHT)
        if height_shortfall < 0:
            quotient *= (1+height_shortfall)
        return quotient


class DeliveryMechanism(Base):
    """A technique for delivering a book to a patron.

    There are two parts to this: a DRM scheme and a content
    type. Either may be identified with a MIME media type
    (e.g. "vnd.adobe/adept+xml" or "application/epub+zip") or an
    informal name ("Kindle via Amazon").
    """
    KINDLE_CONTENT_TYPE = u"Kindle via Amazon"
    NOOK_CONTENT_TYPE = u"Nook via B&N"
    STREAMING_TEXT_CONTENT_TYPE = u"Streaming Text"
    STREAMING_AUDIO_CONTENT_TYPE = u"Streaming Audio"
    STREAMING_VIDEO_CONTENT_TYPE = u"Streaming Video"

    NO_DRM = None
    ADOBE_DRM = u"vnd.adobe/adept+xml"
    KINDLE_DRM = u"Kindle DRM"
    NOOK_DRM = u"Nook DRM"
    STREAMING_DRM = u"Streaming"
    ONECLICK_DRM = u"OneClick DRM"
    OVERDRIVE_DRM = u"Overdrive DRM"

    STREAMING_PROFILE = ";profile=http://librarysimplified.org/terms/profiles/streaming-media"
    MEDIA_TYPES_FOR_STREAMING = {
        STREAMING_TEXT_CONTENT_TYPE: Representation.TEXT_HTML_MEDIA_TYPE
    }

    __tablename__ = 'deliverymechanisms'
    id = Column(Integer, primary_key=True)
    content_type = Column(String, nullable=False)
    drm_scheme = Column(String)

    # Can the Library Simplified client fulfill a book with this
    # content type and this DRM scheme?
    default_client_can_fulfill = Column(Boolean, default=False, index=True)
 
    # These are the media type/DRM scheme combos known to be supported
    # by the default Library Simplified client.
    default_client_can_fulfill_lookup = set([
        (Representation.EPUB_MEDIA_TYPE, NO_DRM),
        (Representation.EPUB_MEDIA_TYPE, ADOBE_DRM),
    ])

    license_pool_delivery_mechanisms = relationship(
        "LicensePoolDeliveryMechanism",
        backref="delivery_mechanism"
    )

    @property
    def name(self):
        if self.drm_scheme is self.NO_DRM:
            drm_scheme = "DRM-free"
        else:
            drm_scheme = self.drm_scheme
        return "%s (%s)" % (self.content_type, drm_scheme)

    def __repr__(self):   

        if self.default_client_can_fulfill:
            fulfillable = "fulfillable"
        else:
            fulfillable = "not fulfillable"

        return "<Delivery mechanism: %s, %s)>" % (
            self.name, fulfillable
        )

    @classmethod
    def lookup(cls, _db, content_type, drm_scheme):
        return get_one_or_create(
            _db, DeliveryMechanism, content_type=content_type,
            drm_scheme=drm_scheme
        )

    @property
    def implicit_medium(self):
        """What would be a good setting for Edition.MEDIUM for an edition
        available through this DeliveryMechanism?
        """
        if self.content_type in (
                Representation.EPUB_MEDIA_TYPE,
                Representation.PDF_MEDIA_TYPE,
                "Kindle via Amazon",
                "Streaming Text"):
            return Edition.BOOK_MEDIUM
        elif self.content_type in (
                "Streaming Video" or self.content_type.startswith('video/')
        ):
            return Edition.VIDEO_MEDIUM
        else:
            return None

    @classmethod
    def is_media_type(cls, x):
        "Does this string look like a media type?"
        if x is None:
            return False

        return any(x.startswith(prefix) for prefix in 
                   ['vnd.', 'application', 'text', 'video', 'audio', 'image'])

    @property
    def is_streaming(self):
        return self.content_type in self.MEDIA_TYPES_FOR_STREAMING.keys()

    @property
    def drm_scheme_media_type(self):
        """Return the media type for this delivery mechanism's
        DRM scheme, assuming it's represented that way.
        """
        if self.is_media_type(self.drm_scheme):
            return self.drm_scheme
        return None

    @property
    def content_type_media_type(self):
        """Return the media type for this delivery mechanism's
        content type, assuming it's represented as a media type.
        """
        if self.is_media_type(self.content_type):
            return self.content_type

        media_type_for_streaming = self.MEDIA_TYPES_FOR_STREAMING.get(self.content_type)
        if media_type_for_streaming:
            return media_type_for_streaming + self.STREAMING_PROFILE

        return None


Index("ix_deliverymechanisms_drm_scheme_content_type", 
      DeliveryMechanism.drm_scheme, 
      DeliveryMechanism.content_type,
      unique=True)


class CustomList(Base):
    """A custom grouping of Editions."""

    STAFF_PICKS_NAME = u"Staff Picks"

    __tablename__ = 'customlists'
    id = Column(Integer, primary_key=True)
    primary_language = Column(Unicode, index=True)
    data_source_id = Column(Integer, ForeignKey('datasources.id'), index=True)
    foreign_identifier = Column(Unicode, index=True)
    name = Column(Unicode, index=True)
    description = Column(Unicode)
    created = Column(DateTime, index=True)
    updated = Column(DateTime, index=True)
    responsible_party = Column(Unicode)

    entries = relationship(
        "CustomListEntry", backref="customlist", lazy="joined")

    __table_args__ = (
        UniqueConstraint('data_source_id', 'foreign_identifier'),
        UniqueConstraint('data_source_id', 'name'),
    )

    # TODO: It should be possible to associate a CustomList with an
    # audience, fiction status, and subject, but there is no planned
    # interface for managing this.

    @classmethod
    def all_from_data_sources(cls, _db, data_sources):
        """All custom lists from the given data sources."""
        if not isinstance(data_sources, list):
            data_sources = [data_sources]
        ids = []
        for ds in data_sources:
            if isinstance(ds, basestring):
                ds = DataSource.lookup(_db, ds)
            ids.append(ds.id)
        return _db.query(CustomList).filter(CustomList.data_source_id.in_(ids))

    @classmethod
    def find(cls, _db, source, foreign_identifier_or_name):
        """Finds a foreign list in the database by its foreign_identifier
        or its name.
        """
        source_name = source
        if isinstance(source, DataSource):
            source_name = source.name
        foreign_identifier = unicode(foreign_identifier_or_name)

        custom_lists = _db.query(cls).join(CustomList.data_source).filter(
            DataSource.name==unicode(source_name),
            or_(CustomList.foreign_identifier==foreign_identifier,
                CustomList.name==foreign_identifier)).all()

        if not custom_lists:
            return None
        return custom_lists[0]

    @property
    def featured_works(self):
        _db = Session.object_session(self)
        editions = [e.edition for e in self.entries if e.featured]
        if not editions:
            return None

        identifiers = [ed.primary_identifier for ed in editions]
        return Work.from_identifiers(_db, identifiers)

    def add_entry(self, edition, annotation=None, first_appearance=None,
                  featured=None):
        first_appearance = first_appearance or datetime.datetime.utcnow()
        _db = Session.object_session(self)

        existing = self.entries_for_work(edition)
        if existing:
            was_new = False
            entry = existing[0]
            if len(existing) > 1:
                entry.update(_db, equivalent_entries=existing[1:])
            entry.edition = edition
            _db.commit()
        else:
            entry, was_new = get_one_or_create(
                _db, CustomListEntry,
                customlist=self, edition=edition,
                create_method_kwargs=dict(first_appearance=first_appearance)
            )

        if (not entry.most_recent_appearance 
            or entry.most_recent_appearance < first_appearance):
            entry.most_recent_appearance = first_appearance
        if annotation:
            entry.annotation = unicode(annotation)
        if edition.work and not entry.work:
            entry.work = edition.work
        if featured is not None:
            entry.featured = featured

        if was_new:
            self.updated = datetime.datetime.utcnow()

        return entry, was_new

    def remove_entry(self, edition):
        """Remove the entry for a particular Edition and/or any of its
        equivalent Editions.
        """
        _db = Session.object_session(self)

        existing_entries = self.entries_for_work(edition)
        for entry in existing_entries:
            _db.delete(entry)

        if existing_entries:
            self.updated = datetime.datetime.utcnow()
        _db.commit()

    def entries_for_work(self, work_or_edition):
        """Find all of the entries in the list representing a particular
        Edition or Work.
        """
        edition = work_or_edition
        if isinstance(work_or_edition, Work):
            edition = work_or_edition.presentation_edition

        equivalents = edition.equivalent_editions()
        return [e for e in self.entries if e.edition in equivalents]


class CustomListEntry(Base):

    __tablename__ = 'customlistentries'
    id = Column(Integer, primary_key=True)    
    list_id = Column(Integer, ForeignKey('customlists.id'), index=True)
    edition_id = Column(Integer, ForeignKey('editions.id'), index=True)
    work_id = Column(Integer, ForeignKey('works.id'), index=True)
    featured = Column(Boolean, nullable=False, default=False)
    annotation = Column(Unicode)

    # These two fields are for best-seller lists. Even after a book
    # drops off the list, the fact that it once was on the list is
    # still relevant.
    first_appearance = Column(DateTime, index=True)
    most_recent_appearance = Column(DateTime, index=True)
    
    def set_work(self, metadata=None, metadata_client=None):
        """If possible, identify a locally known Work that is the same
        title as the title identified by this CustomListEntry.
        """
        _db = Session.object_session(self)
        edition = self.edition
        if not self.edition:
            # This shouldn't happen, but no edition means no work
            self.work = None
            return self.work

        new_work = None
        if not metadata:
            from metadata_layer import Metadata
            metadata = Metadata.from_edition(edition)

        # Try to guess based on metadata, if we can get a high-quality
        # guess.
        potential_license_pools = metadata.guess_license_pools(
            _db, metadata_client)
        for lp, quality in sorted(
                potential_license_pools.items(), key=lambda x: -x[1]):
            if lp.deliverable and lp.work and quality >= 0.8:
                # This work has at least one deliverable LicensePool
                # associated with it, so it's likely to be real
                # data and not leftover junk.
                new_work = lp.work
                break

        if not new_work:
            # Try using the less reliable, more expensive method of
            # matching based on equivalent identifiers.
            equivalent_identifier_id_subquery = Identifier.recursively_equivalent_identifier_ids_query(
                self.edition.primary_identifier.id, levels=3, threshold=0.5)
            pool_q = _db.query(LicensePool).filter(
                LicensePool.identifier_id.in_(equivalent_identifier_id_subquery)).order_by(
                    LicensePool.licenses_available.desc(),
                    LicensePool.patrons_in_hold_queue.asc())
            pools = [x for x in pool_q if x.deliverable]
            for pool in pools:
                if pool.deliverable and pool.work:
                    new_work = pool.work
                    break

        old_work = self.work
        if old_work != new_work:
            if old_work:
                logging.info(
                    "Changing work for list entry %r to %r (was %r)", 
                    self.edition, new_work, old_work
                )
            else:
                logging.info(
                    "Setting work for list entry %r to %r", 
                    self.edition, new_work
                )
        self.work = new_work
        return self.work

    def update(self, _db, equivalent_entries=None):
        """Combines any number of equivalent entries into a single entry
        and updates the edition being used to represent the Work.
        """
        if not equivalent_entries:
            # There are no entries to compare against. Leave it be.
            return
        equivalent_entries += [self]
        equivalent_entries = list(set(equivalent_entries))

        # Confirm that all the entries are from the same CustomList.
        list_ids = set([e.list_id for e in equivalent_entries])
        if not len(list_ids)==1:
            raise ValueError("Cannot combine entries on different CustomLists.")

        # Confirm that all the entries are equivalent.
        error = "Cannot combine entries that represent different Works."
        equivalents = self.edition.equivalent_editions()
        for equivalent_entry in equivalent_entries:
            if equivalent_entry.edition not in equivalents:
                raise ValueError(error)

        # And get a Work if one exists.
        works = set([])
        for e in equivalent_entries:
            work = e.edition.work
            if work:
                works.add(work)
        works = [w for w in works if w]

        if works:
            if not len(works)==1:
                # This shouldn't happen, given all the Editions are equivalent.
                raise ValueError(error)
            [work] = works

        self.first_appearance = min(
            [e.first_appearance for e in equivalent_entries]
        )
        self.most_recent_appearance = max(
            [e.most_recent_appearance for e in equivalent_entries]
        )

        annotations = [unicode(e.annotation) for e in equivalent_entries
                       if e.annotation]
        if annotations:
            if len(annotations) > 1:
                # Just pick the longest one?
                self.annotation = max(annotations, key=lambda a: len(a))
            else:
                self.annotation = annotations[0]

        # Reset the entry's edition to be the Work's presentation edition.
        best_edition = work.presentation_edition
        if work and not best_edition:
            work.calculate_presentation()
            best_edition = work.presentation_edition
        if best_edition and not best_edition==self.edition:
            logging.info(
                "Changing edition for list entry %r to %r from %r",
                self, best_edition, self.edition
            )
            self.edition = best_edition

        self.set_work()

        for entry in equivalent_entries:
            if entry != self:
                _db.delete(entry)
        _db.commit


class Complaint(Base):
    """A complaint about a LicensePool (or, potentially, something else)."""

    __tablename__ = 'complaints'

    VALID_TYPES = set([
        u"http://librarysimplified.org/terms/problem/" + x
        for x in [
                'wrong-genre',
                'wrong-audience', 
                'wrong-age-range',
                'wrong-title',
                'wrong-medium',
                'wrong-author',
                'bad-cover-image',
                'bad-description',
                'cannot-fulfill-loan', 
                'cannot-issue-loan',
                'cannot-render',
                'cannot-return',
              ]
    ])

    id = Column(Integer, primary_key=True)

    # One LicensePool can have many complaints lodged against it.
    license_pool_id = Column(
        Integer, ForeignKey('licensepools.id'), index=True)

    # The type of complaint.
    type = Column(String, nullable=False, index=True) 

    # The source of the complaint.
    source = Column(String, nullable=True, index=True)

    # Detailed information about the complaint.
    detail = Column(String, nullable=True)

    timestamp = Column(DateTime, nullable=False)

    # When the complaint was resolved.
    resolved = Column(DateTime, nullable=True)

    @classmethod
    def register(self, license_pool, type, source, detail, resolved=None):
        """Register a problem detail document as a Complaint against the
        given LicensePool.
        """
        if not license_pool:
            raise ValueError("No license pool provided")
        _db = Session.object_session(license_pool)
        if type not in self.VALID_TYPES:
            raise ValueError("Unrecognized complaint type: %s" % type)
        now = datetime.datetime.utcnow()
        if source:
            complaint, is_new = get_one_or_create(
                _db, Complaint,
                license_pool=license_pool, 
                source=source, type=type,
                resolved=resolved,
                on_multiple='interchangeable',
                create_method_kwargs = dict(
                    timestamp=now,
                )
            )
            complaint.timestamp = now
            complaint.detail = detail
        else:
            complaint, is_new = create(
                _db,
                Complaint,
                license_pool=license_pool,
                source=source,
                type=type,
                timestamp=now,
                detail=detail,
                resolved=resolved
            )
        return complaint, is_new

    def resolve(self):
        self.resolved = datetime.datetime.utcnow()
        return self.resolved


class Library(Base):
    """A library that uses this circulation manager to authenticate
    its patrons and manage access to its content.

    Currently, a circulation manager serves only one library,
    but that will change.
    """
    __tablename__ = 'libraries'

    id = Column(Integer, primary_key=True)

    # The human-readable name of this library. Used in the library's
    # Authentication for OPDS document.
    name = Column(Unicode, unique=True)

    # A short name of this library, to use when identifying it in
    # scripts. e.g. "NYPL" for NYPL.
    short_name = Column(Unicode, unique=True)
    
    # A UUID that uniquely identifies the library among all libraries
    # in the world. This is used to serve the library's Authentication
    # for OPDS document, and it also goes to the library registry.
    uuid = Column(Unicode, unique=True)

    # The name of this library to use when signing short client tokens
    # for consumption by the library registry. e.g. "NYNYPL" for NYPL.
    # This name must be unique across the library registry.
    _library_registry_short_name = Column(
        Unicode, unique=True, name='library_registry_short_name'
    )

    # The shared secret to use when signing short client tokens for
    # consumption by the library registry.
    library_registry_shared_secret = Column(Unicode, unique=True)

    def __repr__(self):
        return '<Library: name="%s", short name="%s", uuid="%s", library registry short name="%s">' % (
            self.name, self.short_name, self.uuid, self.library_registry_short_name
        )

    @classmethod
    def instance(cls, _db):
        """Find the one and only library."""
        library, is_new = get_one_or_create(
            _db, Library, create_method_kwargs=dict(
                uuid=str(uuid.uuid4())
            )
        )
        return library

    @hybrid_property
    def library_registry_short_name(self):
        """Gets library_registry_short_name from database"""
        return self._library_registry_short_name

    @library_registry_short_name.setter
    def _set_library_registry_short_name(self, value):
        """Uppercase the library registry short name on the way in."""
        if value:
            value = value.upper()
            if '|' in value:
                raise ValueError(
                    "Library registry short name cannot contain the pipe character."
                )
        self._library_registry_short_name = value

    def explain(self, include_library_registry_shared_secret=False):
        """Create a series of human-readable strings to explain a library's
        settings.

        :param include_library_registry_shared_secret: For security reasons,
           the shared secret is not displayed by default.

        :return: A list of explanatory strings.
        """
        lines = []
        if self.uuid:
            lines.append('UUID: "%s"' % self.uuid)
        if self.name:
            lines.append('Name: "%s"' % self.name)
        if self.short_name:
            lines.append('Short name: "%s"' % self.short_name)
        if self.library_registry_short_name:
            lines.append(
                'Short name (for library registry): "%s"' %
                self.library_registry_short_name
            )
        if (self.library_registry_shared_secret and
            include_library_registry_shared_secret):
            lines.append(
                'Shared secret (for library registry): "%s"' %
                self.library_registry_shared_secret
            )
        return lines


class Admin(Base):

    __tablename__ = 'admins'

    id = Column(Integer, primary_key=True)
    email = Column(Unicode, unique=True, nullable=False)
    access_token = Column(Unicode, index=True)
    credential = Column(Unicode)

    def update_credentials(self, _db, access_token, credential):
        self.access_token = access_token
        self.credential = credential
        _db.commit()


class ExternalIntegration(Base):

    """An external integration contains configuration for connecting
    to a third-party API.
    """

    __tablename__ = 'externalintegrations'
    id = Column(Integer, primary_key=True)

    # If there is a special URL to use for access to this API,
    # put it here.
    url = Column(Unicode, nullable=True)

    # If access requires authentication, these fields represent the
    # username/password or key/secret combination necessary to
    # authenticate. If there's a secret but no key, it's stored in
    # 'password'.
    username = Column(Unicode, nullable=True)
    password = Column(Unicode, nullable=True)

    # Any additional configuration information goes into the
    # externalintegrationsettings table.
    settings = relationship(
        "ExternalIntegrationSetting", backref="external_integration"
    )

    def set_setting(self, key, value):
        """Create or update a key-value setting for this ExternalIntegration."""
        setting = self.setting(key)
        setting.value = value
        return setting
    
    def setting(self, key):
        """Find or create a ExternalIntegrationSetting on this ExternalIntegration.

        :param key: Name of the setting.
        :return: A ExternalIntegrationSetting
        """
        _db = Session.object_session(self)
        setting, is_new = get_one_or_create(
            _db, ExternalIntegrationSetting, external_integration=self, key=key
        )
        return setting

class ExternalIntegrationSetting(Base):
    """An extra piece of information associated with an ExternalIntegration.

    e.g. the "website ID" associated with an Overdrive collection, or the
    JSON credentials for Google OAuth.
    """
    __tablename__ = 'externalintegrationsettings'
    id = Column(Integer, primary_key=True)
    external_integration_id = Column(Integer, ForeignKey('externalintegrations.id'), index=True)
    key = Column(Unicode, index=True)
    value = Column(Unicode)

    __table_args__ = (
        UniqueConstraint('external_integration_id', 'key'),
    )


class AdminAuthenticationService(Base):
    """An AdminAuthenticationService contains configuration for a third-party
    service that can authenticate admins.
    """

    __tablename__ = "adminauthenticationservices"

    id = Column(Integer, primary_key=True)

    name = Column(Unicode, unique=True, nullable=False, index=True)

    provider = Column(Unicode, nullable=False, index=True)

    # Supported values for the 'provider' field
    GOOGLE_OAUTH = 'Google OAuth'

    PROVIDERS = [GOOGLE_OAUTH]

    external_integration_id = Column(
        Integer, ForeignKey('externalintegrations.id'), index=True)

    @property
    def external_integration(self):
        _db = Session.object_session(self)
        external_integration, ignore = get_one_or_create(
            _db, ExternalIntegration, id=self.external_integration_id,
        )
        self.external_integration_id = external_integration.id
        return external_integration


class Collection(Base):

    """A Collection is a set of LicensePools obtained through some mechanism.
    """

    __tablename__ = 'collections'
    id = Column(Integer, primary_key=True)

    name = Column(Unicode, unique=True, nullable=False, index=True)

    # What piece of code do we run to find out about changes to this
    # collection?
    protocol = Column(Unicode, nullable=False, index=True)

    # Supported values for the 'protocol' field.
    OPDS_IMPORT = 'OPDS Import'
    OVERDRIVE = DataSource.OVERDRIVE
    BIBLIOTHECA = DataSource.BIBLIOTHECA
    AXIS_360 = DataSource.AXIS_360
    ONE_CLICK = DataSource.ONECLICK

    # Some protocols imply that the data and licenses come from a
    # specific data source.
    DATA_SOURCE_FOR_PROTOCOL = {
        OVERDRIVE : DataSource.OVERDRIVE,
        BIBLIOTHECA : DataSource.BIBLIOTHECA,
        AXIS_360 : DataSource.AXIS_360,
        ONE_CLICK : DataSource.ONECLICK
    }
    
    PROTOCOLS = [OPDS_IMPORT, OVERDRIVE, BIBLIOTHECA, AXIS_360, ONE_CLICK]

    DATA_SOURCE_NAME_SETTING = 'data_source'
    
    # How does the provider of this collection distinguish it from
    # other collections it provides? On the other side this is usually
    # called a "library ID".
    external_account_id = Column(Unicode, nullable=True)

    # How do we connect to the provider of this collection? Any
    # url, authentication information, or additional configuration
    # goes into the external integration.
    external_integration_id = Column(
        Integer, ForeignKey('externalintegrations.id'), index=True)

    # A Collection may specialize some other Collection. For instance,
    # an Overdrive Advantage collection is a specialization of an
    # ordinary Overdrive collection. It uses the same access key and
    # secret as the Overdrive collection, but it has a distinct
    # external_account_id.
    parent_id = Column(Integer, ForeignKey('collections.id'), index=True)

    # A collection may have many child collections. For example,
    # An Overdrive collection may have many children corresponding
    # to Overdrive Advantage collections.
    children = relationship(
        "Collection", backref=backref("parent", remote_side = [id]),
        uselist=False
    )
    
    # A Collection can provide books to many Libraries.
    libraries = relationship(
        "Library", secondary=lambda: collections_libraries,
        backref="collections"
    )
    
    # A Collection can include many LicensePools.
    licensepools = relationship("LicensePool", backref="collection")

    # A Collection can be monitored by many Monitors, each of which
    # will have its own Timestamp.
    timestamps = relationship("Timestamp", backref="collection")
    
    catalog = relationship(
        "Identifier", secondary=lambda: collections_identifiers,
        backref="collections"
    )

    @property
    def external_integration(self):
        _db = Session.object_session(self)
        external_integration, ignore = get_one_or_create(
            _db, ExternalIntegration, id=self.external_integration_id,
        )
        self.external_integration_id = external_integration.id
        return external_integration

    @property
    def unique_account_id(self):
        """Identifier that uniquely represents this Collection of works"""
        unique_account_id = self.external_account_id

        if not unique_account_id:
            raise ValueError("Unique account identifier not set")

        if self.parent:
            return self.parent.unique_account_id + '+' + unique_account_id
        return unique_account_id        
    
    @property
    def data_source(self):
        """Find the data source associated with this Collection.

        Bibliographic metadata obtained through the collection
        protocol is recorded as coming from this data source. A
        LicensePool inserted into this collection will be associated
        with this data source, unless its bibliographic metadata
        indicates some other data source.

        For most Collections, the protocol sets the data source.  For
        collections that use the OPDS import protocol, the data source
        is a Collection-specific setting.
        """
        data_source = None
        name = Collection.DATA_SOURCE_FOR_PROTOCOL.get(self.protocol)
        if not name:
            name = self.setting(Collection.DATA_SOURCE_NAME_SETTING).value
        _db = Session.object_session(self)
        if name:
            data_source = DataSource.lookup(_db, name, autocreate=True)
        return data_source
    
    @property
    def metadata_identifier(self):
        """Identifier based on collection details that uniquely represents
        this Collection on the metadata wrangler. This identifier is
        composed of the Collection protocol and account identifier.

        In the metadata wrangler, this identifier is used as the unique
        name of the collection.
        """
        account_id = base64.b64encode(unicode(self.unique_account_id), '-_')
        protocol = base64.b64encode(unicode(self.protocol), '-_')

        metadata_identifier = protocol + ':' + account_id
        return base64.b64encode(metadata_identifier, '-_')

    @classmethod
    def from_metadata_identifier(cls, _db, metadata_identifier):
        """Finds or creates a Collection on the metadata wrangler, based
        on its unique metadata_identifier
        """
        collection = get_one(_db, Collection, name=metadata_identifier)
        is_new = False

        if not collection:
            details = base64.b64decode(metadata_identifier, '-_')
            protocol = base64.b64decode(details.split(':', 1)[0], '-_')
            collection, is_new = create(_db, Collection,
                name=metadata_identifier, protocol=protocol)

        return collection, is_new
<<<<<<< HEAD
    
    def set_setting(self, key, value):
        """Create or update a key-value setting for this Collection."""
        setting = self.setting(key)
        setting.value = value
        return setting
    
    def setting(self, key):
        """Find or create a CollectionSetting on this Collection.

        :param key: Name of the setting.
        :return: A CollectionSetting
        """
        _db = Session.object_session(self)
        setting, is_new = get_one_or_create(
            _db, CollectionSetting, collection=self, key=key
        )
        return setting
=======
>>>>>>> ba649b10

    def explain(self, include_password=False):
        """Create a series of human-readable strings to explain a collection's
        settings.

        :param include_password: For security reasons,
           the password (if any) is not displayed by default.

        :return: A list of explanatory strings.
        """
        lines = []
        if self.name:
            lines.append('Name: "%s"' % self.name)
        if self.parent:
            lines.append('Parent: %s' % self.parent.name)
        if self.protocol:
            lines.append('Protocol: "%s"' % self.protocol)
        for library in self.libraries:
            lines.append('Used by library: "%s"' % (
                library.short_name or library.name
            ))
        if self.external_account_id:
            lines.append('External account ID: "%s"' % self.external_account_id)
        integration = self.external_integration
        if integration.url:
            lines.append('URL: "%s"' % integration.url)
        if integration.username:
            lines.append('Username: "%s"' % integration.username)
        if integration.password and include_password:
            lines.append('Password: "%s"' % integration.password)
        for setting in integration.settings:
            lines.append('Setting "%s": "%s"' % (setting.key, setting.value))
        return lines

    def catalog_identifier(self, _db, identifier):
        """Inserts an identifier into a catalog"""
        if identifier not in self.catalog:
            self.catalog.append(identifier)
            _db.flush()

    def works_updated_since(self, _db, timestamp):
        """Returns all of a collection's works that have been updated
        since the last time the catalog was checked
        """
        query = _db.query(Work).join(Work.coverage_records)
        query = query.join(Work.license_pools).join(Identifier)
        query = query.join(Identifier.collections).filter(
            Collection.id==self.id
        )
        if timestamp:
            query = query.filter(
                WorkCoverageRecord.timestamp > timestamp
            )

        return query


collections_libraries = Table(
    'collections_libraries', Base.metadata,
     Column(
         'collection_id', Integer, ForeignKey('collections.id'),
         index=True, nullable=False
     ),
     Column(
         'library_id', Integer, ForeignKey('libraries.id'),
         index=True, nullable=False
     ),
     UniqueConstraint('collection_id', 'library_id'),
 )

    
collections_licensepools = Table(
    'collections_licensepools', Base.metadata,
     Column(
         'collection_id', Integer, ForeignKey('collections.id'),
         index=True, nullable=False
     ),
     Column(
         'licensepool_id', Integer, ForeignKey('licensepools.id'),
         index=True, nullable=False
     ),
     UniqueConstraint('collection_id', 'licensepool_id'),
)

collections_identifiers = Table(
    'collections_identifiers', Base.metadata,
    Column(
        'collection_id', Integer, ForeignKey('collections.id'),
        index=True, nullable=False
    ),
    Column(
        'identifier_id', Integer, ForeignKey('identifiers.id'),
        index=True, nullable=False
    ),
    UniqueConstraint('collection_id', 'identifier_id'),
)


class IntegrationClient(Base):
    """A client that has authenticated access to this application.

    Currently used to represent circulation managers that have access
    to the metadata wrangler.
    """
    __tablename__ = 'integrationclients'

    id = Column(Integer, primary_key=True)

    # URL (or human readable name) to represent the server.
    url = Column(Unicode, unique=True)

    # Unique identifier
    key = Column(Unicode, unique=True, index=True)

    # Encrypted secret
    _secret = Column(Unicode, nullable=False)

    created = Column(DateTime)
    last_accessed = Column(DateTime)

    def __repr__(self):
        return (u"<IntegrationClient: URL=%s ID=%s>" % (self.url, self.id)).encode('utf8')

    @hybrid_property
    def secret(self):
        """Gets encrypted client secret from database"""
        return self._secret

    @secret.setter
    def _set_secret(self, plaintext_secret):
        """Encrypts client secret string for database"""
        self._secret = unicode(bcrypt.hashpw(
            plaintext_secret, bcrypt.gensalt()
        ))

    def _correct_secret(self, plaintext_secret):
        """Determines if a plaintext string is this client's secret"""
        return (bcrypt.hashpw(plaintext_secret, self.secret) == self.secret)

    @classmethod
    def register(cls, _db, url):
        """Creates a new server with client details."""
        url = cls.normalize_url(url)
        if get_one(_db, cls, url=url):
            raise ValueError(
                "An IntegrationClient for '%s' already exists" % url
            )

        key, plaintext_secret = cls._generate_client_details()
        while get_one(_db, cls, key=key):
            # Generate a new key if it's not unique initially.
            key, plaintext_secret = cls._generate_client_details()

        now = datetime.datetime.utcnow()
        server, ignore = create(
            _db, cls, url=url, key=unicode(key),
            secret=unicode(plaintext_secret), created=now, last_accessed=now
        )

        _db.flush()
        return server, plaintext_secret

    @classmethod
    def _generate_client_details(cls):
        key_chars = ('abcdefghijklmnopqrstuvwxyz'
                     'ABCDEFGHIJKLMNOPQRSTUVWXYZ'
                     '0123456789')
        secret_chars = key_chars + '!#$%&*+,-._'

        def make_client_string(chars, length):
            return u"".join([random.choice(chars) for x in range(length)])
        key = make_client_string(key_chars, 25)
        secret = make_client_string(secret_chars, 40)

        return key, secret

    @classmethod
    def normalize_url(cls, url):
        url = re.sub(r'^(http://|https://)', '', url)
        url = re.sub(r'^www\.', '', url)
        if url.endswith('/'):
            url = url[:-1]
        return unicode(url.lower())

    @classmethod
    def authenticate(cls, _db, key, plaintext_secret):
        server = get_one(_db, cls, key=unicode(key))
        if (server and server._correct_secret(plaintext_secret)):
            server.last_accessed = datetime.datetime.utcnow()
            _db.flush()
            return server
        return None


from sqlalchemy.sql import compiler
from psycopg2.extensions import adapt as sqlescape

def dump_query(query):
    dialect = query.session.bind.dialect
    statement = query.statement
    comp = compiler.SQLCompiler(dialect, statement)
    comp.compile()
    enc = dialect.encoding
    params = {}
    for k,v in comp.params.iteritems():
        if isinstance(v, unicode):
            v = v.encode(enc)
        params[k] = sqlescape(v)
    return (comp.string.encode(enc) % params).decode(enc)


def numericrange_to_tuple(r):
    """Helper method to normalize NumericRange into a tuple."""
    if r is None:
        return (None, None)
    lower = r.lower
    upper = r.upper
    if lower and not r.lower_inc:
        lower -= 1
    if upper and not r.upper_inc:
        upper -= 1
    return lower, upper

def tuple_to_numericrange(t):
    """Helper method to convert a tuple to an inclusive NumericRange."""
    return NumericRange(t[0], t[1], '[]')
        <|MERGE_RESOLUTION|>--- conflicted
+++ resolved
@@ -8949,27 +8949,6 @@
                 name=metadata_identifier, protocol=protocol)
 
         return collection, is_new
-<<<<<<< HEAD
-    
-    def set_setting(self, key, value):
-        """Create or update a key-value setting for this Collection."""
-        setting = self.setting(key)
-        setting.value = value
-        return setting
-    
-    def setting(self, key):
-        """Find or create a CollectionSetting on this Collection.
-
-        :param key: Name of the setting.
-        :return: A CollectionSetting
-        """
-        _db = Session.object_session(self)
-        setting, is_new = get_one_or_create(
-            _db, CollectionSetting, collection=self, key=key
-        )
-        return setting
-=======
->>>>>>> ba649b10
 
     def explain(self, include_password=False):
         """Create a series of human-readable strings to explain a collection's

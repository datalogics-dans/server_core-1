# encoding: utf-8
import operator
import md5
from collections import (
    Counter,
    defaultdict,
)
import bisect
from cStringIO import StringIO
import datetime
import json
import os
from nose.tools import set_trace
import md5
import random
import re
import requests
import time
import isbnlib
import urllib
import traceback

from PIL import (
    Image,
)

from sqlalchemy.engine.url import URL
from sqlalchemy.ext.declarative import declarative_base
from sqlalchemy.orm import (
    backref,
    relationship,
)
from sqlalchemy import or_
from sqlalchemy.orm import (
    aliased,
    backref,
    joinedload,
)
from sqlalchemy.orm.exc import (
    NoResultFound,
    MultipleResultsFound,
)
from sqlalchemy.ext.mutable import (
    MutableDict,
)
from sqlalchemy.ext.associationproxy import (
    association_proxy,
)
from sqlalchemy.sql.functions import func
from sqlalchemy.sql.expression import (
    and_,
    or_,
)
from sqlalchemy.exc import (
    IntegrityError
)
from sqlalchemy import (
    create_engine, 
    Binary,
    Boolean,
    Column,
    Date,
    DateTime,
    Enum,
    Float,
    ForeignKey,
    Integer,
    Index,
    String,
    Table,
    Unicode,
    UniqueConstraint,
)

from external_search import ExternalSearchIndex
import classifier
from classifier import (
    Classifier,
    GenreData,
)
from util import (
    LanguageCodes,
    MetadataSimilarity,
    TitleProcessor,
)
from util.permanent_work_id import WorkIDCalculator
from util.summary import SummaryEvaluator

#import logging
#logging.basicConfig()
#logging.getLogger('sqlalchemy.engine').setLevel(logging.INFO)

from sqlalchemy.orm.session import Session

from sqlalchemy.dialects.postgresql import (
    ARRAY,
    HSTORE,
    JSON,
)
from sqlalchemy.orm import sessionmaker
from s3 import S3Uploader

DEBUG = False

def production_session():
    url = os.environ['DATABASE_URL']
    print url
    if url.startswith('"'):
        url = url[1:]
    print "ENVIRONMENT: %s" % os.environ['DATABASE_URL'] 
    print "MODIFIED: %s" % url
    return SessionManager.session(url)

class SessionManager(object):

    @classmethod
    def engine(cls, url=None):
        url = url or os.environ['DATABASE_URL']
        return create_engine(url, echo=DEBUG)

    @classmethod
    def initialize(cls, url):
        engine = cls.engine(url)
        Base.metadata.create_all(engine)
        return engine, engine.connect()

    @classmethod
    def session(cls, url):
        engine, connection = cls.initialize(url)
        session = Session(connection)
        print "INITIALIZING DATA"
        cls.initialize_data(session)
        session.commit()
        print "DONE INITIALIZING DATA"
        return session

    @classmethod
    def initialize_data(cls, session):
        # Create initial data sources.
        list(DataSource.well_known_sources(session))

        # Create all genres.
        for g in classifier.genres.values():
            Genre.lookup(session, g, autocreate=True)
        session.commit()

def get_one(db, model, on_multiple='error', **kwargs):
    q = db.query(model).filter_by(**kwargs)
    try:
        return q.one()
    except MultipleResultsFound, e:
        if on_multiple == 'error':
            raise e
        elif on_multiple == 'interchangeable':
            # These records are interchangeable so we can use
            # whichever one we want.
            #
            # This may be a sign of a problem somewhere else. A
            # database-level constraint might be useful.
            q = q.limit(1)
            return q.one()
    except NoResultFound:
        return None


def get_one_or_create(db, model, create_method='',
                      create_method_kwargs=None,
                      **kwargs):
    one = get_one(db, model, **kwargs)
    if one:
        return one, False
    else:
        try:
            if 'on_multiple' in kwargs:
                # This kwarg is supported by get_one() but not by create().
                del kwargs['on_multiple']
            return create(db, model, create_method, create_method_kwargs, **kwargs)
        except IntegrityError:
            db.rollback()
            return db.query(model).filter_by(**kwargs).one(), False

def create(db, model, create_method='',
           create_method_kwargs=None,
           **kwargs):
    kwargs.update(create_method_kwargs or {})
    created = getattr(model, create_method, model)(**kwargs)
    db.add(created)
    db.flush()
    return created, True

Base = declarative_base()

class Patron(Base):

    __tablename__ = 'patrons'
    id = Column(Integer, primary_key=True)

    # The patron's permanent unique identifier in an external library
    # system, probably never seen by the patron.
    external_identifier = Column(Unicode, unique=True, index=True)

    # An identifier used by the patron that gives them the authority
    # to borrow books. This identifier may change over time.
    authorization_identifier = Column(Unicode, unique=True, index=True)

    # TODO: An identifier used by the patron that authenticates them,
    # but does not give them the authority to borrow books. i.e. their
    # website username.

    # The last time this record was synced up with an external library
    # system.
    last_external_sync = Column(DateTime)

    # The time, if any, at which the user's authorization to borrow
    # books expires.
    authorization_expires = Column(Date, index=True)

    loans = relationship('Loan', backref='patron')
    holds = relationship('Hold', backref='patron')

    # One Patron can have many associated Credentials.
    credentials = relationship("Credential", backref="patron")

    def works_on_loan(self):
        db = Session.object_session(self)
        loans = db.query(Loan).filter(Loan.patron==self)
        return [loan.license_pool.work for loan in self.loans 
                if loan.license_pool.work]

    def works_on_loan_or_on_hold(self):
        db = Session.object_session(self)
        results = set()
        holds = [hold.license_pool.work for hold in self.holds
                 if hold.license_pool.work]
        loans = self.works_on_loan()
        return set(holds + loans)

    @property
    def authorization_is_active(self):
        # Unlike pretty much every other place in this app, I use
        # (server) local time here instead of UTC. This is to make it
        # less likely that a patron's authorization will expire before
        # they think it should.
        if (self.authorization_expires
            and self.authorization_expires 
            < datetime.datetime.now().date()):
            return False
        return True


class Loan(Base):
    __tablename__ = 'loans'
    id = Column(Integer, primary_key=True)
    patron_id = Column(Integer, ForeignKey('patrons.id'), index=True)
    license_pool_id = Column(Integer, ForeignKey('licensepools.id'), index=True)
    start = Column(DateTime)
    end = Column(DateTime)


class Hold(Base):
    """A patron is in line to check out a book.
    """
    __tablename__ = 'holds'
    id = Column(Integer, primary_key=True)
    patron_id = Column(Integer, ForeignKey('patrons.id'), index=True)
    license_pool_id = Column(Integer, ForeignKey('licensepools.id'), index=True)
    start = Column(DateTime, index=True)
    end = Column(DateTime, index=True)
    position = Column(Integer, index=True)

    def update(self, start, end, position):
        """When the book becomes available, position will be 0 and end will be
        set to the time at which point the patron will lose their place in
        line.
        
        Otherwise, end is irrelevant and is set to None.
        """
        self.start = start
        if position == 0:
            self.end = end
        else:
            self.end = None
        self.position = position


class DataSource(Base):

    """A source for information about books, and possibly the books themselves."""

    GUTENBERG = "Gutenberg"
    OVERDRIVE = "Overdrive"
    THREEM = "3M"
    OCLC = "OCLC Classify"
    OCLC_LINKED_DATA = "OCLC Linked Data"
    AMAZON = "Amazon"
    XID = "WorldCat xID"
    AXIS_360 = "Axis 360"
    WEB = "Web"
    OPEN_LIBRARY = "Open Library"
    CONTENT_CAFE = "Content Cafe"
    VIAF = "Content Cafe"
    GUTENBERG_COVER_GENERATOR = "Gutenberg Illustrated"
    GUTENBERG_EPUB_GENERATOR = "Project Gutenberg EPUB Generator"
    METADATA_WRANGLER = "Library Simplified metadata wrangler"
    BIBLIOCOMMONS = "BiblioCommons"
    MANUAL = "Manual intervention"
    NYT = "New York Times"
    LIBRARY_STAFF = "Library staff"

    __tablename__ = 'datasources'
    id = Column(Integer, primary_key=True)
    name = Column(String, unique=True, index=True)
    offers_licenses = Column(Boolean, default=False)
    primary_identifier_type = Column(String, index=True)
    extra = Column(MutableDict.as_mutable(JSON), default={})

    # One DataSource can generate many Editions.
    editions = relationship("Edition", backref="data_source")

    # One DataSource can generate many CoverageRecords.
    coverage_records = relationship("CoverageRecord", backref="data_source")

    # One DataSource can generate many IDEquivalencies.
    id_equivalencies = relationship("Equivalency", backref="data_source")

    # One DataSource can grant access to many LicensePools.
    license_pools = relationship(
        "LicensePool", backref=backref("data_source", lazy='joined'))

    # One DataSource can provide many Hyperlinks.
    links = relationship("Hyperlink", backref="data_source")

    # One DataSource can provide many Resources.
    resources = relationship("Resource", backref="data_source")

    # One DataSource can generate many Measurements.
    measurements = relationship("Measurement", backref="data_source")

    # One DataSource can provide many Classifications.
    classifications = relationship("Classification", backref="data_source")

    # One DataSource can have many associated Credentials.
    credentials = relationship("Credential", backref="data_source")

    # One DataSource can generate many CustomLists.
    custom_lists = relationship("CustomList", backref="data_source")

    @classmethod
    def lookup(cls, _db, name):
        try:
            q = _db.query(cls).filter_by(name=name)
            return q.one()
        except NoResultFound:
            return None

    @classmethod
    def license_source_for(cls, _db, identifier):
        """Finds the DataSource that provide licenses for books identified
        by the given identifier.

        If there is no such DataSource, or there is more than one,
        raises an exception.
        """
        if isinstance(identifier, basestring):
            type = identifier
        else:
            type = identifier.type
        q =_db.query(DataSource).filter(DataSource.offers_licenses==True).filter(
            DataSource.primary_identifier_type==type)
        return q.one()

    @classmethod
    def well_known_sources(cls, _db):
        """Make sure all the well-known sources exist."""

        for (name, offers_licenses, primary_identifier_type, refresh_rate) in (
                (cls.GUTENBERG, True, Identifier.GUTENBERG_ID, None),
                (cls.OVERDRIVE, True, Identifier.OVERDRIVE_ID, 0),
                (cls.THREEM, True, Identifier.THREEM_ID, 60*60*6),
                (cls.AXIS_360, True, Identifier.AXIS_360_ID, 0),
                (cls.OCLC, False, Identifier.OCLC_NUMBER, None),
                (cls.OCLC_LINKED_DATA, False, Identifier.OCLC_NUMBER, None),
                (cls.AMAZON, False, Identifier.ASIN, None),
                (cls.OPEN_LIBRARY, False, Identifier.OPEN_LIBRARY_ID, None),
                (cls.GUTENBERG_COVER_GENERATOR, False, Identifier.GUTENBERG_ID, None),
                (cls.GUTENBERG_EPUB_GENERATOR, False, Identifier.GUTENBERG_ID, None),
                (cls.WEB, True, Identifier.URI, None),
                (cls.VIAF, False, None, None),
                (cls.CONTENT_CAFE, False, None, None),
                (cls.BIBLIOCOMMONS, False, Identifier.BIBLIOCOMMONS_ID, None),
                (cls.MANUAL, False, None, None),
                (cls.NYT, False, Identifier.ISBN, None),
                (cls.LIBRARY_STAFF, False, Identifier.ISBN, None),
                (cls.METADATA_WRANGLER, False, Identifier.URI, None),
        ):

            extra = dict()
            if refresh_rate:
                extra['circulation_refresh_rate_seconds'] = refresh_rate

            obj, new = get_one_or_create(
                _db, DataSource,
                name=name,
                create_method_kwargs=dict(
                    offers_licenses=offers_licenses,
                    primary_identifier_type=primary_identifier_type,
                    extra=extra,
                )
            )
            yield obj


class CoverageRecord(Base):
    """A record of a Identifier being used as input into another data
    source.
    """
    __tablename__ = 'coveragerecords'

    id = Column(Integer, primary_key=True)
    identifier_id = Column(
        Integer, ForeignKey('identifiers.id'), index=True)
    data_source_id = Column(
        Integer, ForeignKey('datasources.id'), index=True)
    date = Column(Date, index=True)
    exception = Column(Unicode, index=True)


class Equivalency(Base):
    """An assertion that two Identifiers identify the same work.

    This assertion comes with a 'strength' which represents how confident
    the data source is in the assertion.
    """
    __tablename__ = 'equivalents'

    # 'input' is the ID that was used as input to the datasource.
    # 'output' is the output
    id = Column(Integer, primary_key=True)
    input_id = Column(Integer, ForeignKey('identifiers.id'), index=True)
    input = relationship("Identifier", foreign_keys=input_id)
    output_id = Column(Integer, ForeignKey('identifiers.id'), index=True)
    output = relationship("Identifier", foreign_keys=output_id)

    # Who says?
    data_source_id = Column(Integer, ForeignKey('datasources.id'), index=True)

    # How many distinct votes went into this assertion? This will let
    # us scale the change to the strength when additional votes come
    # in.
    votes = Column(Integer, default=1)

    # How strong is this assertion (-1..1)? A negative number is an
    # assertion that the two Identifiers do *not* identify the
    # same work.
    strength = Column(Float, index=True)

    def __repr__(self):
        r = u"[%s ->\n %s\n source=%s strength=%.2f votes=%d)]" % (
            repr(self.input).decode("utf8"),
            repr(self.output).decode("utf8"),
            self.data_source.name, self.strength, self.votes
        )
        return r.encode("utf8")

    @classmethod
    def for_identifiers(self, _db, identifiers, exclude_ids=None):
        """Find all Equivalencies for the given Identifiers."""
        if not identifiers:
            return []
        if isinstance(identifiers, list) and isinstance(identifiers[0], Identifier):
            identifiers = [x.id for x in identifiers]
        q = _db.query(Equivalency).distinct().filter(
            or_(Equivalency.input_id.in_(identifiers),
                Equivalency.output_id.in_(identifiers))
        )
        if exclude_ids:
            q = q.filter(~Equivalency.id.in_(exclude_ids))
        return q

class Identifier(Base):
    """A way of uniquely referring to a particular edition.
    """
    
    # Common types of identifiers.
    OVERDRIVE_ID = "Overdrive ID"
    THREEM_ID = "3M ID"
    GUTENBERG_ID = "Gutenberg ID"
    AXIS_360_ID = "Axis 360 ID"
    ASIN = "ASIN"
    ISBN = "ISBN"
    OCLC_WORK = "OCLC Work ID"
    OCLC_NUMBER = "OCLC Number"
    OPEN_LIBRARY_ID = "OLID"
    BIBLIOCOMMONS_ID = "Bibliocommons ID"
    URI = "URI"
    DOI = "DOI"
    UPC = "UPC"

    URN_SCHEME_PREFIX = "urn:librarysimplified.org/terms/id/"
    ISBN_URN_SCHEME_PREFIX = "urn:isbn:"

    __tablename__ = 'identifiers'
    id = Column(Integer, primary_key=True)
    type = Column(String(64), index=True)
    identifier = Column(String, index=True)

    equivalencies = relationship(
        "Equivalency",
        primaryjoin=("Identifier.id==Equivalency.input_id"),
        backref="input_identifiers",
    )

    inbound_equivalencies = relationship(
        "Equivalency",
        primaryjoin=("Identifier.id==Equivalency.output_id"),
        backref="output_identifiers",
    )

    unresolved_identifier = relationship(
        "UnresolvedIdentifier", backref="identifier", uselist=False
    )

    # One Identifier may have many associated CoverageRecords.
    coverage_records = relationship("CoverageRecord", backref="identifier")

    def __repr__(self):
        records = self.primarily_identifies
        if records and records[0].title:
            title = u' wr=%d ("%s")' % (records[0].id, records[0].title)
        else:
            title = ""
        return (u"%s/%s ID=%s%s" % (self.type, self.identifier, self.id,
                                    title)).encode("utf8")

    # One Identifier may serve as the primary identifier for
    # several Editions.
    primarily_identifies = relationship(
        "Edition", backref="primary_identifier"
    )

    # One Identifier may serve as the identifier for
    # a single LicensePool.
    licensed_through = relationship(
        "LicensePool", backref="identifier", uselist=False, lazy='joined',
    )

    # One Identifier may have many Links.
    links = relationship(
        "Hyperlink", backref="identifier"
    )

    # One Identifier may be the subject of many Measurements.
    measurements = relationship(
        "Measurement", backref="identifier"
    )

    # One Identifier may participate in many Classifications.
    classifications = relationship(
        "Classification", backref="identifier"
    )

    # Type + identifier is unique.
    __table_args__ = (
        UniqueConstraint('type', 'identifier'),
    )

    @classmethod
    def from_asin(cls, _db, asin, autocreate=True):
        """Turn an ASIN-like string into an Identifier.

        If the string is an ISBN10 or ISBN13, the Identifier will be
        of type ISBN and the value will be the equivalent ISBN13.

        Otherwise the Identifier will be of type ASIN and the value will
        be the value of `asin`.
        """
        asin = asin.strip()
        if isbnlib.is_isbn10(asin):
            asin = isbnlib.to_isbn13(asin)
        if isbnlib.is_isbn13(asin):
            type = cls.ISBN
        else:
            type = cls.ASIN
        return cls.for_foreign_id(_db, type, asin, autocreate)

    @classmethod
    def for_foreign_id(cls, _db, foreign_identifier_type, foreign_id,
                       autocreate=True):
        """Turn a foreign ID into an Identifier."""
        was_new = None
        if foreign_identifier_type in (
                Identifier.OVERDRIVE_ID, Identifier.THREEM_ID):
            foreign_id = foreign_id.lower()
        if autocreate:
            m = get_one_or_create
        else:
            m = get_one
            was_new = False

        result = m(_db, cls, type=foreign_identifier_type,
                   identifier=foreign_id)
        if isinstance(result, tuple):
            return result
        else:
            return result, False

    @property
    def urn(self):
        identifier_text = urllib.quote(self.identifier)
        if self.type == Identifier.ISBN:
            return self.ISBN_URN_SCHEME_PREFIX + identifier_text
        elif self.type == Identifier.URI:
            return self.identifier
        else:
            identifier_type = urllib.quote(self.type)
            return self.URN_SCHEME_PREFIX + "%s/%s" % (
                identifier_type, identifier_text)

    class UnresolvableIdentifierException(Exception):
        # Raised when an identifier that can't be resolved into a LicensePool
        # is provided in a context that requires a resolvable identifier
        pass

    @classmethod
    def parse_urn(cls, _db, identifier_string, must_support_license_pools=False):
        if identifier_string.startswith("http:") or identifier_string.startswith("https:"):
            type = Identifier.URI
        elif identifier_string.startswith(Identifier.URN_SCHEME_PREFIX):
            identifier_string = identifier_string[len(Identifier.URN_SCHEME_PREFIX):]
            type, identifier_string = map(
                urllib.unquote, identifier_string.split("/", 1))
        elif identifier_string.startswith(Identifier.ISBN_URN_SCHEME_PREFIX):
            type = Identifier.ISBN
            identifier_string = identifier_string[len(Identifier.ISBN_URN_SCHEME_PREFIX):]
            identifier_string = urllib.unquote(identifier_string)
            # Make sure this is a valid ISBN, and convert it to an ISBN-13.
            if not (isbnlib.is_isbn10(identifier_string) or
                    isbnlib.is_isbn13(identifier_string)):
                raise ValueError("%s is not a valid ISBN." % identifier_string)
            if isbnlib.is_isbn10(identifier_string):
                identifier_string = isbnlib.to_isbn13(identifier_string)
        else:
            raise ValueError(
                "Could not turn %s into a recognized identifier." %
                identifier_string)


        if must_support_license_pools:
            try:
                DataSource.license_source_for(_db, type)
            except NoResultFound:
                raise Identifier.UnresolvableIdentifierException()
            
        return cls.for_foreign_id(_db, type, identifier_string)

    def equivalent_to(self, data_source, identifier, strength):
        """Make one Identifier equivalent to another.
        
        `data_source` is the DataSource that believes the two 
        identifiers are equivalent.
        """
        _db = Session.object_session(self)
        eq, new = get_one_or_create(
            _db, Equivalency,
            data_source=data_source,
            input=self,
            output=identifier,
            create_method_kwargs=dict(strength=strength), on_multiple='interchangeable')
        # print "%r==%r p=%.2f" % (self, identifier, strength)
        return eq

    @classmethod
    def recursively_equivalent_identifier_ids(
            cls, _db, identifier_ids, levels=5, threshold=0.50, debug=False):
        """All Identifier IDs equivalent to the given set of Identifier
        IDs at the given confidence threshold.

        This is an inefficient but simple implementation, performing
        one SQL query for each level of recursion.

        Four levels is enough to go from a Gutenberg text to an ISBN.
        Gutenberg ID -> OCLC Work IS -> OCLC Number -> ISBN

        Returns a dictionary mapping each ID in the original to a
        dictionary mapping the equivalent IDs to (confidence, strength
        of confidence) 2-tuples.
        """

        if not identifier_ids:
            return {}

        if isinstance(identifier_ids[0], Identifier):
            identifier_ids = [x.id for x in identifier_ids]

        (working_set, seen_equivalency_ids, seen_identifier_ids,
         equivalents) = cls._recursively_equivalent_identifier_ids(
             _db, identifier_ids, identifier_ids, levels, threshold, debug)

        if debug and working_set:
            # This is not a big deal, but it means we could be getting
            # more IDs by increasing the level.
            print "Leftover working set at level %d." % levels

        return equivalents

    @classmethod
    def _recursively_equivalent_identifier_ids(
            cls, _db, original_working_set, working_set, levels, threshold, debug):

        if levels == 0:
            equivalents = defaultdict(lambda : defaultdict(list))
            for id in original_working_set:
                # Every identifier is unshakeably equivalent to itself.
                equivalents[id][id] = (1, 1000000)
            return (working_set, set(), set(), equivalents)

        if not working_set:
            return working_set, seen_equivalency_ids, seen_identifier_ids

        # First make the recursive call.        
        (working_set, seen_equivalency_ids, seen_identifier_ids,
         equivalents) = cls._recursively_equivalent_identifier_ids(
             _db, original_working_set, working_set, levels-1, threshold, debug)

        if not working_set:
            # We're done.
            return (working_set, seen_equivalency_ids, seen_identifier_ids,
                    equivalents)

        new_working_set = set()
        seen_identifier_ids = seen_identifier_ids.union(working_set)

        equivalencies = Equivalency.for_identifiers(
            _db, working_set, seen_equivalency_ids)
        for e in equivalencies:
            if debug:
                print "%r => %r" % (e.input, e.output)
            seen_equivalency_ids.add(e.id)

            # Signal strength decreases monotonically, so
            # if it dips below the threshold, we can
            # ignore it from this point on.

            # I -> O becomes "I is a precursor of O with distance
            # equal to the I->O strength."
            if e.strength > threshold:
                if debug:
                    print "Strong signal: %r" % e
                
                cls._update_equivalents(
                    equivalents, e.output_id, e.input_id, e.strength, e.votes)
                cls._update_equivalents(
                    equivalents, e.input_id, e.output_id, e.strength, e.votes)
            else:
                if debug:
                    print "Ignoring signal below threshold: %r" % e

            if e.output_id not in seen_identifier_ids:
                # This is our first time encountering the
                # Identifier that is the output of this
                # Equivalency. We will look at its equivalencies
                # in the next round.
                new_working_set.add(e.output_id)
            if e.input_id not in seen_identifier_ids:
                # This is our first time encountering the
                # Identifier that is the input to this
                # Equivalency. We will look at its equivalencies
                # in the next round.
                new_working_set.add(e.input_id)

        if debug:
            print "At level %d."
            print " New working set: %r" % sorted(new_working_set)
            print " %d equivalencies seen so far." % len(seen_equivalency_ids)
            print " %d identifiers seen so far." % len(seen_identifier_ids)
            print " %d equivalents" % len(equivalents)

        if debug and new_working_set:
            print " Here's the new working set:",
            for i in _db.query(Identifier).filter(Identifier.id.in_(new_working_set)):
                print "", i

        surviving_working_set = set()
        for id in original_working_set:
            for new_id in new_working_set:
                for neighbor in list(equivalents[id]):
                    if neighbor == id:
                        continue
                    if neighbor == new_id:
                        # The new ID is directly adjacent to one of
                        # the original working set.
                        surviving_working_set.add(new_id)
                        continue
                    if new_id in equivalents[neighbor]:
                        # The new ID is adjacent to an ID adjacent to
                        # one of the original working set. But how
                        # strong is the signal?
                        o2n_weight, o2n_votes = equivalents[id][neighbor]
                        n2new_weight, n2new_votes = equivalents[neighbor][new_id]
                        new_weight = (o2n_weight * n2new_weight)
                        if new_weight > threshold:
                            equivalents[id][new_id] = (new_weight, o2n_votes + n2new_votes)
                            surviving_working_set.add(new_id)

        if debug:
            print "Pruned %d from working set" % len(surviving_working_set.intersection(new_working_set))
        return (surviving_working_set, seen_equivalency_ids, seen_identifier_ids,
                equivalents)

    @classmethod
    def _update_equivalents(original_working_set, equivalents, input_id,
                            output_id, strength, votes):
        if not equivalents[input_id][output_id]:
            equivalents[input_id][output_id] = (strength, votes)
        else:
            try:
                old_strength, old_votes = equivalents[input_id][output_id]
            except Exception, e:
                set_trace()
            total_strength = (old_strength * old_votes) + (strength * votes)
            total_votes = (old_votes + votes)
            new_strength = total_strength / total_votes
            equivalents[input_id][output_id] = (new_strength, total_votes)

    @classmethod
    def recursively_equivalent_identifier_ids_flat(
            cls, _db, identifier_ids, levels=5, threshold=0.5):
        data = cls.recursively_equivalent_identifier_ids(
            _db, identifier_ids, levels, threshold)
        return cls.flatten_identifier_ids(data)

    @classmethod
    def flatten_identifier_ids(cls, data):
        ids = set()
        for equivalents in data.values():
            ids = ids.union(set(equivalents.keys()))
        return ids

    def equivalent_identifier_ids(self, levels=5, threshold=0.5):
        _db = Session.object_session(self)
        return Identifier.recursively_equivalent_identifier_ids_flat(
            _db, [self.id], levels, threshold)

    def add_link(self, rel, href, data_source, license_pool=None,
                 media_type=None, content=None, content_path=None):
        """Create a link between this Identifier and a (potentially new)
        Resource."""
        _db = Session.object_session(self)

        if license_pool and license_pool.identifier != self:
            raise ValueError(
                "License pool is associated with %r, not %r!" % (
                    license_pool.identifier, self))
        
        # Find or create the Resource.
        if not href:
            href = Hyperlink.generic_uri(data_source, self, rel, content)
        resource, new_resource = get_one_or_create(
            _db, Resource, url=href,
            create_method_kwargs=dict(data_source=data_source)
        )

        # Find or create the Hyperlink.
        link, new_link = get_one_or_create(
            _db, Hyperlink, rel=rel, data_source=data_source,
            identifier=self, resource=resource,
            create_method_kwargs=dict(license_pool=license_pool)
        )

        if content or content_path:
            resource.set_fetched_content(media_type, content, content_path)
        return link, new_link

    def add_measurement(self, data_source, quantity_measured, value,
                        weight=1, taken_at=None):
        """Associate a new Measurement with this Identifier."""
        _db = Session.object_session(self)

        print "MEASUREMENT: %s on %s/%s: %s == %s (wt=%d)" % (
            data_source.name, self.type, self.identifier,
            quantity_measured, value, weight)

        now = datetime.datetime.utcnow()
        taken_at = taken_at or now
        # Is there an existing most recent measurement?
        most_recent = get_one(
            _db, Measurement, identifier=self,
            data_source=data_source,
            quantity_measured=quantity_measured,
            is_most_recent=True, on_multiple='interchangeable'
        )
        if most_recent and most_recent.value == value and taken_at == now:
            # The value hasn't changed since last time. Just update
            # the timestamp of the existing measurement.
            self.taken_at = taken_at

        if most_recent and most_recent.taken_at < taken_at:
            most_recent.is_most_recent = False

        return create(
            _db, Measurement,
            identifier=self, data_source=data_source,
            quantity_measured=quantity_measured, taken_at=taken_at,
            value=value, weight=weight, is_most_recent=True)[0]

    def classify(self, data_source, subject_type, subject_identifier,
                 subject_name=None, weight=1):
        """Classify this Identifier under a Subject.

        :param type: Classification scheme; one of the constants from Subject.
        :param subject_identifier: Internal ID of the subject according to that classification scheme.

        ``value``: Human-readable description of the subject, if different
                   from the ID.

        ``weight``: How confident the data source is in classifying a
                    book under this subject. The meaning of this
                    number depends entirely on the source of the
                    information.
        """
        _db = Session.object_session(self)
        # Turn the subject type and identifier into a Subject.
        classifications = []
        subject, is_new = Subject.lookup(
            _db, subject_type, subject_identifier, subject_name)
        #if is_new:
        #    print repr(subject)

        msg = "CLASSIFICATION: %s on %s/%s: %s %s/%s" % (
            data_source.name, self.type, self.identifier,
            subject.type, subject.identifier, subject.name)
        print msg.encode("utf8")

        # Use a Classification to connect the Identifier to the
        # Subject.
        try:
            classification, is_new = get_one_or_create(
                _db, Classification,
                identifier=self,
                subject=subject,
                data_source=data_source)
        except MultipleResultsFound, e:
            # TODO: This is a hack.
            all_classifications = _db.query(Classification).filter(
                Classification.identifier==self,
                Classification.subject==subject,
                Classification.data_source==data_source)
            all_classifications = all_classifications.all()
            classification = all_classifications[0]
            for i in all_classifications[1:]:
                _db.delete(i)

        classification.weight = weight
        return classification

    @classmethod
    def resources_for_identifier_ids(self, _db, identifier_ids, rel=None,
                                     data_source=None):
        resources = _db.query(Resource).join(Resource.links).filter(
                Hyperlink.identifier_id.in_(identifier_ids))
        if data_source:
            resources = resources.filter(Hyperlink.data_source==data_source)
        if rel:
            if isinstance(rel, list):
                resources = resources.filter(Hyperlink.rel.in_(rel))
            else:
                resources = resources.filter(Hyperlink.rel==rel)
        resources = resources.options(joinedload('representation'))
        return resources

    @classmethod
    def classifications_for_identifier_ids(self, _db, identifier_ids):
        classifications = _db.query(Classification).filter(
                Classification.identifier_id.in_(identifier_ids))
        return classifications.options(joinedload('subject'))

    IDEAL_COVER_ASPECT_RATIO = 2.0/3
    IDEAL_IMAGE_HEIGHT = 240
    IDEAL_IMAGE_WIDTH = 160

    # The point at which a generic geometric image is better
    # than some other image.
    MINIMUM_IMAGE_QUALITY = 0.25

    @classmethod
    def best_cover_for(cls, _db, identifier_ids):
        # Find all image resources associated with any of
        # these identifiers.
        images = cls.resources_for_identifier_ids(
            _db, identifier_ids, Hyperlink.IMAGE)
        images = images.join(Resource.representation)
        images = images.filter(Representation.mirrored_at != None).filter(
            Representation.mirror_url != None)
        images = images.all()

        champion = None
        champions = []
        champion_score = None
        # Judge the image resource by its deviation from the ideal
        # aspect ratio, and by its deviation (in the "too small"
        # direction only) from the ideal resolution.
        for r in images:
            for link in r.links:
                if not link.license_pool.open_access:
                    # For licensed works, always present the cover
                    # provided by the licensing authority.
                    r.quality = 1
                    champion = r
                    break

            if champion and champion.quality == 1:
                # No need to look further
                break

            rep = r.representation
            if not rep:
                continue

            if not champion:
                champion = r
                continue

            if not rep.image_width or not rep.image_height:
                continue
            aspect_ratio = rep.image_width / float(rep.image_height)
            aspect_difference = abs(aspect_ratio-cls.IDEAL_COVER_ASPECT_RATIO)
            quality = 1 - aspect_difference
            width_difference = (
                float(rep.image_width - cls.IDEAL_IMAGE_WIDTH) / cls.IDEAL_IMAGE_WIDTH)
            if width_difference < 0:
                # Image is not wide enough.
                quality = quality * (1+width_difference)
            height_difference = (
                float(rep.image_height - cls.IDEAL_IMAGE_HEIGHT) / cls.IDEAL_IMAGE_HEIGHT)
            if height_difference < 0:
                # Image is not tall enough.
                quality = quality * (1+height_difference)

            # Scale the estimated quality by the source of the image.
            source_name = r.data_source.name
            if source_name==DataSource.GUTENBERG_COVER_GENERATOR:
                quality = quality * 0.60
            elif source_name==DataSource.GUTENBERG:
                quality = quality * 0.50
            elif source_name==DataSource.OPEN_LIBRARY:
                quality = quality * 0.25

            r.set_estimated_quality(quality)

            # TODO: that says how good the image is as an image. But
            # how good is it as an image for this particular book?
            # Determining this requires measuring the conceptual
            # distance from the image to a Edition, and then from
            # the Edition to the Work in question. This is much
            # too big a project to work on right now.

            if not r.quality >= cls.MINIMUM_IMAGE_QUALITY:
                continue
            if r.quality > champion_score:
                champions = [r]
                champion_score = r.quality
            elif r.quality == champion_score:
                champions.append(r)
        if champions and not champion:
            champion = random.choice(champions)
            
        return champion, images

    @classmethod
    def evaluate_summary_quality(cls, _db, identifier_ids, 
                                 privileged_data_source=None):
        """Evaluate the summaries for the given group of Identifier IDs.

        This is an automatic evaluation based solely on the content of
        the summaries. It will be combined with human-entered ratings
        to form an overall quality score.

        We need to evaluate summaries from a set of Identifiers
        (typically those associated with a single work) because we
        need to see which noun phrases are most frequently used to
        describe the underlying work.

        :param privileged_data_source: If present, a summary from this
        data source will be instantly chosen, short-circuiting the
        decision process.

        :return: The single highest-rated summary Resource.

        """
        evaluator = SummaryEvaluator()

        # Find all rel="description" resources associated with any of
        # these records.
        rels = [Hyperlink.DESCRIPTION, Hyperlink.SHORT_DESCRIPTION]
        descriptions = cls.resources_for_identifier_ids(
            _db, identifier_ids, rels, privileged_data_source)
        descriptions = descriptions.join(
            Resource.representation).filter(
                Representation.content != None).all()

        champion = None
        # Add each resource's content to the evaluator's corpus.
        for r in descriptions:
            evaluator.add(r.representation.content)
        evaluator.ready()

        # Then have the evaluator rank each resource.
        for r in descriptions:
            content = r.representation.content
            quality = evaluator.score(content)
            r.set_estimated_quality(quality)
            if not champion or r.quality > champion.quality:
                champion = r

        if privileged_data_source and not champion:
            # We could not find any descriptions from the privileged
            # data source. Try relaxing that restriction.
            return cls.evaluate_summary_quality(_db, identifier_ids)
        return champion, descriptions

    @classmethod
    def missing_coverage_from(
            cls, _db, identifier_types, coverage_data_source):
        """Find identifiers of the given types which have no CoverageRecord
        from `coverage_data_source`.
        """
        q = _db.query(Identifier).outerjoin(
            CoverageRecord, Identifier.id==CoverageRecord.identifier_id).filter(
                Identifier.type.in_(identifier_types))
        q2 = q.filter(CoverageRecord.id==None)
        return q2

class UnresolvedIdentifier(Base):
    """An identifier that the metadata wrangler has heard of but hasn't
    yet been able to connect with a book being offered by someone.
    """

    __tablename__ = 'unresolvedidentifiers'
    id = Column(Integer, primary_key=True)

    identifier_id = Column(
        Integer, ForeignKey('identifiers.id'), index=True)

    # A numeric status code, analogous to an HTTP status code,
    # describing the status of the process of resolving this
    # identifier.
    status = Column(Integer, index=True)

    # Timestamp of the first time we tried to resolve this identifier.
    first_attempt = Column(DateTime, index=True)

    # Timestamp of the most recent time we tried to resolve this identifier.
    most_recent_attempt = Column(DateTime, index=True)

    # The problem that's stopping this identifier from being resolved.
    exception = Column(Unicode, index=True)

    @classmethod
    def register(cls, _db, identifier, force=False):
        if identifier.licensed_through and not force:
            # There's already a license pool for this identifier, and
            # thus no need to do anything.
            raise ValueError(
                "%r has already been resolved. Not creating an UnresolvedIdentifier record for it." % identifier)

        try:
            datasource = DataSource.license_source_for(_db, identifier)
        except MultipleResultsFound:
            # This is fine--we'll just try every source we know of until
            # we find one.
            pass
        except NoResultFound:
            # This is not okay--we have no way of resolving this identifier.
            raise Identifier.UnresolvableIdentifierException()

        return get_one_or_create(
            _db, UnresolvedIdentifier, identifier=identifier,
            create_method_kwargs=dict(status=202), on_multiple='interchangeable'
        )

class Contributor(Base):

    """Someone (usually human) who contributes to books."""
    __tablename__ = 'contributors'
    id = Column(Integer, primary_key=True)

    # Standard identifiers for this contributor.
    lc = Column(Unicode, index=True)
    viaf = Column(Unicode, index=True)

    # This is the name by which this person is known in the original
    # catalog. It is sortable, e.g. "Twain, Mark".
    name = Column(Unicode, index=True)
    aliases = Column(ARRAY(Unicode), default=[])

    # This is the name we will display publicly. Ideally it will be
    # the name most familiar to readers.
    display_name = Column(Unicode, index=True)

    # This is a short version of the contributor's name, displayed in
    # situations where the full name is too long. For corporate contributors
    # this value will be None.
    family_name = Column(Unicode, index=True)
    
    # This is the name used for this contributor on Wikipedia. This
    # gives us an entry point to Wikipedia, Wikidata, etc.
    wikipedia_name = Column(Unicode, index=True)


    extra = Column(MutableDict.as_mutable(JSON), default={})

    contributions = relationship("Contribution", backref="contributor")
    work_contributions = relationship("WorkContribution", backref="contributor",
                                      )
    # Types of roles
    AUTHOR_ROLE = "Author"
    PRIMARY_AUTHOR_ROLE = "Primary Author"
    PERFORMER_ROLE = "Performer"
    UNKNOWN_ROLE = 'Unknown'
    AUTHOR_ROLES = set([PRIMARY_AUTHOR_ROLE, AUTHOR_ROLE])

    # Extra fields
    BIRTH_DATE = 'birthDate'
    DEATH_DATE = 'deathDate'

    def __repr__(self):
        extra = ""
        if self.lc:
            extra += " lc=%s" % self.lc
        if self.viaf:
            extra += " viaf=%s" % self.viaf
        return (u"Contributor %d (%s)" % (self.id, self.name)).encode("utf8")

    @classmethod
    def lookup(cls, _db, name=None, viaf=None, lc=None, aliases=None,
               extra=None):
        """Find or create a record for the given Contributor."""
        extra = extra or dict()

        create_method_kwargs = {
            Contributor.name.name : name,
            Contributor.aliases.name : aliases,
            Contributor.extra.name : extra
        }

        if not name and not lc and not viaf:
            raise ValueError(
                "Cannot look up a Contributor without any identifying "
                "information whatsoever!")

        if name and not lc and not viaf:
            # We will not create a Contributor based solely on a name
            # unless there is no existing Contributor with that name.
            #
            # If there *are* contributors with that name, we will
            # return all of them.
            #
            # We currently do not check aliases when doing name lookups.
            q = _db.query(Contributor).filter(Contributor.name==name)
            contributors = q.all()
            if contributors:
                return contributors, False
            else:
                try:
                    contributor = Contributor(**create_method_kwargs)
                    _db.add(contributor)
                    _db.flush()
                    contributors = [contributor]
                    new = True
                except IntegrityError:
                    _db.rollback()
                    contributors = q.all()
                    new = False
        else:
            # We are perfecly happy to create a Contributor based solely
            # on lc or viaf.
            query = dict()
            if lc:
                query[Contributor.lc.name] = lc
            if viaf:
                query[Contributor.viaf.name] = viaf

            try:
                contributors, new = get_one_or_create(
                    _db, Contributor, create_method_kwargs=create_method_kwargs,
                    **query)
            except Exception, e:
                set_trace()

        return contributors, new

    def merge_into(self, destination):
        """Two Contributor records should be the same.

        Merge this one into the other one.

        For now, this should only be used when the exact same record
        comes in through two sources. It should not be used when two
        Contributors turn out to represent different names for the
        same human being, e.g. married names or (especially) pen
        names. Just because we haven't thought that situation through
        well enough.
        """
        if self == destination:
            # They're already the same.
            return
        msg = u"MERGING %s (%s) into %s (%s)" % (
            repr(self).decode("utf8"), self.viaf,
            repr(destination).decode("utf8"),
            destination.viaf)
        print msg.encode("utf8")
        existing_aliases = set(destination.aliases)
        new_aliases = list(destination.aliases)
        for name in [self.name] + self.aliases:
            if name != destination.name and name not in existing_aliases:
                new_aliases.append(name)
        if new_aliases != destination.aliases:
            destination.aliases = new_aliases
        for k, v in self.extra.items():
            if not k in destination.extra:
                destination.extra[k] = v
        if not destination.lc:
            destination.lc = self.lc
        if not destination.viaf:
            destination.viaf = self.viaf
        if not destination.family_name:
            destination.family_name = self.family_name
        if not destination.display_name:
            destination.display_name = self.display_name
        if not destination.wikipedia_name:
            destination.wikipedia_name = self.wikipedia_name

        _db = Session.object_session(self)
        print " Merging edition contributions."
        for contribution in self.contributions:
            # Is the new contributor already associated with this
            # Edition in the given role (in which case we delete
            # the old contribution) or not (in which case we switch the
            # contributor ID)?
            existing_record = _db.query(Contribution).filter(
                Contribution.contributor_id==destination.id,
                Contribution.edition_id==contribution.edition.id,
                Contribution.role==contribution.role)
            if existing_record.count():
                _db.delete(contribution)
            else:
                contribution.contributor_id = destination.id
        print " Merging work contributions."
        for contribution in self.work_contributions:
            existing_record = _db.query(WorkContribution).filter(
                WorkContribution.contributor_id==destination.id,
                WorkContribution.edition_id==contribution.edition.id,
                WorkContribution.role==contribution.role)
            if existing_record.count():
                _db.delete(contribution)
            else:
                contribution.contributor_id = destination.id
            contribution.contributor_id = destination.id
        print "Commit before deletion."
        _db.commit()
        print "Final deletion."
        _db.delete(self)
        print "Committing after deletion."
        _db.commit()
        # _db.query(Contributor).filter(Contributor.id==self.id).delete()
        #_db.commit()
        print "All done."

    # Regular expressions used by default_names().
    PARENTHETICAL = re.compile("\([^)]*\)")
    ALPHABETIC = re.compile("[a-zA-z]")
    NUMBERS = re.compile("[0-9]")

    DATE_RES = [re.compile("\(?" + x + "\)?") for x in 
                "[0-9?]+-",
                "[0-9]+st cent",
                "[0-9]+nd cent",
                "[0-9]+th cent",
                "\bcirca",
                ]


    def default_names(self, default_display_name=None):
        """Attempt to derive a family name ("Twain") and a display name ("Mark
        Twain") from a catalog name ("Twain, Mark").

        This is full of pitfalls, which is why we prefer to use data
        from VIAF. But when there is no data from VIAF, the output of
        this algorithm is better than the input in pretty much every
        case.
        """
        return self._default_names(self.name, default_display_name)

    @classmethod
    def _default_names(cls, name, default_display_name=None):
        original_name = name
        """Split out from default_names to make it easy to test."""
        display_name = default_display_name
        # "Little, Brown &amp; Co." => "Little, Brown & Co."
        name = name.replace("&amp;", "&")

        # "Philadelphia Broad Street Church (Philadelphia, Pa.)"
        #  => "Philadelphia Broad Street Church"
        name = cls.PARENTHETICAL.sub("", name)
        name = name.strip()

        if ', ' in name:
            # This is probably a personal name.
            parts = name.split(", ")
            if len(parts) > 2:
                # The most likely scenario is that the final part
                # of the name is a date or a set of dates. If this
                # seems true, just delete that part.
                if (cls.NUMBERS.search(parts[-1])
                    or not cls.ALPHABETIC.search(parts[-1])):
                    parts = parts[:-1]
            # The final part of the name may have a date or a set
            # of dates at the end. If so, remove it from that string.
            final = parts[-1]
            for date_re in cls.DATE_RES:
                m = date_re.search(final)
                if m:
                    new_part = final[:m.start()].strip() 
                    if new_part:
                        parts[-1] = new_part
                    else:
                        del parts[-1]
                    break
               
            family_name = parts[0]
            p = parts[-1].lower()
            if (p in ('llc', 'inc', 'inc.')
                or p.endswith("company") or p.endswith(" co.")
                or p.endswith(" co")):
                # No, this is a corporate name that contains a comma.
                # It can't be split on the comma, so don't bother.
                family_name = None
                display_name = display_name or name
            if not display_name:
                # The fateful moment. Swap the second string and the
                # first string.
                if len(parts) == 1:
                    display_name = parts[0]
                    family_name = display_name
                else:
                    display_name = parts[1] + " " + parts[0]
                if len(parts) > 2:
                    # There's a leftover bit.
                    if parts[2] in ('Mrs.', 'Mrs', 'Sir'):
                        # "Jones, Bob, Mrs."
                        #  => "Mrs. Bob Jones"
                        display_name = parts[2] + " " + display_name
                    else:
                        # "Jones, Bob, Jr."
                        #  => "Bob Jones, Jr."
                        display_name += ", " + " ".join(parts[2:])
        else:
            # Since there's no comma, this is probably a corporate name.
            family_name = None
            display_name = name
        #print " Default names for %s" % original_name
        #print "  Family name: %s" % family_name
        #print "  Display name: %s" % display_name
        #print
        return family_name, display_name


class Contribution(Base):
    """A contribution made by a Contributor to a Edition."""
    __tablename__ = 'contributions'
    id = Column(Integer, primary_key=True)
    edition_id = Column(Integer, ForeignKey('editions.id'), index=True,
                           nullable=False)
    contributor_id = Column(Integer, ForeignKey('contributors.id'), index=True,
                            nullable=False)
    role = Column(Unicode, index=True, nullable=False)
    __table_args__ = (
        UniqueConstraint('edition_id', 'contributor_id', 'role'),
    )


class WorkContribution(Base):
    """A contribution made by a Contributor to a Work."""
    __tablename__ = 'workcontributions'
    id = Column(Integer, primary_key=True)
    work_id = Column(Integer, ForeignKey('works.id'), index=True,
                     nullable=False)
    contributor_id = Column(Integer, ForeignKey('contributors.id'), index=True,
                            nullable=False)
    role = Column(Unicode, index=True, nullable=False)
    __table_args__ = (
        UniqueConstraint('work_id', 'contributor_id', 'role'),
    )


class Edition(Base):

    """A lightly schematized collection of metadata for a work, or an
    edition of a work, or a book, or whatever. If someone thinks of it
    as a "book" with a "title" it can go in here.
    """

    __tablename__ = 'editions'
    id = Column(Integer, primary_key=True)

    data_source_id = Column(Integer, ForeignKey('datasources.id'), index=True)

    MAX_THUMBNAIL_HEIGHT = 300

    # This Edition is associated with one particular
    # identifier--the one used by its data source to identify
    # it. Through the Equivalency class, it is associated with a
    # (probably huge) number of other identifiers.
    primary_identifier_id = Column(
        Integer, ForeignKey('identifiers.id'), index=True)

    # A Edition may be associated with a single Work.
    work_id = Column(Integer, ForeignKey('works.id'), index=True)

    # A Edition may be the primary identifier associated with its
    # Work, or it may not be.
    is_primary_for_work = Column(Boolean, index=True, default=False)

    # An Edition may show up in many CustomListEntries.
    custom_list_entries = relationship("CustomListEntry", backref="edition")

    title = Column(Unicode, index=True)
    sort_title = Column(Unicode, index=True)
    subtitle = Column(Unicode, index=True)
    series = Column(Unicode, index=True)

    # This is not a foreign key per se; it's a calculated UUID-like
    # identifier for this work based on its title and author, used to
    # group together different editions of the same work.
    permanent_work_id = Column(Unicode, index=True)

    # A string depiction of the authors' names.
    author = Column(Unicode, index=True)
    sort_author = Column(Unicode, index=True)

    contributions = relationship("Contribution", backref="edition")

    language = Column(Unicode, index=True)
    publisher = Column(Unicode, index=True)
    imprint = Column(Unicode, index=True)

    # `published is the original publication date of the
    # text. `issued` is when made available in this ebook edition. A
    # Project Gutenberg text was likely `published` long before being
    # `issued`.
    issued = Column(Date)
    published = Column(Date)

    BOOK_MEDIUM = "Book"
    PERIODICAL_MEDIUM = "Periodical"
    AUDIO_MEDIUM = "Audio"
    MUSIC_MEDIUM = "Music"
    VIDEO_MEDIUM = "Video"

    medium = Column(
        Enum(BOOK_MEDIUM, PERIODICAL_MEDIUM, AUDIO_MEDIUM,
             MUSIC_MEDIUM, VIDEO_MEDIUM, name="medium"),
        default=BOOK_MEDIUM, index=True
    )

    cover_id = Column(
        Integer, ForeignKey(
            'resources.id', use_alter=True, name='fk_editions_summary_id'), 
        index=True)
    # These two let us avoid actually loading up the cover Resource
    # every time.
    cover_full_url = Column(Unicode)
    cover_thumbnail_url = Column(Unicode)

    # This is set to True if we know there just isn't a cover for this
    # edition. That lets us know it's okay to set the corresponding
    # work to presentation ready even in the absence of a cover for
    # its primary edition.
    no_known_cover = Column(Boolean, default=False)

    # An OPDS entry containing all metadata about this entry that
    # would be relevant to display to a library patron.
    simple_opds_entry = Column(Unicode, default=None, index=True)

    # Information kept in here probably won't be used.
    extra = Column(MutableDict.as_mutable(JSON), default={})

    def __repr__(self):
        id_repr = repr(self.primary_identifier).decode("utf8")
        a = (u"Edition %s [%r] (%s/%s/%s)" % (
            self.id, id_repr, self.title,
            ", ".join([x.name for x in self.contributors]),
            self.language))
        try:
            a.encode("utf8")
        except Exception, e:
            set_trace()
        return a.encode("utf8")

    @property
    def language_code(self):
        return LanguageCodes.three_to_two.get(self.language, self.language)

    @property
    def contributors(self):
        return [x.contributor for x in self.contributions]

    @property
    def author_contributors(self):
        """All 'author'-type contributors, with the primary author first,
        other authors sorted by sort name.
        """
        primary_author = None
        other_authors = []
        for x in self.contributions:
            if not primary_author and x.role == Contributor.PRIMARY_AUTHOR_ROLE:
                primary_author = x.contributor
            elif x.role in Contributor.AUTHOR_ROLES:
                other_authors.append(x.contributor)
        if primary_author:
            return [primary_author] + sorted(other_authors, key=lambda x: x.name)
        else:
            return other_authors

    @classmethod
    def for_foreign_id(cls, _db, data_source,
                       foreign_id_type, foreign_id,
                       create_if_not_exists=True):
        """Find the Edition representing the given data source's view of
        the work that it primarily identifies by foreign ID.

        e.g. for_foreign_id(_db, DataSource.OVERDRIVE,
                            Identifier.OVERDRIVE_ID, uuid)

        finds the Edition for Overdrive's view of a book identified
        by Overdrive UUID.

        This:

        for_foreign_id(_db, DataSource.OVERDRIVE, Identifier.ISBN, isbn)

        will probably return nothing, because although Overdrive knows
        that books have ISBNs, it doesn't use ISBN as a primary
        identifier.
        """
        # Look up the data source if necessary.
        if isinstance(data_source, basestring):
            data_source = DataSource.lookup(_db, data_source)

        identifier, ignore = Identifier.for_foreign_id(
            _db, foreign_id_type, foreign_id)

        # Combine the two to get/create a Edition.
        if create_if_not_exists:
            f = get_one_or_create
            kwargs = dict()
        else:
            f = get_one
            kwargs = dict()
        r = f(_db, Edition, data_source=data_source,
                 primary_identifier=identifier,
                 **kwargs)
        return r

    @property
    def license_pool(self):
        """The Edition's corresponding LicensePool, if any.
        """
        _db = Session.object_session(self)
        return get_one(_db, LicensePool,
                       data_source=self.data_source,
                       identifier=self.primary_identifier)

    def equivalencies(self, _db):
        """All the direct equivalencies between this record's primary
        identifier and other Identifiers.
        """
        return self.primary_identifier.equivalencies
        
    def equivalent_identifier_ids(self, levels=3, threshold=0.5):
        """All Identifiers equivalent to this record's primary identifier,
        at the given level of recursion."""
        return self.primary_identifier.equivalent_identifier_ids(
            levels, threshold)

    def equivalent_identifiers(self, levels=3, threshold=0.5, type=None):
        """All Identifiers equivalent to this
        Edition's primary identifier, at the given level of recursion.
        """
        _db = Session.object_session(self)
        identifier_ids = self.equivalent_identifier_ids(levels, threshold)
        q = _db.query(Identifier).filter(
            Identifier.id.in_(identifier_ids))
        if type:
            if isinstance(type, list):
                q = q.filter(Identifier.type.in_(type))
            else:
                q = q.filter(Identifier.type==type)
        return q

    def equivalent_editions(self, levels=5, threshold=0.5):
        """All Editions whose primary ID is equivalent to this Edition's
        primary ID, at the given level of recursion.

        Five levels is enough to go from a Gutenberg ID to an Overdrive ID
        (Gutenberg ID -> OCLC Work ID -> OCLC Number -> ISBN -> Overdrive ID)
        """
        _db = Session.object_session(self)
        identifier_ids = self.equivalent_identifier_ids(levels, threshold)
        return _db.query(Edition).filter(
            Edition.primary_identifier_id.in_(identifier_ids))

    @classmethod
    def missing_coverage_from(
            cls, _db, edition_data_sources, coverage_data_source):
        """Find Editions from `edition_data_source` whose primary
        identifiers have no CoverageRecord from
        `coverage_data_source`.

        e.g.

         gutenberg = DataSource.lookup(_db, DataSource.GUTENBERG)
         oclc_classify = DataSource.lookup(_db, DataSource.OCLC)
         missing_coverage_from(_db, gutenberg, oclc_classify)

        will find Editions that came from Project Gutenberg and
        have never been used as input to the OCLC Classify web
        service.

        """
        if isinstance(edition_data_sources, DataSource):
            edition_data_sources = [edition_data_sources]
        edition_data_source_ids = [x.id for x in edition_data_sources]
        join_clause = ((Edition.primary_identifier_id==CoverageRecord.identifier_id) &
                       (CoverageRecord.data_source_id==coverage_data_source.id))
        
        q = _db.query(Edition).outerjoin(
            CoverageRecord, join_clause).filter(
                Edition.data_source_id.in_(edition_data_source_ids))
        q2 = q.filter(CoverageRecord.id==None)
        return q2


    @classmethod
    def _content(cls, content, is_html=False):
        """Represent content that might be plain-text or HTML.

        e.g. a book's summary.
        """
        if not content:
            return None
        if is_html:
            type = "html"
        else:
            type = "text"
        return dict(type=type, value=content)

    def set_cover(self, resource):
        self.cover = resource
        self.cover_full_url = resource.representation.mirror_url

        # TODO: In theory there could be multiple scaled-down
        # versions of this representation and we need some way of
        # choosing between them. Right now we just pick the first one
        # that works.
        if (resource.representation.image_height
            and resource.representation.image_height <= self.MAX_THUMBNAIL_HEIGHT):
            # This image doesn't need a thumbnail.
            self.cover_thumbnail_url = resource.representation.mirror_url
        else:
            for scaled_down in resource.representation.thumbnails:
                if scaled_down.mirror_url and scaled_down.mirrored_at:
                    self.cover_thumbnail_url = scaled_down.mirror_url
                    break
        print self.cover_full_url, self.cover_thumbnail_url

    def add_contributor(self, name, roles, aliases=None, lc=None, viaf=None,
                        **kwargs):
        """Assign a contributor to this Edition."""
        _db = Session.object_session(self)
        if isinstance(roles, basestring):
            roles = [roles]            

        # First find or create the Contributor.
        if isinstance(name, Contributor):
            contributor = name
        else:
            contributor, was_new = Contributor.lookup(
                _db, name, lc, viaf, aliases)
            if isinstance(contributor, list):
                # Contributor was looked up/created by name,
                # which returns a list.
                contributor = contributor[0]

        # Then add their Contributions.
        for role in roles:
            get_one_or_create(
                _db, Contribution, edition=self, contributor=contributor,
                role=role)
        return contributor

    def similarity_to(self, other_record):
        """How likely is it that this record describes the same book as the
        given record?

        1 indicates very strong similarity, 0 indicates no similarity
        at all.

        For now we just compare the sets of words used in the titles
        and the authors' names. This should be good enough for most
        cases given that there is usually some preexisting reason to
        suppose that the two records are related (e.g. OCLC said
        they were).

        Most of the Editions are from OCLC Classify, and we expect
        to get some of them wrong (e.g. when a single OCLC work is a
        compilation of several novels by the same author). That's okay
        because those Editions aren't backed by
        LicensePools. They're purely informative. We will have some
        bad information in our database, but the clear-cut cases
        should outnumber the fuzzy cases, so we we should still group
        the Editions that really matter--the ones backed by
        LicensePools--together correctly.
        
        TODO: apply much more lenient terms if the two Editions are
        identified by the same ISBN or other unique identifier.
        """
        if other_record == self:
            # A record is always identical to itself.
            return 1

        if other_record.language == self.language:
            # The books are in the same language. Hooray!
            language_factor = 1
        else:
            if other_record.language and self.language:
                # Each record specifies a different set of languages. This
                # is an immediate disqualification.
                return 0
            else:
                # One record specifies a language and one does not. This
                # is a little tricky. We're going to apply a penalty, but
                # since the majority of records we're getting from OCLC are in
                # English, the penalty will be less if one of the
                # languages is English. It's more likely that an unlabeled
                # record is in English than that it's in some other language.
                if self.language == 'eng' or other_record.language == 'eng':
                    language_factor = 0.80
                else:
                    language_factor = 0.50
       
        title_quotient = MetadataSimilarity.title_similarity(
            self.title, other_record.title)

        author_quotient = MetadataSimilarity.author_similarity(
            self.author_contributors, other_record.author_contributors)
        if author_quotient == 0:
            # The two works have no authors in common. Immediate
            # disqualification.
            return 0

        # We weight title more heavily because it's much more likely
        # that one author wrote two different books than that two
        # books with the same title have different authors.
        return language_factor * (
            (title_quotient * 0.80) + (author_quotient * 0.20))

    def apply_similarity_threshold(self, candidates, threshold=0.5):
        """Yield the Editions from the given list that are similar 
        enough to this one.
        """
        for candidate in candidates:
            if self == candidate:
                yield candidate
            else:
                similarity = self.similarity_to(candidate)
                if similarity >= threshold:
                    yield candidate

    @property
    def best_open_access_link(self):
        """Find the best open-access Resource for this LicensePool."""
        open_access = Hyperlink.OPEN_ACCESS_DOWNLOAD

        _db = Session.object_session(self)
        best = None
        q = Identifier.resources_for_identifier_ids(
            _db, [self.primary_identifier.id], open_access)
        for l in q:
            
            if l.representation.media_type.startswith(Representation.EPUB_MEDIA_TYPE):
                best = l
                # A Project Gutenberg-ism: if we find a 'noimages' epub,
                # we'll keep looking in hopes of finding a better one.
                if not 'noimages' in best.representation.mirror_url:
                    break
        return best

    def best_cover_within_distance(self, distance, threshold=0.5):
        _db = Session.object_session(self)
        flattened_data = [self.primary_identifier.id]
        if distance > 0:
            data = Identifier.recursively_equivalent_identifier_ids(
                _db, flattened_data, distance, threshold=threshold)
            flattened_data = Identifier.flatten_identifier_ids(data)

        return Identifier.best_cover_for(_db, flattened_data)

    def calculate_permanent_work_id(self):
        w = WorkIDCalculator
        title = self.title
        if self.subtitle:
            title += (": " + self.subtitle)
        authors = self.author_contributors
        if authors:
            # Only use the primary author.
            author = authors[0].name
        else:
            author = None

        title = w.normalize_title(title)
        author = w.normalize_author(author)

        if self.medium == Edition.BOOK_MEDIUM:
            medium = "book"
        elif self.medium == Edition.AUDIO_MEDIUM:
            medium = "book"
        elif self.medium == Edition.MUSIC_MEDIUM:
            medium = "music"
        elif self.medium == Edition.PERIODICAL_MEDIUM:
            medium = "book"
        elif self.medium == Edition.VIDEO_MEDIUM:
            medium = "movie"

        self.permanent_work_id = WorkIDCalculator.permanent_id(
            title, author, medium)

    def calculate_presentation(self, debug=False):

        # Calling calculate_presentation() on NYT data will actually
        # destroy the presentation, so don't do anything.
        if self.data_source.name == DataSource.NYT:
            return
            
        if not self.sort_title:
            self.sort_title = TitleProcessor.sort_title_for(self.title)
        sort_names = []
        display_names = []
        self.last_update_time = datetime.datetime.utcnow()
        for author in self.author_contributors:
            display_name = author.display_name or author.name
            family_name = author.family_name or author.name
            display_names.append([family_name, display_name])
            sort_names.append(author.name)
        self.author = ", ".join([x[1] for x in sorted(display_names)])
        self.sort_author = " ; ".join(sorted(sort_names))

        self.calculate_permanent_work_id()

        for distance in (0, 5):
            # If there's a cover directly associated with the
            # Edition's primary ID, use it. Otherwise, find the
            # best cover associated with any related identifier.
            best_cover, covers = self.best_cover_within_distance(distance)
            if best_cover:
                if not best_cover.representation:
                    print "WARN: Best cover for %s/%s has no representation!" % (self.primary_identifier.type, self.primary_identifier.identifier)
                else:
                    rep = best_cover.representation
                    if not rep.mirrored_at and not rep.thumbnails:
                        print "WARN: Best cover for %s/%s (%s) was never mirrored or thumbnailed!" % (self.primary_identifier.type, self.primary_identifier.identifier, rep.url)
                self.set_cover(best_cover)
                break

        # Now that everything's calculated, print it out.
        if debug:
            t = u"%s (by %s, pub=%s, pwid=%s)" % (
                self.title, self.author, self.publisher, self.permanent_work_id)
            print t.encode("utf8")
            print " language=%s" % self.language
            if self.cover:
                print " cover=" + self.cover.representation.mirror_url
            print


class WorkGenre(Base):
    """An assignment of a genre to a work."""

    __tablename__ = 'workgenres'
    id = Column(Integer, primary_key=True)
    genre_id = Column(Integer, ForeignKey('genres.id'), index=True)
    work_id = Column(Integer, ForeignKey('works.id'), index=True)
    affinity = Column(Float, index=True, default=0)

    @classmethod
    def from_genre(cls, genre):
        wg = WorkGenre()
        wg.genre = genre
        return wg

    def __repr__(self):
        return "%s (%d%%)" % (self.genre.name, self.affinity*100)


class Work(Base):

    APPEALS_URI = "http://librarysimplified.org/terms/appeals/"

    CHARACTER_APPEAL = "Character"
    LANGUAGE_APPEAL = "Language"
    SETTING_APPEAL = "Setting"
    STORY_APPEAL = "Story"
    UNKNOWN_APPEAL = "Unknown"
    NOT_APPLICABLE_APPEAL = "Not Applicable"
    NO_APPEAL = "None"

    __tablename__ = 'works'
    id = Column(Integer, primary_key=True)

    # One Work may have copies scattered across many LicensePools.
    license_pools = relationship("LicensePool", backref="work", lazy='joined')

    # A single Work may claim many Editions.
    editions = relationship("Edition", backref="work")

    # But for consistency's sake, a Work takes its presentation
    # metadata from a single Edition.

    clause = "and_(Edition.work_id==Work.id, Edition.is_primary_for_work==True)"
    primary_edition = relationship(
        "Edition", primaryjoin=clause, uselist=False, lazy='joined')

    # One Work may participate in many WorkGenre assignments.
    genres = association_proxy('work_genres', 'genre',
                               creator=WorkGenre.from_genre)
    work_genres = relationship("WorkGenre", backref="work",
                               cascade="all, delete-orphan")
    audience = Column(Unicode, index=True)
    fiction = Column(Boolean, index=True)

    summary_id = Column(
        Integer, ForeignKey(
            'resources.id', use_alter=True, name='fk_works_summary_id'), 
        index=True)
    # This gives us a convenient place to store a cleaned-up version of
    # the content of the summary Resource.
    summary_text = Column(Unicode)

    # The overall suitability of this work for unsolicited
    # presentation to a patron. This is a calculated value taking both
    # rating and popularity into account.
    quality = Column(Float, index=True)

    # The overall rating given to this work.
    rating = Column(Float, index=True)

    # The overall current popularity of this work.
    popularity = Column(Float, index=True)

    appeal_type = Enum(CHARACTER_APPEAL, LANGUAGE_APPEAL, SETTING_APPEAL,
                       STORY_APPEAL, NOT_APPLICABLE_APPEAL, NO_APPEAL,
                       UNKNOWN_APPEAL, name="appeal")

    primary_appeal = Column(appeal_type, default=None, index=True)
    secondary_appeal = Column(appeal_type, default=None, index=True)

    appeal_character = Column(Float, default=None, index=True)
    appeal_language = Column(Float, default=None, index=True)
    appeal_setting = Column(Float, default=None, index=True)
    appeal_story = Column(Float, default=None, index=True)

    # The last time the availability or metadata changed for this Work.
    last_update_time = Column(DateTime, index=True)

    # This is set to True once all metadata and availability
    # information has been obtained for this Work. Until this is True,
    # the work will not show up in feeds.
    presentation_ready = Column(Boolean, default=False, index=True)

    # This is the last time we tried to make this work presentation ready.
    presentation_ready_attempt = Column(DateTime, default=None, index=True)

    # This is the error that occured while trying to make this Work
    # presentation ready. Until this is cleared, no further attempt
    # will be made to make the Work presentation ready.
    presentation_ready_exception = Column(Unicode, default=None, index=True)

    # A Work may be merged into one other Work.
    was_merged_into_id = Column(Integer, ForeignKey('works.id'), index=True)
    was_merged_into = relationship("Work", remote_side = [id])

<<<<<<< HEAD
    # A precalculated OPDS entry containing all metadata about this
    # work that would be relevant to display in a machine-to-machine
    # integration context.
    verbose_opds_entry = Column(Unicode, default=None, index=True)
=======
    # # We store precomposed OPDS entries for this work to save time when
    # # generating feeds.
    # simple_opds_entry = Column(Unicode)
    # verbose_opds_entry = Column(Unicode)
>>>>>>> 43f8d63d

    @property
    def title(self):
        if self.primary_edition:
            return self.primary_edition.title
        return None

    @property
    def sort_title(self):
        if not self.primary_edition:
            return None
        return self.primary_edition.sort_title or self.primary_edition.title

    @property
    def subtitle(self):
        if not self.primary_edition:
            return None
        return self.primary_edition.subtitle

    @property
    def series(self):
        if not self.primary_edition:
            return None
        return self.primary_edition.series

    @property
    def author(self):
        if self.primary_edition:
            return self.primary_edition.author
        return None

    @property
    def sort_author(self):
        if not self.primary_edition:
            return None
        return self.primary_edition.sort_author or self.primary_edition.author

    @property
    def language(self):
        if self.primary_edition:
            return self.primary_edition.language
        return None

    @property
    def language_code(self):
        if not self.primary_edition:
            return None
        return self.primary_edition.language_code

    @property
    def publisher(self):
        if not self.primary_edition:
            return None
        return self.primary_edition.publisher

    @property
    def imprint(self):
        if not self.primary_edition:
            return None
        return self.primary_edition.imprint

    @property
    def cover_full_url(self):
        if not self.primary_edition:
            return None
        return self.primary_edition.cover_full_url

    @property
    def cover_thumbnail_url(self):
        if not self.primary_edition:
            return None
        return self.primary_edition.cover_thumbnail_url

    @property
    def has_open_access_license(self):
        return any(x.open_access for x in self.license_pools)

    def __repr__(self):
        return (u'%s "%s" (%s) %s %s (%s wr, %s lp)' % (
                self.id, self.title, self.author, ", ".join([g.name for g in self.genres]), self.language,
                len(self.editions), len(self.license_pools))).encode("utf8")

    def set_summary(self, resource):
        self.summary = resource
        # TODO: clean up the content
        if resource:
            self.summary_text = resource.representation.content

    CURRENTLY_AVAILABLE = "currently_available"
    ALL = "all"

    @classmethod
    def feed_query(cls, _db, languages, availability=CURRENTLY_AVAILABLE):
        """Return a query against Work suitable for using in OPDS feeds."""
        q = _db.query(Work).join(Work.primary_edition).options(
            joinedload('license_pools').joinedload('data_source'),
            joinedload('work_genres')
        )
        q = q.join(Work.license_pools)
        or_clause = or_(
            LicensePool.open_access==True,
            LicensePool.licenses_owned > 0)
        q = q.filter(or_clause)
        if availability == cls.CURRENTLY_AVAILABLE:
            or_clause = or_(
                LicensePool.open_access==True,
                LicensePool.licenses_available > 0)
            q = q.filter(or_clause)
        q = q.filter(
            Edition.language.in_(languages),
            Work.was_merged_into == None,
            Work.presentation_ready == True,
        )
        return q

    @classmethod
    def with_genre(cls, _db, genre):
        """Find all Works classified under the given genre."""
        if isinstance(genre, basestring):
            genre, ignore = Genre.lookup(_db, genre)
        return _db.query(Work).join(WorkGenre).filter(WorkGenre.genre==genre)

    @classmethod
    def with_no_genres(self, q):
        """Modify a query so it finds only Works that are not classified under
        any genre."""
        q = q.outerjoin(Work.work_genres)
        q = q.filter(WorkGenre.genre==None)
        return q

    def all_editions(self, recursion_level=5):
        """All Editions identified by a Identifier equivalent to 
        any of the primary identifiers of this Work's Editions.

        `recursion_level` controls how far to go when looking for equivalent
        Identifiers.
        """
        _db = Session.object_session(self)
        identifier_ids = self.all_identifier_ids(recursion_level)
        q = _db.query(Edition).filter(
            Edition.primary_identifier_id.in_(identifier_ids))
        return q

    def all_identifier_ids(self, recursion_level=5):
        _db = Session.object_session(self)
        primary_identifier_ids = [
            x.primary_identifier.id for x in self.editions]
        identifier_ids = Identifier.recursively_equivalent_identifier_ids_flat(
            _db, primary_identifier_ids, recursion_level)
        return identifier_ids

    @property
    def language_code(self):
        """A single 2-letter language code for display purposes."""
        if not self.language:
            return None
        language = self.language
        if language in LanguageCodes.three_to_two:
            language = LanguageCodes.three_to_two[language]
        return language

    def similarity_to(self, other_work):
        """How likely is it that this Work describes the same book as the
        given Work (or Edition)?

        This is more accurate than Edition.similarity_to because we
        (hopefully) have a lot of Editions associated with each
        Work. If their metadata has a lot of overlap, the two Works
        are probably the same.
        """
        my_languages = Counter()
        my_authors = Counter()
        total_my_languages = 0
        total_my_authors = 0
        my_titles = []
        other_languages = Counter()
        total_other_languages = 0
        other_titles = []
        other_authors = Counter()
        total_other_authors = 0
        for record in self.editions:
            if record.language:
                my_languages[record.language] += 1
                total_my_languages += 1
            my_titles.append(record.title)
            for author in record.author_contributors:
                my_authors[author] += 1
                total_my_authors += 1

        if isinstance(other_work, Work):
            other_editions = other_work.editions
        else:
            other_editions = [other_work]

        for record in other_editions:
            if record.language:
                other_languages[record.language] += 1
                total_other_languages += 1
            other_titles.append(record.title)
            for author in record.author_contributors:
                other_authors[author] += 1
                total_other_authors += 1

        title_distance = MetadataSimilarity.histogram_distance(
            my_titles, other_titles)

        my_authors = MetadataSimilarity.normalize_histogram(
            my_authors, total_my_authors)
        other_authors = MetadataSimilarity.normalize_histogram(
            other_authors, total_other_authors)

        author_distance = MetadataSimilarity.counter_distance(
            my_authors, other_authors)

        my_languages = MetadataSimilarity.normalize_histogram(
            my_languages, total_my_languages)
        other_languages = MetadataSimilarity.normalize_histogram(
            other_languages, total_other_languages)

        if not other_languages or not my_languages:
            language_factor = 1
        else:
            language_distance = MetadataSimilarity.counter_distance(
                my_languages, other_languages)
            language_factor = 1-language_distance
        title_quotient = 1-title_distance
        author_quotient = 1-author_distance

        return language_factor * (
            (title_quotient * 0.80) + (author_quotient * 0.20))

    def merge_into(self, target_work, similarity_threshold=0.5):
        """This Work is replaced by target_work.

        The two works must be similar to within similarity_threshold,
        or nothing will happen.

        All of this work's Editions will be assigned to target_work,
        and it will be marked as merged into target_work.
        """
        _db = Session.object_session(self)
        similarity = self.similarity_to(target_work)
        if similarity < similarity_threshold:
            print "NOT MERGING %r into %r, similarity is only %.3f." % (
                self, target_work, similarity)
        else:
            print "MERGING %r into %r, similarity is %.3f." % (
                self, target_work, similarity)
            target_work.license_pools.extend(list(self.license_pools))
            target_work.editions.extend(list(self.editions))
            target_work.calculate_presentation()
            print "The resulting work: %r" % target_work
            self.was_merged_into = target_work
            self.license_pools = []
            self.editions = []

    def all_cover_images(self):
        _db = Session.object_session(self)
        primary_identifier_ids = [
            x.primary_identifier.id for x in self.editions]
        data = Identifier.recursively_equivalent_identifier_ids(
            _db, primary_identifier_ids, 5, threshold=0.5)
        flattened_data = Identifier.flatten_identifier_ids(data)
        return Identifier.resources_for_identifier_ids(
            _db, flattened_data, Hyperlink.IMAGE).join(
            Resource.representation).filter(
                Representation.mirrored_at!=None).filter(
                Representation.scaled_at!=None).order_by(
                Resource.quality.desc())

    def all_descriptions(self):
        _db = Session.object_session(self)
        primary_identifier_ids = [
            x.primary_identifier.id for x in self.editions]
        data = Identifier.recursively_equivalent_identifier_ids(
            _db, primary_identifier_ids, 5, threshold=0.5)
        flattened_data = Identifier.flatten_identifier_ids(data)
        return Identifier.resources_for_identifier_ids(
            _db, flattened_data, Hyperlink.DESCRIPTION).filter(
                Resource.content != None).order_by(
                Resource.quality.desc())

    def set_primary_edition(self):
        """Which of this Work's Editions should be used as the default?
        """
        old_primary = self.primary_edition
        champion = None
        old_champion = None

        for wr in self.editions:
            # Something is better than nothing.
            if not champion:
                champion = wr
                continue

            # A edition with no license pool will only be chosen if
            # there is no other alternatice.
            pool = wr.license_pool
            if not pool:
                continue

            # An open-access edition with no usable download link will
            # only be chosen if there is no alternative.
            if pool.open_access and not wr.best_open_access_link:
                continue

            # Open access is better than not.
            if (wr.license_pool.open_access
                and not champion.license_pool.open_access):
                champion = wr
                continue

            # Higher Gutenberg numbers beat lower Gutenberg numbers.
            if (wr.data_source.name == DataSource.GUTENBERG
                and champion.data_source.name == DataSource.GUTENBERG):

                champion_id = int(champion.primary_identifier.identifier)
                competitor_id = int(wr.primary_identifier.identifier)

                if competitor_id > champion_id:
                    champion = wr
                    continue

            # At the moment, anything is better than 3M, because we
            # can't actually check out 3M books.
            if (champion.data_source.name == DataSource.THREEM
                and wr.data_source.name != DataSource.THREEM):
                champion = wr
                continue

            # More licenses is better than fewer.
            if (wr.license_pool.licenses_owned
                > champion.license_pool.licenses_owned):
                champion = wr
                continue

            # More available licenses is better than fewer.
            if (wr.license_pool.licenses_available
                > champion.license_pool.licenses_available):
                champion = wr
                continue

            # Fewer patrons in the hold queue is better than more.
            if (wr.license_pool.patrons_in_hold_queue
                < champion.license_pool.patrons_in_hold_queue):
                champion = wr
                continue

        for edition in self.editions:
            # There can be only one.
            if edition != champion:
                edition.is_primary_for_work = False
            else:
                edition.is_primary_for_work = True

    def calculate_presentation(self, choose_edition=True,
                               classify=True, choose_summary=True,
                               calculate_quality=True,
                               calculate_opds_entry=True,
                               search_index_client=None,
                               debug=True):
        """Determine the following information:
        
        * Which Edition is the 'primary'. The default view of the
        Work will be taken from the primary Edition.

        * Subject-matter classifications for the work.
        * Whether or not the work is fiction.
        * The intended audience for the work.
        * The best available summary for the work.
        * The overall popularity of the work.
        """
        dirty = False
        if choose_edition or not self.primary_edition:
            self.set_primary_edition()

        # The privileged data source may short-circuit the process of
        # finding a good cover or description.
        privileged_data_source = None
        privileged_data_source_descriptions = None
        if self.primary_edition:
            privileged_data_source = self.primary_edition.data_source
            # We can't use descriptions or covers from Gutenberg.
            if privileged_data_source.name != DataSource.GUTENBERG:
                privileged_data_source_descriptions = privileged_data_source

        if self.primary_edition:
            self.primary_edition.calculate_presentation(debug=debug)

        if not (classify or choose_summary or calculate_quality):
            return

        # Find all related IDs that might have associated descriptions
        # or classifications.
        _db = Session.object_session(self)
        primary_identifier_ids = [
            x.primary_identifier.id for x in self.editions]
        data = Identifier.recursively_equivalent_identifier_ids(
            _db, primary_identifier_ids, 5, threshold=0.5)
        flattened_data = Identifier.flatten_identifier_ids(data)

        if classify:
            workgenres, self.fiction, self.audience = self.assign_genres(
                flattened_data)

        if choose_summary:
            summary, summaries = Identifier.evaluate_summary_quality(
                _db, flattened_data, privileged_data_source_descriptions)
            # TODO: clean up the content
            self.set_summary(summary)

        # Measure the number of IDs associated with the work (~the
        # number of editions of the work published in modern times).
        if privileged_data_source:
            oclc_linked_data = DataSource.lookup(
                _db, DataSource.OCLC_LINKED_DATA)
            self.primary_edition.primary_identifier.add_measurement(
                oclc_linked_data, Measurement.PUBLISHED_EDITIONS, 
                len(flattened_data))
            #if dsn == DataSource.GUTENBERG:
            #    # Only consider the quality signals associated with the
            #    # primary edition. Otherwise texts that have multiple
            #    # Gutenberg editions will drag down the quality of popular
            #    # books.
            #    flattened_data = [self.primary_edition.primary_identifier.id]

        if calculate_quality:
            self.calculate_quality(flattened_data)

        self.last_update_time = datetime.datetime.utcnow()

        # if calculate_opds_entry:
        #     from opds import (
        #         AcquisitionFeed,
        #         Annotator,
        #         VerboseAnnotator,
        #     )
        #     self.simple_opds_entry = AcquisitionFeed.single_entry(
        #         _db, self, Annotator)
        #     self.verbose_opds_entry = AcquisitionFeed.single_entry(
        #         _db, self, VerboseAnnotator)

        if search_index_client:
            search_index_client.index(
                index='work-index', doc_type='work-type', id=self.id,
                body=self.to_search_document())

        # Now that everything's calculated, print it out.
        if debug:
            t = u"WORK %s (by %s)" % (self.title, self.author)
            print t.encode("utf8")
            print " language=%s" % self.language
            print " quality=%s" % self.quality
            if self.fiction:
                fiction = "Fiction"
            elif self.fiction == False:
                fiction = "Nonfiction"
            else:
                fiction = "???"
            print " %(fiction)s a=%(audience)s" % (
                dict(fiction=fiction,
                     audience=self.audience))
            print " " + ", ".join(repr(wg) for wg in self.work_genres)
            if self.summary:
                d = " Description (%.2f) %s" % (
                    self.summary.quality, self.summary.representation.content[:100])
                if isinstance(d, unicode):
                    d = d.encode("utf8")
                print d
            print

    def set_presentation_ready(self, as_of=None):
        as_of = as_of or datetime.datetime.utcnow()
        self.presentation_ready = True
        self.presentation_ready_exception = None
        self.presentation_ready_attempt = as_of

    def set_presentation_ready_based_on_content(self):
        """Set this work as presentation ready, if it appears to
        be ready based on its data.

        Presentation ready means the book is ready to be shown to
        patrons and (pending availability) checked out. It doesn't
        necessarily mean the presentation is complete.

        A work with no summary can still be presentation ready,
        since many public domain books have no summary.

        A work with no cover can be presentation ready 
        """
        if (not self.primary_edition
            or not self.license_pools
            or not self.title
            or not self.primary_edition.author
            or not self.language
            or not self.work_genres
            or (not self.cover_thumbnail_url
                and not self.primary_edition.no_known_cover)):
            self.presentation_ready = False
        else:
            self.set_presentation_ready()

    def calculate_quality(self, flattened_data):
        _db = Session.object_session(self)
        quantities = [Measurement.POPULARITY, Measurement.RATING,
                      Measurement.DOWNLOADS]
        measurements = _db.query(Measurement).filter(
            Measurement.identifier_id.in_(flattened_data)).filter(
                Measurement.is_most_recent==True).filter(
                    Measurement.quantity_measured.in_(quantities)).all()

        self.quality = Measurement.overall_quality(measurements)

    def assign_genres(self, identifier_ids, cutoff=0.15):
        _db = Session.object_session(self)

        classifications = Identifier.classifications_for_identifier_ids(
            _db, identifier_ids)
        fiction_s = Counter()
        genre_s = Counter()
        audience_s = Counter()
        for classification in classifications:
            subject = classification.subject
            if not subject.checked:
                subject.assign_to_genre()
            if (not subject.fiction and not subject.genre
                and not subject.audience):
                continue
            weight = classification.scaled_weight
            fiction_s[subject.fiction] += weight
            if Subject.type == Subject.OVERDRIVE:
                # We trust Overdrive classifications of audience quite
                # a bit. We don't trust 3M classifications more than
                # usual because it doesn't distinguish between
                # childrens' and YA.
                audience_weight = weight * 50
            else:
                audience_weight = weight
            audience_s[subject.audience] += audience_weight
            if subject.genre:
                genre_s[subject.genre] += weight
        if fiction_s[True] > fiction_s[False]:
            fiction = True
        elif fiction_s[False] > fiction_s[True]:
            fiction = False
        else:
            fiction = None
        unmarked = audience_s[None]
        adult = audience_s[Classifier.AUDIENCE_ADULT]
        audience = Classifier.AUDIENCE_ADULT

        # To avoid embarassing situations we will classify works by
        # default as being intended for adults.
        # 
        # To be classified as a young adult or childrens' book, there
        # must be twice as many votes for that status as for the
        # 'adult' status, or, if there are no 'adult' classifications,
        # the default status.
        if adult:
            threshold = adult
        else:
            threshold = unmarked
        threshold *= 2

        if audience_s[Classifier.AUDIENCE_YOUNG_ADULT] > threshold:
            audience = Classifier.AUDIENCE_YOUNG_ADULT
        elif audience_s[Classifier.AUDIENCE_CHILDREN] > threshold:
            audience = Classifier.AUDIENCE_CHILDREN

        # Clear any previous genre assignments.
        for i in self.work_genres:
            _db.delete(i)
        self.work_genres = []

        # Consolidate parent genres into their heaviest subgenre.
        genre_s = Classifier.consolidate_weights(genre_s)
        total_weight = float(sum(genre_s.values()))
        workgenres = []

        # First, strip out the stragglers.
        for g, score in genre_s.items():
            affinity = score / total_weight
            if affinity < cutoff:
                total_weight -= score
                del genre_s[g]

        # Assign WorkGenre objects to the remainder.
        for g, score in genre_s.items():
            affinity = score / total_weight
            if not isinstance(g, Genre):
                g, ignore = Genre.lookup(_db, g.name)
            wg, ignore = get_one_or_create(
                _db, WorkGenre, work=self, genre=g)
            wg.affinity = score/total_weight
            workgenres.append(wg)

        return workgenres, fiction, audience

    def assign_appeals(self, character, language, setting, story,
                       cutoff=0.20):
        """Assign the given appeals to the corresponding database fields,
        as well as calculating the primary and secondary appeal.
        """
        self.appeal_character = character
        self.appeal_language = language
        self.appeal_setting = setting
        self.appeal_story = story

        c = Counter()
        c[self.CHARACTER_APPEAL] = character
        c[self.LANGUAGE_APPEAL] = language
        c[self.SETTING_APPEAL] = setting
        c[self.STORY_APPEAL] = story
        primary, secondary = c.most_common(2)
        if primary[1] > cutoff:
            self.primary_appeal = primary[0]
        else:
            self.primary_appeal = self.UNKNOWN_APPEAL

        if secondary[1] > cutoff:
            self.secondary_appeal = secondary[0]
        else:
            self.secondary_appeal = self.NO_APPEAL

    def to_search_document(self):
        """Generate a search document for this Work."""

        _db = Session.object_session(self)
        doc = dict(_id=self.id,
                   title=self.title,
                   subtitle=self.subtitle,
                   series=self.series,
                   language=self.language,
                   sort_title=self.sort_title, 
                  author=self.author,
                   sort_author=self.sort_author,
                   medium=self.primary_edition.medium,
                   publisher=self.publisher,
                   imprint=self.imprint,
                   permanent_work_id=self.primary_edition.permanent_work_id,
                   fiction= "Fiction" if self.fiction else "Nonfiction",
                   audience=self.audience,
                   summary = self.summary_text,
                   quality = self.quality,
                   rating = self.rating,
                   popularity = self.popularity,
                   was_merged_into_id = self.was_merged_into_id,
               )

        contribution_desc = []
        doc['contributors'] = contribution_desc
        for contribution in self.primary_edition.contributions:
            contributor = contribution.contributor
            contribution_desc.append(
                dict(name=contributor.name, family_name=contributor.family_name,
                     role=contribution.role))

        # identifier_ids = self.all_identifier_ids()
        # classifications = Identifier.classifications_for_identifier_ids(
        #     _db, identifier_ids)
        # by_scheme_and_term = Counter()
        # classification_total_weight = 0.0
        # for c in classifications:
        #     subject = c.subject
        #     if subject.type in Subject.uri_lookup:
        #         scheme = Subject.uri_lookup[subject.type]
        #         term = subject.name or subject.identifier
        #         if not term:
        #             # There's no text to search for.
        #             continue
        #         key = (scheme, term)
        #         by_scheme_and_term[key] += c.weight
        #         classification_total_weight += c.weight

        classification_desc = []
        doc['classifications'] = classification_desc
        # for (scheme, term), weight in by_scheme_and_term.items():
        #     classification_desc.append(
        #         dict(scheme=scheme, term=term,
        #              weight=weight/classification_total_weight))

        for workgenre in self.work_genres:
            classification_desc.append(
                dict(scheme=Subject.SIMPLIFIED_GENRE, term=workgenre.genre.name,
                     weight=workgenre.affinity))

        # for term, weight in (
        #         (Work.CHARACTER_APPEAL, self.appeal_character),
        #         (Work.LANGUAGE_APPEAL, self.appeal_language),
        #         (Work.SETTING_APPEAL, self.appeal_setting),
        #         (Work.STORY_APPEAL, self.appeal_story)):
        #     if weight:
        #         classification_desc.append(
        #             dict(scheme=Work.APPEALS_URI, term=term,
        #                  weight=weight))
        return doc

class Measurement(Base):
    """A  measurement of some numeric quantity associated with a
    Identifier.
    """
    __tablename__ = 'measurements'

    # Some common measurement types
    POPULARITY = "http://librarysimplified.org/terms/rel/popularity"
    QUALITY = "http://librarysimplified.org/terms/rel/quality"
    PUBLISHED_EDITIONS = "http://librarysimplified.org/terms/rel/editions"
    HOLDINGS = "http://librarysimplified.org/terms/rel/holdings"
    RATING = "http://schema.org/ratingValue"
    DOWNLOADS = "https://schema.org/UserDownloads"
    PAGE_COUNT = "https://schema.org/numberOfPages"
    AWARDS = "http://librarysimplified.org/terms/rel/awards"

    GUTENBERG_FAVORITE = "http://librarysimplified.org/terms/rel/lists/gutenberg-favorite"

    # If a book's popularity measurement is found between index n and
    # index n+1 on this list, it is in the nth percentile for
    # popularity and its 'popularity' value should be n * 0.01.
    # 
    # These values are empirically determined and may change over
    # time.
    POPULARITY_PERCENTILES = {
        DataSource.OVERDRIVE : [1, 1, 1, 2, 2, 2, 3, 3, 4, 4, 5, 5, 6, 6, 7, 7, 8, 9, 9, 10, 10, 11, 12, 13, 14, 15, 15, 16, 18, 19, 20, 21, 22, 24, 25, 26, 28, 30, 31, 33, 35, 37, 39, 41, 43, 46, 48, 51, 53, 56, 59, 63, 66, 70, 74, 78, 82, 87, 92, 97, 102, 108, 115, 121, 128, 135, 142, 150, 159, 168, 179, 190, 202, 216, 230, 245, 260, 277, 297, 319, 346, 372, 402, 436, 478, 521, 575, 632, 702, 777, 861, 965, 1100, 1248, 1428, 1665, 2020, 2560, 3535, 5805],
        DataSource.AMAZON : [14937330, 1974074, 1702163, 1553600, 1432635, 1327323, 1251089, 1184878, 1131998, 1075720, 1024272, 978514, 937726, 898606, 868506, 837523, 799879, 770211, 743194, 718052, 693932, 668030, 647121, 627642, 609399, 591843, 575970, 559942, 540713, 524397, 511183, 497576, 483884, 470850, 458438, 444475, 432528, 420088, 408785, 398420, 387895, 377244, 366837, 355406, 344288, 333747, 324280, 315002, 305918, 296420, 288522, 279185, 270824, 262801, 253865, 246224, 238239, 230537, 222611, 215989, 208641, 202597, 195817, 188939, 181095, 173967, 166058, 160032, 153526, 146706, 139981, 133348, 126689, 119201, 112447, 106795, 101250, 96534, 91052, 85837, 80619, 75292, 69957, 65075, 59901, 55616, 51624, 47598, 43645, 39403, 35645, 31795, 27990, 24496, 20780, 17740, 14102, 10498, 7090, 3861],
        # This is a percentile list of OCLC Work IDs and OCLC Numbers
        # associated with Project Gutenberg texts via OCLC Linked
        # Data.
        #
        # TODO: Calculate a separate distribution for more modern works.
        DataSource.OCLC_LINKED_DATA : [1, 1, 1, 1, 1, 1, 1, 1, 1, 1, 1, 1, 1, 1, 1, 1, 1, 1, 1, 1, 1, 1, 1, 1, 1, 1, 1, 1, 1, 1, 1, 1, 1, 1, 1, 1, 1, 1, 1, 1, 1, 1, 1, 1, 1, 1, 1, 1, 1, 2, 2, 2, 2, 2, 2, 2, 2, 2, 2, 2, 2, 2, 2, 2, 2, 2, 2, 3, 3, 3, 3, 3, 3, 3, 3, 4, 4, 4, 4, 5, 5, 5, 5, 6, 6, 7, 7, 8, 8, 9, 10, 11, 12, 14, 15, 18, 21, 29, 41, 81],
    }

    DOWNLOAD_PERCENTILES = {
        DataSource.GUTENBERG : [0, 1, 2, 3, 4, 5, 5, 6, 7, 7, 8, 8, 9, 9, 10, 10, 11, 12, 12, 12, 13, 14, 14, 15, 15, 16, 16, 17, 18, 18, 19, 19, 20, 21, 21, 22, 23, 23, 24, 25, 26, 27, 28, 28, 29, 30, 32, 33, 34, 35, 36, 37, 38, 40, 41, 43, 45, 46, 48, 50, 52, 55, 57, 60, 62, 65, 69, 72, 76, 79, 83, 87, 93, 99, 106, 114, 122, 130, 140, 152, 163, 179, 197, 220, 251, 281, 317, 367, 432, 501, 597, 658, 718, 801, 939, 1065, 1286, 1668, 2291, 4139]
    }

    RATING_SCALES = {
        DataSource.OVERDRIVE : [1, 5],
        DataSource.AMAZON : [1, 5],
    }

    id = Column(Integer, primary_key=True)

    # A Measurement is always associated with some Identifier.
    identifier_id = Column(
        Integer, ForeignKey('identifiers.id'), index=True)

    # A Measurement always comes from some DataSource.
    data_source_id = Column(
        Integer, ForeignKey('datasources.id'), index=True)

    # The quantity being measured.
    quantity_measured = Column(Unicode, index=True)

    # The measurement itself.
    value = Column(Float)

    # The measurement normalized to a 0...1 scale.
    _normalized_value = Column(Float, name="normalized_value")

    # How much weight should be assigned this measurement, relative to
    # other measurements of the same quantity from the same source.
    weight = Column(Float, default=1)

    # When the measurement was taken
    taken_at = Column(DateTime, index=True)
    
    # True if this is the most recent measurement of this quantity for
    # this Identifier.
    #
    is_most_recent = Column(Boolean, index=True)

    def __repr__(self):
        return "%s(%r)=%s (norm=%.2f)" % (
            self.quantity_measured, self.identifier, self.value,
            self.normalized_value or 0)

    @classmethod
    def overall_quality(cls, measurements, popularity_weight=0.3,
                        rating_weight=0.7):
        """Turn a bunch of measurements into an overall measure of quality."""
        if popularity_weight + rating_weight != 1.0:
            raise ValueError(
                "Popularity weight and rating weight must sum to 1! (%.2f + %.2f)" % (
                    popularity_weight, rating_weight)
        )
        popularities = []
        ratings = []
        for m in measurements:
            l = None
            if m.quantity_measured in (cls.POPULARITY, cls.DOWNLOADS):
                l = popularities
            elif m.quantity_measured == cls.RATING:
                l = ratings
            if l is not None:
                l.append(m)
        popularity = cls._average_normalized_value(popularities)
        rating = cls._average_normalized_value(ratings)
        if popularity is None and rating is None:
            # We have absolutely no idea about the quality of this work.
            return 0
        if popularity is not None and rating is None:
            # Our idea of the quality depends entirely on the work's popularity.
            return popularity
        if rating is not None and popularity is None:
            # Our idea of the quality depends entirely on the work's rating.
            return rating

        # We have both popularity and rating.
        final = (popularity * popularity_weight) + (rating * rating_weight)
        print "(%.2f * %.2f) + (%.2f * %.2f) = %.2f" % (
            popularity, popularity_weight, rating, rating_weight, final)
        return final

    @classmethod
    def _average_normalized_value(cls, measurements):
        num_measurements = 0
        measurement_total = 0
        for m in measurements:
            v = m.normalized_value
            if v is None:
                continue
            num_measurements += m.weight
            measurement_total += (v * m.weight)
        if num_measurements:
            return measurement_total / num_measurements
        else:
            return None

    @property
    def normalized_value(self):
        if self._normalized_value:
            pass
        elif not self.value:
            return None
        elif (self.quantity_measured == self.POPULARITY
              and self.data_source.name in self.POPULARITY_PERCENTILES):
            d = self.POPULARITY_PERCENTILES[self.data_source.name]
            position = bisect.bisect_left(d, self.value)
            self._normalized_value = position * 0.01            
        elif (self.quantity_measured == self.DOWNLOADS
              and self.data_source.name in self.DOWNLOAD_PERCENTILES):
            d = self.DOWNLOAD_PERCENTILES[self.data_source.name]
            position = bisect.bisect_left(d, self.value)
            self._normalized_value = position * 0.01            
        elif (self.quantity_measured == self.RATING
              and self.data_source.name in self.RATING_SCALES):
            scale_min, scale_max = self.RATING_SCALES[self.data_source.name]
            width = float(scale_max-scale_min)
            value = self.value-scale_min
            self._normalized_value = value / width
        elif self.data_source.name == DataSource.METADATA_WRANGLER:
            # Data from the metadata wrangler comes in pre-normalized.
            self._normalized_value = self.value
            
        return self._normalized_value


class Hyperlink(Base):
    """A link between an Identifier and a Resource."""

    __tablename__ = 'hyperlinks'

    # Some common link relations.
    CANONICAL = "canonical"
    OPEN_ACCESS_DOWNLOAD = "http://opds-spec.org/acquisition/open-access"
    IMAGE = "http://opds-spec.org/image"
    THUMBNAIL_IMAGE = "http://opds-spec.org/image/thumbnail"
    SAMPLE = "http://opds-spec.org/acquisition/sample"
    ILLUSTRATION = "http://librarysimplified.org/terms/rel/illustration"
    REVIEW = "http://schema.org/Review"
    DESCRIPTION = "http://schema.org/description"
    SHORT_DESCRIPTION = "http://librarysimplified.org/terms/rel/short-description"
    AUTHOR = "http://schema.org/author"

    # TODO: Is this the appropriate relation?
    DRM_ENCRYPTED_DOWNLOAD = "http://opds-spec.org/acquisition/"

    id = Column(Integer, primary_key=True)

    # A Hyperlink is always associated with some Identifier.
    identifier_id = Column(
        Integer, ForeignKey('identifiers.id'), index=True, nullable=False)

    # The DataSource through which this link was discovered.
    data_source_id = Column(
        Integer, ForeignKey('datasources.id'), index=True, nullable=False)

    # A Resource may also be associated with some LicensePool which
    # controls scarce access to it.
    license_pool_id = Column(
        Integer, ForeignKey('licensepools.id'), index=True)

    # The link relation between the Identifier and the Resource.
    rel = Column(Unicode, index=True, nullable=False)

    # The Resource on the other end of the link.
    resource_id = Column(
        Integer, ForeignKey('resources.id'), index=True, nullable=False)

    @classmethod
    def generic_uri(cls, data_source, identifier, rel, content=None):
        """Create a generic URI for the other end of this hyperlink.

        This is useful for resources that are obtained through means
        other than fetching a single URL via HTTP. It lets us get a
        URI that's most likely unique, so we can create a Resource
        object without violating the uniqueness constraint.

        If the output of this method isn't unique in your situation
        (because the data source provides more than one link with a
        given link relation for a given identifier), you'll need some
        other way of coming up with generic URIs.

        """
        l = [identifier.urn, urllib.quote(data_source.name), urllib.quote(rel)]
        if content:
            m = md5.new()
            if isinstance(content, unicode):
                content = content.encode("utf8")
            m.update(content)
            l.append(m.hexdigest())
        return ":".join(l)


class Resource(Base):
    """An external resource that may be mirrored locally."""

    __tablename__ = 'resources'

    # How many votes is the initial quality estimate worth?
    ESTIMATED_QUALITY_WEIGHT = 5

    id = Column(Integer, primary_key=True)

    # A URI that uniquely identifies this resource. Most of the time
    # this will be an HTTP URL, which is why we're calling it 'url',
    # but it may also be a made-up URI.
    url = Column(Unicode, index=True)

    # Many Editions may choose this resource (as opposed to other
    # resources linked to them with rel="image") as their cover image.
    cover_editions = relationship("Edition", backref="cover", foreign_keys=[Edition.cover_id])

    # Many Works may use this resource (as opposed to other resources
    # linked to them with rel="description") as their summary.
    summary_works = relationship("Work", backref="summary", foreign_keys=[Work.summary_id])

    links = relationship("Hyperlink", backref="resource")

    # The DataSource that is the controlling authority for this Resource.
    data_source_id = Column(Integer, ForeignKey('datasources.id'), index=True)

    # An archived Representation of this Resource.
    representation_id = Column(
        Integer, ForeignKey('representations.id'), index=True)

    # A calculated value for the quality of this resource, based on an
    # algorithmic treatment of its content.
    estimated_quality = Column(Float)

    # The average of human-entered values for the quality of this
    # resource.
    voted_quality = Column(Float)

    # How many votes contributed to the voted_quality value. This lets
    # us scale new votes proportionately while keeping only two pieces
    # of information.
    votes_for_quality = Column(Integer)

    # A combination of the calculated quality value and the
    # human-entered quality value.
    quality = Column(Float, index=True)

    # URL must be unique.
    __table_args__ = (
        UniqueConstraint('url'),
    )

    @property
    def final_url(self):        
        """URL to the final, mirrored version of this resource, suitable
        for serving to the client.

        :return: A URL, or None if the resource has no mirrored
        representation.
        """
        if not self.representation:
            return None
        if not self.representation.mirror_url:
            return None
        return self.representation.mirror_url

    def set_mirrored_elsewhere(self, media_type):
        """We don't need our own copy of this resource's representation--
        a copy of it has been mirrored already.
        """
        _db = Session.object_session(self)
        if not self.representation:
            self.representation, is_new = get_one_or_create(
                _db, Representation, url=self.url, media_type=media_type)
        self.representation.mirror_url = self.url
        self.representation.set_as_mirrored()

    def set_fetched_content(self, media_type, content, content_path):
        """Simulate a successful HTTP request for a representation
        of this resource.

        This is used when the content of the representation is obtained
        through some other means.
        """
        _db = Session.object_session(self)

        if not (content or content_path):
            raise ValueError(
                "One of content and content_path must be specified.")
        if content and content_path:
            raise ValueError(
                "Only one of content and content_path may be specified.")
        representation, is_new = get_one_or_create(
            _db, Representation, url=self.url, media_type=media_type)
        self.representation = representation
        representation.set_fetched_content(content, content_path)

    def set_estimated_quality(self, estimated_quality):
        """Update the estimated quality."""
        self.estimated_quality = estimated_quality
        self.update_quality()

    def add_quality_votes(self, quality, weight=1):
        """Record someone's vote as to the quality of this resource."""
        total_quality = self.voted_quality * self.votes_for_quality
        total_quality += (quality * weight)
        self.votes_for_quality += weight
        self.voted_quality = total_quality / float(self.votes_for_quality)
        self.update_quality()

    def update_quality(self):
        """Combine `estimated_quality` with `voted_quality` to form `quality`.
        """
        estimated_weight = self.ESTIMATED_QUALITY_WEIGHT
        votes_for_quality = self.votes_for_quality or 0
        total_weight = estimated_weight + votes_for_quality

        total_quality = (((self.estimated_quality or 0) * self.ESTIMATED_QUALITY_WEIGHT) + 
                         ((self.voted_quality or 0) * votes_for_quality))
        self.quality = total_quality / float(total_weight)

    def set_representation(self, media_type, content, uri=None,
                           content_path=None):

        if not uri:
            uri = self.generic_uri
        representation, ignore = get_one_or_create(
            _db, Representation, url=uri, media_type=media_type)
        representation.set_fetched_content(content, content_path)
        self.representation = representation
        

class Genre(Base):
    """A subject-matter classification for a book.

    Much, much more general than Classification.
    """
    __tablename__ = 'genres'
    id = Column(Integer, primary_key=True)
    name = Column(Unicode)

    # One Genre may have affinity with many Subjects.
    subjects = relationship("Subject", backref="genre")

    # One Genre may participate in many WorkGenre assignments.
    works = association_proxy('work_genres', 'work')

    work_genres = relationship("WorkGenre", backref="genre", 
                               cascade="all, delete, delete-orphan")

    def __repr__(self):
        return "<Genre %s (%d subjects, %d works, %d subcategories)>" % (
            self.name, len(self.subjects), len(self.works),
            len(classifier.genres[self.name].subgenres))

    @classmethod
    def lookup(cls, _db, name, autocreate=False):
        if autocreate:
            m = get_one_or_create
        else:
            m = get_one
        if isinstance(name, GenreData):
            name = name.name
        result = m(_db, Genre, name=name)
        if isinstance(result, tuple):
            return result
        else:
            return result, False

    @property
    def self_and_subgenres(self):
        _db = Session.object_session(self)
        genres = []
        for genre_data in classifier.genres[self.name].self_and_subgenres:
            genres.append(self.lookup(_db, genre_data.name)[0])
        return genres

    @property
    def default_fiction(self):
        return classifier.genres[self.name].is_fiction

class Subject(Base):
    """A subject under which books might be classified."""

    # Types of subjects.
    LCC = Classifier.LCC              # Library of Congress Classification
    LCSH = Classifier.LCSH            # Library of Congress Subject Headings
    FAST = Classifier.FAST
    DDC = Classifier.DDC              # Dewey Decimal Classification
    OVERDRIVE = Classifier.OVERDRIVE  # Overdrive's classification system
    THREEM = Classifier.THREEM  # 3M's classification system
    TAG = Classifier.TAG   # Folksonomic tags.
    FREEFORM_AUDIENCE = Classifier.FREEFORM_AUDIENCE

    GUTENBERG_BOOKSHELF = Classifier.GUTENBERG_BOOKSHELF
    TOPIC = Classifier.TOPIC
    PLACE = Classifier.PLACE
    PERSON = Classifier.PERSON
    ORGANIZATION = Classifier.ORGANIZATION
    SIMPLIFIED_GENRE = "http://librarysimplified.org/terms/genres/Simplified/"

    by_uri = {
        SIMPLIFIED_GENRE : SIMPLIFIED_GENRE,
        "http://librarysimplified.org/terms/genres/Overdrive/" : OVERDRIVE,
        "http://librarysimplified.org/terms/genres/3M/" : THREEM,
        "http://id.worldcat.org/fast/" : FAST, # I don't think this is official.
        "http://purl.org/dc/terms/LCC" : LCC,
        "http://purl.org/dc/terms/LCSH" : LCSH,
        "http://purl.org/dc/terms/DDC" : DDC,
    }

    uri_lookup = dict()
    for k, v in by_uri.items():
        uri_lookup[v] = k

    __tablename__ = 'subjects'
    id = Column(Integer, primary_key=True)
    # Type should be one of the constants in this class.
    type = Column(Unicode, index=True)

    # Formal identifier for the subject (e.g. "300" for Dewey Decimal
    # System's Social Sciences subject.)
    identifier = Column(Unicode, index=True)

    # Human-readable name, if different from the
    # identifier. (e.g. "Social Sciences" for DDC 300)
    name = Column(Unicode, default=None, index=True)

    # Whether classification under this subject implies anything about
    # the fiction/nonfiction status of a book.
    fiction = Column(Boolean, default=None)

    # Whether classification under this subject implies anything about
    # the book's audience.
    audience = Column(
        Enum("Adult", "Young Adult", "Children", name="audience"),
        default=None)

    # Each Subject may claim affinity with one Genre.
    genre_id = Column(Integer, ForeignKey('genres.id'), index=True)

    # A locked Subject has been reviewed by a human and software will
    # not mess with it without permission.
    locked = Column(Boolean, default=False, index=True)

    # A checked Subject has been reviewed by software and will
    # not be checked again unless forced.
    checked = Column(Boolean, default=False, index=True)

    # One Subject may participate in many Classifications.
    classifications = relationship(
        "Classification", backref="subject"
    )

    # Type + identifier must be unique.
    __table_args__ = (
        UniqueConstraint('type', 'identifier'),
    )

    def __repr__(self):
        if self.name:
            name = u' ("%s")' % self.name
        else:
            name = u""
        if self.audience:
            audience = " audience=%s" % self.audience
        else:
            audience = ""
        if self.fiction:
            fiction = " (Fiction)"
        elif self.fiction == False:
            fiction = " (Nonfiction)"
        else:
            fiction = ""
        if self.genre:
            genre = ' genre="%s"' % self.genre.name
        else:
            genre = ""
        a = u'[%s:%s%s%s%s%s]' % (
            self.type, self.identifier, name, fiction, audience, genre)
        return a.encode("utf8")

    @classmethod
    def lookup(cls, _db, type, identifier, name):
        """Turn a subject type and identifier into a Subject."""
        classifier = Classifier.lookup(type)
        subject, new = get_one_or_create(
            _db, Subject, type=type,
            identifier=identifier,
            create_method_kwargs=dict(
                name=name,
            )
        )
        if name and not subject.name:
            # We just discovered the name of a subject that previously
            # had only an ID.
            subject.name = name
        return subject, new

    @classmethod
    def common_but_not_assigned_to_genre(cls, _db, min_occurances=1000, 
                                         type_restriction=None):
        q = _db.query(Subject).join(Classification).filter(Subject.genre==None)

        if type_restriction:
            q = q.filter(Subject.type==type_restriction)
        q = q.group_by(Subject.id).having(
            func.count(Subject.id) > min_occurances).order_by(
            func.count(Classification.id).desc())
        return q

    @classmethod
    def assign_to_genres(cls, _db, type_restriction=None, force=False,
                         batch_size=1000):
        """Find subjects that have not been checked yet, assign each a
        genre/audience/fiction status if possible, and mark each as
        checked.

        :param type_restriction: Only consider subjects of the given type.
        :param force: Assign a genre to all subjects not just the ones that
                      have been checked.
        :param batch_size: Perform a database commit every time this many
                           subjects have been checked.
        """
        q = _db.query(Subject).filter(Subject.locked==False)

        if type_restriction:
            q = q.filter(Subject.type==type_restriction)

        if not force:
            q = q.filter(Subject.checked==False)

        counter = 0
        for subject in q:
            subject.assign_to_genre()
            counter += 1
            if not counter % batch_size:
                _db.commit()
        _db.commit()

    def assign_to_genre(self):
        """Assign this subject to a genre."""
        classifier = Classifier.classifiers.get(self.type, None)
        if not classifier:
            return
        self.checked = True
        genredata, audience, fiction = classifier.classify(self)
        if genredata:
            _db = Session.object_session(self)
            genre, was_new = Genre.lookup(_db, genredata.name, True)
            self.genre = genre
        if audience:
            self.audience = audience
        if fiction is not None:
            self.fiction = fiction
        if genredata or audience or fiction:
            print self


class Classification(Base):
    """The assignment of a Identifier to a Subject."""
    __tablename__ = 'classifications'
    id = Column(Integer, primary_key=True)
    identifier_id = Column(
        Integer, ForeignKey('identifiers.id'), index=True)
    subject_id = Column(Integer, ForeignKey('subjects.id'), index=True)
    data_source_id = Column(Integer, ForeignKey('datasources.id'), index=True)

    # How much weight the data source gives to this classification.
    weight = Column(Integer)

    @property
    def scaled_weight(self):
        weight = self.weight
        if self.data_source.name == DataSource.OCLC_LINKED_DATA:
            weight = weight / 10.0
        elif self.data_source.name == DataSource.OVERDRIVE:
            weight = weight * 50
        return weight

# Non-database objects.

class LaneList(object):
    """A list of lanes such as you might see in an OPDS feed."""

    def __repr__(self):
        parent = ""
        if self.parent:
            parent = "parent=%s, " % self.parent.name

        return "<LaneList: %slanes=[%s]>" % (
            parent,
            ", ".join([repr(x) for x in self.lanes])
        )

    @classmethod
    def from_description(self, _db, parent_lane, description):
        lanes = LaneList(parent_lane)
        if parent_lane:
            default_fiction = parent_lane.fiction
            default_audience = parent_lane.audience
        else:
            default_fiction = Lane.FICTION_DEFAULT_FOR_GENRE
            default_audience = Classifier.AUDIENCE_ADULT

        for lane_description in description:
            if isinstance(lane_description, GenreData):
                # This very simple lane is the default view for a genre.
                genre = lane_description
                lane = Lane(_db, genre.name, [genre], True, default_fiction,
                            default_audience, parent_lane)
            elif isinstance(lane_description, Lane):
                # The Lane object has already been created.
                lane = lane_description
                lane.parent = parent_lane
            else:
                # A more complicated lane. Its description is a bunch
                # of arguments to the Lane constructor.
                l = lane_description
                lane = Lane(_db, l['full_name'], l.get('genres', []), 
                            l.get('include_subgenres', True),
                            l.get('fiction', default_fiction),
                            l.get('audience', default_audience),
                            parent_lane,
                            l.get('sublanes', []),
                            l.get('display_name', None)
                        )                            
            lanes.add(lane)
            for sublane in lane.sublanes.lanes:
                lanes.add(sublane)

        return lanes

    def __init__(self, parent=None):
        self.parent = parent
        self.lanes = []
        self.by_name = dict()

    def __iter__(self):
        return self.lanes.__iter__()

    def add(self, lane):
        if lane.parent == self.parent:
            self.lanes.append(lane)
        if lane.name in self.by_name:
            raise ValueError("Duplicate lane: %s" % lane.name)
        self.by_name[lane.name] = lane


class Lane(object):

    """A set of books that would go together in a display."""

    UNCLASSIFIED = "unclassified"
    BOTH_FICTION_AND_NONFICTION = "both fiction and nonfiction"
    FICTION_DEFAULT_FOR_GENRE = "fiction default for genre"

    def __repr__(self):
        if self.sublanes.lanes:
            sublanes = " (sublanes=%d)" % len(self.sublanes.lanes)
        else:
            sublanes = ""
        return "<Lane %s%s>" % (self.name, sublanes)

    @classmethod
    def everything(cls, _db):
        """Return a synthetic Lane that matches everything."""
        return Lane(_db, "", [], True, Lane.BOTH_FICTION_AND_NONFICTION,
                    None)

    def __init__(self, _db, full_name, genres, include_subgenres=True,
                 fiction=True, audience=Classifier.AUDIENCE_ADULT,
                 parent=None, sublanes=[], appeal=None, display_name=None):
        self.name = full_name
        self.display_name = display_name or self.name
        self.parent = parent
        self._db = _db
        self.appeal = appeal

        if genres in (None, self.UNCLASSIFIED):
            # We will only be considering works that are not
            # classified under a genre.
            self.genres = None
            self.include_subgenres = None
        else:
            if not isinstance(genres, list):
                genres = [genres]
            # Turn names or GenreData objects into Genre objects. 
            self.genres = []
            for genre in genres:
                if not isinstance(genre, Genre):
                    genre, ignore = Genre.lookup(_db, genre)
                self.genres.append(genre)
            self.include_subgenres=include_subgenres
        self.fiction = fiction
        self.audience = audience
        self.sublanes = LaneList.from_description(_db, self, sublanes)

    def search(self, languages, query):
        """Find works in this lane that match a search query.
        
        TODO: Current implementation is incredibly bad and does
        a direct database search using ILIKE.
        """
        if isinstance(languages, basestring):
            languages = [languages]

        k = "%" + query + "%"
        q = self.works(languages=languages, fiction=None).filter(
            or_(Edition.title.ilike(k),
                Edition.author.ilike(k)))
        q = q.order_by(Work.quality.desc())
        return q

    def quality_sample(
            self, languages, quality_min_start,
            quality_min_rock_bottom, target_size, availability):
        """Randomly select Works from this Lane that meet minimum quality
        criteria.

        Bring the quality criteria as low as necessary to fill a feed
        of the given size, but not below `quality_min_rock_bottom`.
        """
        if isinstance(languages, basestring):
            languages = [languages]

        quality_min = quality_min_start
        previous_quality_min = None
        results = []
        while (quality_min >= quality_min_rock_bottom
               and len(results) < target_size):
            remaining = target_size - len(results)
            query = self.works(languages=languages, availability=availability)
            if quality_min < 0.05:
                quality_min = 0

            query = query.filter(
                Work.quality >= quality_min,
            )

            if previous_quality_min is not None:
                query = query.filter(
                    Work.quality < previous_quality_min)

            # How many are there?
            start = time.time()
            count = query.count()
            if count > 0:
                if count <= 250:
                    random_offset = 0
                else:
                    random_offset = random.randint(0, count-250)

                # Pick up a subset of at most 250 items.
                query = query.offset(random_offset).limit(250)
                r = query.all()
                sample_size = min(remaining, len(r))
                print "Sampling %d from %d" % (sample_size, len(r))
                sample = random.sample(r, sample_size)
                results.extend(sample)
                # query = query.order_by(func.random()).limit(remaining)
                print "Quality %.1f got %d results for %s in %.2fsec" % (
                    quality_min, len(results), self.name, time.time()-start
                )

            if quality_min == quality_min_rock_bottom or quality_min == 0:
                # We can't lower the bar any more.
                break

            # Lower the bar, in case we didn't get enough results.
            previous_quality_min = quality_min
            quality_min *= 0.5
            if quality_min < quality_min_rock_bottom:
                quality_min = quality_min_rock_bottom
        return results


    def works(self, languages, fiction=None, availability=Work.ALL):
        """Find Works that will go together in this Lane.

        Works will:

        * Be in one of the languages listed in `languages`.

        * Be filed under of the genres listed in `self.genres` (or, if
          `self.include_subgenres` is True, any of those genres'
          subgenres).

        * Have the same appeal as `self.appeal`, if `self.appeal` is present.

        * Are intended for the audience in `self.audience`.

        * Are fiction (if `self.fiction` is True), or nonfiction (if fiction
          is false), or of the default fiction status for the genre
          (if fiction==FICTION_DEFAULT_FOR_GENRE and all genres have
          the same default fiction status). If fiction==None, no fiction
          restriction is applied.

        :param fiction: Override the fiction setting found in `self.fiction`.

        """
        q = Work.feed_query(self._db, languages, availability)

        audience = self.audience
        if fiction is None:
            if self.fiction is not None:
                fiction = self.fiction
            else:
                fiction = self.FICTION_DEFAULT_FOR_GENRE

        if self.genres is None and fiction in (True, False, self.UNCLASSIFIED):
            # No genre plus a boolean value for `fiction` means
            # fiction or nonfiction not associated with any genre.
            q = Work.with_no_genres(q)
        elif self.genres is not None:
            # Find works that are assigned to the given genres. This
            # may also turn into a restriction on the fiction status.
            fiction_default_by_genre = (fiction == self.FICTION_DEFAULT_FOR_GENRE)
            if fiction_default_by_genre:
                # Unset `fiction`. We'll set it again when we find out
                # whether we've got fiction or nonfiction genres.
                fiction = None

            genres = []
            for genre in self.genres:
                if self.include_subgenres:
                    genres.extend(genre.self_and_subgenres)
                else:
                    genres.append(genre)

                if fiction_default_by_genre:
                    if fiction is None:
                        fiction = genre.default_fiction
                    elif fiction != genre.default_fiction:
                        raise ValueError(
                            "I was told to use the default fiction restriction, but the genres %r include contradictory fiction restrictions.")
            if genres:
                q = q.join(Work.work_genres)
                q = q.filter(WorkGenre.genre_id.in_([g.id for g in genres]))

        if self.audience != None:
            q = q.filter(Work.audience==self.audience)

        if self.appeal != None:
            q = q.filter(Work.primary_appeal==self.appeal)

        if fiction == self.UNCLASSIFIED:
            q = q.filter(Work.fiction==None)
        elif fiction != self.BOTH_FICTION_AND_NONFICTION:
            q = q.filter(Work.fiction==fiction)
        return q


class WorkFeed(object):
    
    """Identify a certain page in a certain feed."""

    active_facet_for_field = {
        Edition.title : "title",
        Edition.sort_title : "title",
        Edition.sort_author : "author",
        Edition.author : "author"
    }

    CURRENTLY_AVAILABLE = "available"
    ALL = "all"

    def __init__(self, languages, order_by=None,
                 sort_ascending=True,
                 availability=CURRENTLY_AVAILABLE):
        if isinstance(languages, basestring):
            languages = [languages]
        elif not isinstance(languages, list):
            raise ValueError("Invalid value for languages: %r" % languages)
        self.languages = languages
        if not order_by:
            order_by = []
        elif not isinstance(order_by, list):
            order_by = [order_by]
        self.order_by = order_by
        self.sort_ascending = sort_ascending
        if sort_ascending:
            self.sort_operator = operator.__gt__
        else:
            self.sort_operator = operator.__lt__
        # In addition to the given order, we order by author,
        # then title, then work ID.
        for i in (Edition.sort_author, 
                  Edition.sort_title, 
                  Work.id):
            if not i in self.order_by:
                self.order_by.append(i)
        self.active_facet = self.active_facet_for_field.get(order_by[0], None)

        self.availability = availability

    def base_query(self, _db):
        """A query that will return every work that should go in this feed.

        Subject to language and availability settings.

        This may be filtered down further.
        """
        # By default, return every Work in the entire database.
        return Work.feed_query(_db, self.languages, self.availability)

    def page_query(self, _db, last_edition_seen, page_size, extra_filter=None):
        """Turn the base query into a query that retrieves a particular page 
        of works.
        """

        query = self.base_query(_db)
        query = query.filter(LicensePool.edition != None)
        primary_order_field = self.order_by[0]
        if last_edition_seen:
            # Only find records that show up after the last one seen.
            last_value = getattr(last_edition_seen, primary_order_field.name)
            if last_value:
                # This means works where the primary ordering field has a
                # higher value.
                clause = self.sort_operator(primary_order_field, last_value)

                base_and_clause = (primary_order_field == last_value)
                for next_order_field in self.order_by[1:]:
                    # OR, it means works where all the previous ordering
                    # fields have the same value as the last work seen,
                    # and this next ordering field has a higher value.
                    new_value = getattr(last_edition_seen, next_order_field.name)
                    if new_value != None:
                        clause = or_(clause,
                                     and_(base_and_clause, 
                                          self.sort_operator(next_order_field, new_value)))
                    base_and_clause = and_(base_and_clause,
                                           (next_order_field == new_value))
                query = query.filter(clause)

        if extra_filter is not None:
            query = query.filter(extra_filter)

        if self.sort_ascending:
            m = lambda x: x.asc()
        else:
            m = lambda x: x.desc()

        order_by = [m(x) for x in self.order_by]
        query = query.order_by(*order_by).limit(page_size)
        query = query.options(joinedload('license_pools').joinedload('edition'))
        return query

class LaneFeed(WorkFeed):

    """A WorkFeed where all the works come from a predefined lane."""

    def __init__(self, lane, *args, **kwargs):
        self.lane = lane
        super(LaneFeed, self).__init__(*args, **kwargs)

    def base_query(self, _db):
        return self.lane.works(self.languages, availability=self.availability)


class CustomListFeed(WorkFeed):

    """A WorkFeed where all the works come from one or more custom lists."""

    def __init__(self, custom_lists, languages, on_list_as_of=None, 
                 **kwargs):
        self.custom_lists = custom_lists
        self.on_list_as_of = on_list_as_of
        super(CustomListFeed, self).__init__(languages, **kwargs)

    def base_query(self, _db):

        # TODO: The simplest way to do this is two queries, but it can
        # be optimized to one if it becomes a problem.

        # First, find all works in one of the given lists which also
        # have a permanent work ID.
        custom_list_ids = [x.id for x in self.custom_lists]
        q = _db.query(CustomListEntry).join(CustomListEntry.edition).filter(
            CustomListEntry.list_id.in_(custom_list_ids)).filter(
                Edition.permanent_work_id != None)
        q = q.options(joinedload(CustomListEntry.edition))

        if self.on_list_as_of:
            # The work must have been seen on the given list as
            # recently as the given date.
            on_list_clause = (
                CustomListEntry.most_recent_appearance >= self.on_list_as_of)
            q = q.filter(on_list_clause)
        permanent_work_ids = set([x.edition.permanent_work_id for x in q])
        print "Potentially %s permanent work IDs." % len(permanent_work_ids)

        # Now the second query. Find all works where the primary edition's
        # permanent work ID is in the big list of IDs we got earlier.
        q = Work.feed_query(_db, self.languages, self.availability)
        q = q.join(Work.primary_edition).filter(
            Edition.permanent_work_id.in_(permanent_work_ids))
        return q


class AllCustomListsFromDataSourceFeed(CustomListFeed):

    """A WorkFeed consolidating all custom lists from a given data source."""

    def __init__(self, _db, data_sources, languages, on_list_as_of=None, 
                 **kwargs):
        if isinstance(data_sources, basestring):
            data_sources = [data_sources]
        sources = [DataSource.lookup(_db, x).id for x in data_sources]
        lists = _db.query(CustomList).filter(CustomList.data_source_id.in_(sources))
        super(AllCustomListsFromDataSourceFeed, self).__init__(
            lists, languages, on_list_as_of, **kwargs)


class LicensePool(Base):

    """A pool of undifferentiated licenses for a work from a given source.
    """

    __tablename__ = 'licensepools'
    id = Column(Integer, primary_key=True)

    # A LicensePool may be associated with a Work. (If it's not, no one
    # can check it out.)
    work_id = Column(Integer, ForeignKey('works.id'), index=True)

    # Each LicensePool is associated with one DataSource and one
    # Identifier, and therefore with one original Edition.
    data_source_id = Column(Integer, ForeignKey('datasources.id'), index=True)
    identifier_id = Column(Integer, ForeignKey('identifiers.id'), index=True)

    # One LicensePool may be associated with one RightsStatus.
    rightsstatus_id = Column(
        Integer, ForeignKey('rightsstatus.id'), index=True)

    # One LicensePool can have many Loans.
    loans = relationship('Loan', backref='license_pool')

    # One LicensePool can have many Holds.
    holds = relationship('Hold', backref='license_pool')

    # One LicensePool can have many CirculationEvents
    circulation_events = relationship(
        "CirculationEvent", backref="license_pool")

    # One LicensePool may have many associated Hyperlinks.
    links = relationship("Hyperlink", backref="license_pool")

    # The date this LicensePool first became available.
    availability_time = Column(DateTime, index=True)

    clause = "and_(Edition.data_source_id==LicensePool.data_source_id, Edition.primary_identifier_id==LicensePool.identifier_id)"
    edition = relationship(
        "Edition", primaryjoin=clause, uselist=False, lazy='joined',
        foreign_keys=[Edition.data_source_id, Edition.primary_identifier_id])

    open_access = Column(Boolean)
    last_checked = Column(DateTime, index=True)
    licenses_owned = Column(Integer,default=0)
    licenses_available = Column(Integer,default=0)
    licenses_reserved = Column(Integer,default=0)
    patrons_in_hold_queue = Column(Integer,default=0)

    # A Identifier should have at most one LicensePool.
    __table_args__ = (UniqueConstraint('identifier_id'),)

    @classmethod
    def for_foreign_id(self, _db, data_source, foreign_id_type, foreign_id):
        """Create a LicensePool for the given foreign ID."""

        # Get the DataSource.
        if isinstance(data_source, basestring):
            data_source = DataSource.lookup(_db, data_source)

        # The data source must be one that offers licenses.
        if not data_source.offers_licenses:
            raise ValueError(
                'Data source "%s" does not offer licenses.' % data_source.name)

        # The type of the foreign ID must be the primary identifier
        # type for the data source.
        if foreign_id_type != data_source.primary_identifier_type:
            raise ValueError(
                "License pools for data source '%s' are keyed to "
                "identifier type '%s' (not '%s', which was provided)" % (
                    data_source.name, data_source.primary_identifier_type,
                    foreign_id_type
                )
            )
 
        # Get the Identifier.
        identifier, ignore = Identifier.for_foreign_id(
            _db, foreign_id_type, foreign_id
            )

        # Get the LicensePool that corresponds to the DataSource and
        # the Identifier.
        license_pool, was_new = get_one_or_create(
            _db, LicensePool, data_source=data_source, identifier=identifier)
        if was_new and not license_pool.availability_time:
            now = datetime.datetime.utcnow()
            license_pool.availability_time = now
        return license_pool, was_new

    @classmethod
    def with_no_work(cls, _db):
        """Find LicensePools that have no corresponding Work."""
        return _db.query(LicensePool).outerjoin(Work).filter(
            Work.id==None).all()

    def add_link(self, rel, href, data_source, media_type=None,
                 content=None, content_path=None):
        """Add a link between this LicensePool and a Resource.

        :param rel: The relationship between this LicensePooland the resource
               on the other end of the link.
        :param href: The URI of the resource on the other end of the link.
        :param media_type: Media type of the representation associated
               with the resource.
        :param content: Content of the representation associated with the
               resource.
        :param content_path: Path (relative to DATA_DIRECTORY) of the
               representation associated with the resource.
        """
        return self.identifier.add_link(
            rel, href, data_source, self, media_type, content, content_path)

    def needs_update(self):
        """Is it time to update the circulation info for this license pool?"""
        now = datetime.datetime.utcnow()
        if not self.last_checked:
            # This pool has never had its circulation info checked.
            return True
        maximum_stale_time = self.data_source.extra.get(
            'circulation_refresh_rate_seconds')
        if maximum_stale_time is None:
            # This pool never needs to have its circulation info checked.
            return False
        age = now - self.last_checked
        return age > maximum_stale_time

    def update_availability(
            self, new_licenses_owned, new_licenses_available, 
            new_licenses_reserved, new_patrons_in_hold_queue):
        """Update the LicensePool with new availability information.
        Log the implied changes as CirculationEvents.
        """

        _db = Session.object_session(self)
        now = datetime.datetime.utcnow()

        for old_value, new_value, more_event, fewer_event in (
                [self.patrons_in_hold_queue,  new_patrons_in_hold_queue,
                 CirculationEvent.HOLD_PLACE, CirculationEvent.HOLD_RELEASE], 
                [self.licenses_available, new_licenses_available,
                 CirculationEvent.CHECKIN, CirculationEvent.CHECKOUT], 
                [self.licenses_reserved, new_licenses_reserved,
                 CirculationEvent.AVAILABILITY_NOTIFY, None], 
                [self.licenses_owned, new_licenses_owned,
                 CirculationEvent.LICENSE_ADD,
                 CirculationEvent.LICENSE_REMOVE]):
            if old_value == new_value:
                continue

            if old_value < new_value:
                event_name = more_event
            else:
                event_name = fewer_event

            if not event_name:
                continue

            CirculationEvent.log(
                _db, self, event_name, old_value, new_value, now)

        # Update the license pool with the latest information.
        self.licenses_owned = new_licenses_owned
        self.licenses_available = new_licenses_available
        self.licenses_reserved = new_licenses_reserved
        self.patrons_in_hold_queue = new_patrons_in_hold_queue
        self.last_checked = now

        # Update the last update time of the Work.
        if self.work:
            self.work.last_update_time = now

    def set_rights_status(self, uri, name=None):
        _db = Session.object_session(self)
        status, ignore = get_one_or_create(
            _db, RightsStatus, uri=uri,
            create_method_kwargs=dict(name=name))
        self.rights_status = status
        return status

    def loan_to(self, patron, start=None, end=None):
        _db = Session.object_session(patron)
        kwargs = dict(start=start or datetime.datetime.utcnow(),
                      end=end)
        return get_one_or_create(
            _db, Loan, patron=patron, license_pool=self, 
            create_method_kwargs=kwargs)

    def on_hold_to(self, patron, start=None, end=None, position=None):
        _db = Session.object_session(patron)
        start = start or datetime.datetime.utcnow()
        hold, new = get_one_or_create(
            _db, Hold, patron=patron, license_pool=self)
        hold.update(start, end, position)
        return hold, new

    @classmethod
    def consolidate_works(cls, _db, calculate_work_even_if_no_author=False):
        """Assign a (possibly new) Work to every unassigned LicensePool."""
        a = 0
        for unassigned in cls.with_no_work(_db):
            etext, new = unassigned.calculate_work(
                even_if_no_author=calculate_work_even_if_no_author)
            if not etext:
                # We could not create a work for this LicensePool,
                # most likely because it does not yet have any
                # associated Edition.
                continue
            a += 1
            print "Created %r" % etext
            if a and not a % 100:
                _db.commit()

    def calculate_work(self, even_if_no_author=False, known_edition=None,
                       search_index_client=None):
        """Try to find an existing Work for this LicensePool.

        If there are no Works for the permanent work ID associated
        with this LicensePool's primary edition, create a new Work.

        Pools that are not open-access will always have a new Work
        created for them.

        :param even_if_no_author: Ordinarily this method will refuse
        to create a Work for a LicensePool whose Edition has no title
        or author. But sometimes a book just has no known author. If
        that's really the case, pass in even_if_no_author=True and the
        Work will be created.
        """
        
        print "Calculating work for %r" % self.edition
        if self.work:
            # The work has already been done.
            print " Already got one."
            return self.work, False

        primary_edition = self.edition or known_edition
        if primary_edition.license_pool != self:
            raise ValueError(
                "Primary edition's license pool is not the license pool for which work is being calculated!")
        if not primary_edition:
            # We don't have any information about the identifier
            # associated with this LicensePool, so we can't create a work.
            print "WARN: NO EDITION for %s, cowardly refusing to create work." % (
                self.identifier)

            return None, False

        if not primary_edition.title or not primary_edition.author:
            print " Calculating presentation."
            primary_edition.calculate_presentation()



        if not primary_edition.work and (
                not primary_edition.title or (
                    not primary_edition.author and not even_if_no_author)):
            print " Edition has no author or title, not assigning Work to Edition."
            # msg = u"WARN: NO TITLE/AUTHOR for %s/%s/%s/%s, cowardly refusing to create work." % (
            #    self.identifier.type, self.identifier.identifier,
            #    primary_edition.title, primary_edition.author)
            #print msg.encode("utf8")
            return None, False

        if not primary_edition.permanent_work_id:
            primary_edition.calculate_permanent_work_id()

        if primary_edition.work:
            # This pool's primary edition is already associated with
            # a Work. Use that Work.
            work = primary_edition.work

        else:
            _db = Session.object_session(self)
            work = None
            if self.open_access:
                # Is there already an open-access Work which includes editions
                # with this edition's permanent work ID?
                q = _db.query(Edition).filter(
                    Edition.permanent_work_id
                    ==primary_edition.permanent_work_id).filter(
                        Edition.work != None).filter(
                            Edition.id != primary_edition.id)
                for edition in q:
                    if edition.work.has_open_access_license:
                        work = edition.work
                        break

        if work:
            created = False
        else:
            # There is no better choice than creating a brand new Work.
            created = True
            print " NEW WORK for %r" % primary_edition.title
            work = Work()
            _db = Session.object_session(self)
            _db.add(work)
            _db.flush()

        # Associate this LicensePool and its Edition with the work we
        # chose or created.
        work.license_pools.append(self)
        primary_edition.work = work

        # Recalculate the display information for the Work, since the
        # associated Editions have changed.
        work.calculate_presentation(search_index_client=search_index_client)

        if created:
            print " Created %r" % work
        # All done!
        return work, created

    @property
    def best_license_link(self):
        """Find the best available licensing link for the work associated
        with this LicensePool.
        """
        wr = self.edition
        link = wr.best_open_access_link
        if link:
            return self, link

        # Either this work is not open-access, or there was no epub
        # link associated with it.
        work = self.work
        for pool in work.license_pools:
            wr = pool.edition
            link = wr.best_open_access_link
            if link:
                return pool, link
        return self, None


class RightsStatus(Base):

    """The terms under which a book has been made available to the general
    public.

    This will normally be 'in copyright', or 'public domain', or a
    Creative Commons license.
    """

    # Currently in copyright.
    IN_COPYRIGHT = "http://librarysimplified.org/terms/rights-status/in-copyright"

    # Public domain in the USA.
    PUBLIC_DOMAIN_USA = "http://librarysimplified.org/terms/rights-status/public-domain-usa"

    # Public domain in some unknown territory
    PUBLIC_DOMAIN_UNKNOWN = "http://librarysimplified.org/terms/rights-status/public-domain-unknown"

    # Unknown copyright status.
    UNKNOWN = "http://librarysimplified.org/terms/rights-status/unknown"

    __tablename__ = 'rightsstatus'
    id = Column(Integer, primary_key=True)

    # A URI unique to the license. This may be a URL (e.g. Creative
    # Commons)
    uri = Column(String, index=True)

    # Human-readable name of the license.
    name = Column(String, index=True)

    # One RightsStatus may apply to many LicensePools.
    licensepools = relationship("LicensePool", backref="rights_status")

class CirculationEvent(Base):

    """Changes to a license pool's circulation status.

    We log these so we can measure things like the velocity of
    individual books.
    """
    __tablename__ = 'circulationevents'

    id = Column(Integer, primary_key=True)

    # One LicensePool can have many circulation events.
    license_pool_id = Column(
        Integer, ForeignKey('licensepools.id'), index=True)

    type = Column(String(32))
    start = Column(DateTime, index=True)
    end = Column(DateTime)
    old_value = Column(Integer)
    delta = Column(Integer)
    new_value = Column(Integer)
    foreign_patron_id = Column(String)

    # A given license pool can only have one event of a given type for
    # a given patron at a given time.
    __table_args__ = (UniqueConstraint('license_pool_id', 'type', 'start',
                                       'foreign_patron_id'),)

    # Constants for use in logging circulation events to JSON
    SOURCE = "source"
    TYPE = "event"

    # The names of the circulation events we recognize.
    CHECKOUT = "check_out"
    CHECKIN = "check_in"
    HOLD_PLACE = "hold_place"
    HOLD_RELEASE = "hold_release"
    LICENSE_ADD = "license_add"
    LICENSE_REMOVE = "license_remove"
    AVAILABILITY_NOTIFY = "availability_notify"
    CIRCULATION_CHECK = "circulation_check"
    SERVER_NOTIFICATION = "server_notification"
    TITLE_ADD = "title_add"
    TITLE_REMOVE = "title_remove"
    UNKNOWN = "unknown"

    # The time format used when exporting to JSON.
    TIME_FORMAT = "%Y-%m-%dT%H:%M:%S+00:00"

    @classmethod
    def log(cls, _db, license_pool, event_name, old_value, new_value,
            start=None, end=None, foreign_patron_id=None):
        if new_value is None or old_value is None:
            delta = None
        else:
            delta = new_value - old_value
        if not start:
            start = datetime.datetime.utcnow()
        if not end:
            end = start
        print " EVENT %s %s=>%s" % (event_name, old_value, new_value)
        event, was_new = get_one_or_create(
            _db, CirculationEvent, license_pool=license_pool,
            type=event_name, start=start, foreign_patron_id=foreign_patron_id,
            create_method_kwargs=dict(
                old_value=old_value,
                new_value=new_value,
                delta=delta,
                end=end)
            )
        return event, was_new


class Credential(Base):
    """A place to store credentials for external services."""
    __tablename__ = 'credentials'
    id = Column(Integer, primary_key=True)
    data_source_id = Column(Integer, ForeignKey('datasources.id'), index=True)
    patron_id = Column(Integer, ForeignKey('patrons.id'), index=True)
    credential = Column(String)
    expires = Column(DateTime)

    __table_args__ = (
        UniqueConstraint('data_source_id', 'patron_id'),
    )

    @classmethod
    def lookup(self, _db, data_source, patron, refresher_method):
        if isinstance(data_source, basestring):
            data_source = DataSource.lookup(_db, data_source)
        credential, is_new = get_one_or_create(
            _db, Credential, data_source=data_source, patron=patron)
        if (is_new or not credential.expires 
            or credential.expires <= datetime.datetime.utcnow()):
            refresher_method(credential)
        return credential


class Timestamp(Base):
    """A general-purpose timestamp for external services."""

    __tablename__ = 'timestamps'
    service = Column(String(255), primary_key=True)
    timestamp = Column(DateTime)

    @classmethod
    def stamp(self, _db, service):
        now = datetime.datetime.utcnow()
        stamp, was_new = get_one_or_create(
            _db, Timestamp,
            service=service,
            create_method_kwargs=dict(timestamp=now))
        if not was_new:
            stamp.timestamp = now
        return stamp

class Representation(Base):
    """A cached document obtained from (and possibly mirrored to) the Web
    at large.

    Sometimes this is a DataSource's representation of a specific
    book.

    Sometimes it's associated with a database Resource (which has a
    well-defined relationship to one specific book).

    Sometimes it's just a web page that we need a cached local copy
    of.
    """

    EPUB_MEDIA_TYPE = "application/epub+zip"
    TEXT_XML_MEDIA_TYPE = "text/xml"
    APPLICATION_XML_MEDIA_TYPE = "application/xml"
    JPEG_MEDIA_TYPE = "image/jpeg"

    __tablename__ = 'representations'
    id = Column(Integer, primary_key=True)

    # URL from which the representation was fetched.
    url = Column(Unicode, index=True)

    # The media type of the representation.
    media_type = Column(Unicode)

    resource = relationship("Resource", backref="representation", uselist=False)

    ### Records of things we tried to do with this representation.

    # When the representation was last fetched from `url`.
    fetched_at = Column(DateTime, index=True)

    # A textual description of the error encountered the last time
    # we tried to fetch the representation
    fetch_exception = Column(Unicode, index=True)

    # A URL under our control to which this representation will be
    # mirrored.
    mirror_url = Column(Unicode, index=True)

    # When the representation was last pushed to `mirror_url`.
    mirrored_at = Column(DateTime, index=True)
    
    # An exception that happened while pushing this representation
    # to `mirror_url.
    mirror_exception = Column(Unicode, index=True)

    # If this image is a scaled-down version of some other image,
    # `scaled_at` is the time it was last generated.
    scaled_at = Column(DateTime, index=True)

    # If this image is a scaled-down version of some other image,
    # this is the exception that happened the last time we tried
    # to scale it down.
    scale_exception = Column(Unicode, index=True)

    ### End records of things we tried to do with this representation.

    # An image Representation may be a thumbnail version of another
    # Representation.
    thumbnail_of_id = Column(
        Integer, ForeignKey('representations.id'), index=True)

    thumbnails = relationship(
        "Representation",
        backref=backref("thumbnail_of", remote_side = [id]),
        lazy="joined")

    # The HTTP status code from the last fetch.
    status_code = Column(Integer)

    # A textual representation of the HTTP headers sent along with the
    # representation.
    headers = Column(Unicode)

    # The Location header from the last representation.
    location = Column(Unicode)

    # The Last-Modified header from the last representation.
    last_modified = Column(Unicode)

    # The Etag header from the last representation.
    etag = Column(Unicode)

    # The size of the representation, in bytes.
    file_size = Column(Integer)
    
    # If this representation is an image, the height of the image.
    image_height = Column(Integer, index=True)

    # If this representation is an image, the width of the image.
    image_width = Column(Integer, index=True)

    # The content of the representation itself.
    content = Column(Binary)

    # Instead of being stored in the database, the content of the
    # representation may be stored on a local file relative to the
    # data root.
    local_content_path = Column(Unicode)

    # At any given time, we will have a single representation for a
    # given URL and media type.
    __table_args__ = (
        UniqueConstraint('url', 'media_type'),
    )

    # A User-Agent to use when acting like a web browser.
    # BROWSER_USER_AGENT = "Mozilla/5.0 (Windows NT 6.3; Win64; x64) AppleWebKit/537.36 (KHTML, like Gecko) Chrome/37.0.2049.0 Safari/537.36 (Simplified)"
    BROWSER_USER_AGENT = "Mozilla/5.0 (X11; Ubuntu; Linux x86_64; rv:37.0) Gecko/20100101 Firefox/37.0"

    @property
    def age(self):
        if not self.fetched_at:
            return 1000000
        return (datetime.datetime.utcnow() - self.fetched_at).total_seconds()

    @property
    def has_content(self):
        if self.content and self.status_code == 200 and self.fetch_exception is None:
            return True
        if self.local_content_path and os.path.exists(self.local_content_path) and self.fetch_exception is None:
            return True
        return False

    @classmethod
    def get(cls, _db, url, do_get=None, extra_request_headers=None,
            accept=None,
            max_age=None, pause_before=0, allow_redirects=True, debug=True):
        """Retrieve a representation from the cache if possible.
        
        If not possible, retrieve it from the web and store it in the
        cache.
        
        :param do_get: A function that takes arguments (url, headers)
        and retrieves a representation over the network.

        :param max_age: A timedelta object representing the maximum
        time to consider a cached representation fresh. (We ignore the
        caching directives from web servers because they're usually
        far too conservative for our purposes.)

        :return: A 2-tuple (representation, obtained_from_cache)

        """
        do_get = do_get or cls.simple_http_get

        representation = None

        # TODO: We allow representations of the same URL in different
        # media types, but we don't have a good solution here for
        # doing content negotiation (letting the caller ask for a
        # specific set of media types and matching against what we
        # have cached). Fortunately this isn't an issue with any of
        # the data sources we currently use, so for now we can treat
        # different representations of a URL as interchangeable.

        a = dict(url=url)
        if accept:
            a['media_type'] = accept
        representation = get_one(_db, Representation, 'interchangeable', **a)

        # Convert a max_age timedelta to a number of seconds.
        if isinstance(max_age, datetime.timedelta):
            max_age = max_age.total_seconds()

        # Do we already have a usable representation?
        usable_representation = (
            representation and not representation.fetch_exception)

        # Assuming we have a usable representation, is it
        # fresh?
        fresh_representation = (
            usable_representation and (
                max_age is None or max_age > representation.age))

        if fresh_representation:
            if debug:
                print "Cached %s" % url
            return representation, True

        # We have a representation that is either not fresh or not usable.
        # We must make an HTTP request.
        if debug:
            print "Fetching %s" % url
        headers = {}
        if extra_request_headers:
            headers.update(extra_request_headers)
        if accept:
            headers['Accept'] = accept

        if usable_representation:
            # We have a representation but it's not fresh. We will
            # be making a conditional HTTP request to see if there's
            # a new version.
            if representation.last_modified:
                headers['If-Modified-Since'] = representation.last_modified
            if representation.etag:
                headers['If-None-Match'] = representation.etag

        fetched_at = datetime.datetime.utcnow()
        if pause_before:
            time.sleep(pause_before)
        media_type = None
        try:
            status_code, headers, content = do_get(url, headers)
            exception = None
            if 'content-type' in headers:
                media_type = headers['content-type'].lower()
            else:
                media_type = None
        except Exception, e:
            # This indicates there was a problem with making the HTTP
            # request, not that the HTTP request returned an error
            # condition.
            exception = str(e)
            status_code = None
            headers = None
            content = None
            media_type = None

        # At this point we can create/fetch a Representation object if
        # we don't have one already, or if the URL or media type we
        # actually got from the server differs from what we thought
        # we had.
        if (not usable_representation 
            or media_type != representation.media_type
            or url != representation.url):
            representation, is_new = get_one_or_create(
                _db, Representation, url=url, media_type=media_type)

        representation.fetch_exception = exception
        representation.fetched_at = fetched_at

        if status_code == 304:
            # The representation hasn't changed since we last checked.
            # Set its fetched_at property and return the cached
            # version as though it were new.
            representation.fetched_at = fetched_at
            return representation, False

        if status_code:
            status_code_series = status_code / 100
        else:
            status_code_series = None

        if status_code_series in (2,3) or status_code in (404, 410):
            # We have a new, good representation. Update the
            # Representation object and return it as fresh.
            representation.status_code = status_code
            representation.content = content
            representation.media_type = media_type

            for header, field in (
                    ('etag', 'etag'),
                    ('last-modified', 'last_modified'),
                    ('location', 'location')):
                if header in headers:
                    value = headers[header]
                else:
                    value = None
                setattr(representation, field, value)

            representation.headers = cls.headers_to_string(headers)
            representation.content = content          
            representation.update_image_size()
            return representation, False

        # Okay, things didn't go so well.
        date_string = fetched_at.strftime("%Y-%m-%d %H:%M:%S")
        representation.fetch_exception = representation.fetch_exception or (
            "Most recent fetch attempt (at %s) got status code %s" % (
                date_string, status_code))
        if usable_representation:
            # If we have a usable (but stale) representation, we'd
            # rather return the cached data than destroy the information.
            return representation, True

        # We didn't have a usable representation before, and we still don't.
        # At this point we're just logging an error.
        representation.status_code = status_code
        representation.headers = cls.headers_to_string(headers)
        representation.content = content
        return representation, False

    def update_image_size(self):
        """Make sure .image_height and .image_width are up to date.
       
        Clears .image_height and .image_width if the representation
        is not an image.
        """
        if self.media_type and self.media_type.startswith('image/'):
            image = self.as_image()
            self.image_width, self.image_height = image.size
            # print "%s is %dx%d" % (self.url, self.image_width, self.image_height)
        else:
            self.image_width = self.image_height = None

    @classmethod
    def normalize_content_path(cls, content_path, base=None):
        if not content_path:
            return None
        base = base or os.environ['DATA_DIRECTORY']
        if content_path.startswith(base):
            content_path = content_path[len(base):]
            if content_path.startswith('/'):
                content_path = content_path[1:]
        return content_path

    def set_fetched_content(self, content, content_path=None):
        """Simulate a successful HTTP request for this representation.

        This is used when the content of the representation is obtained
        through some other means.
        """
        if isinstance(content, unicode):
            content = content.encode("utf8")
        self.content = content

        self.local_content_path = self.normalize_content_path(content_path)
        self.status_code = 200
        self.fetched_at = datetime.datetime.utcnow()
        self.fetch_exception = None
        self.update_image_size()


    def set_as_mirrored(self):
        """Record the fact that the representation has been mirrored
        to its .mirror_url.
        """
        self.mirrored_at = datetime.datetime.utcnow()
        self.mirror_exception = None

    @classmethod
    def headers_to_string(cls, d):
        if d is None:
            return None
        return json.dumps(dict(d))

    @classmethod
    def simple_http_get(cls, url, headers, **kwargs):
        """The most simple HTTP-based GET."""
        if not 'timeout' in kwargs:
            kwargs['timeout'] = 20
        
        if not 'allow_redirects' in kwargs:
            kwargs['allow_redirects'] = True
        response = requests.get(url, headers=headers, **kwargs)
        return response.status_code, response.headers, response.content

    @classmethod
    def http_get_no_timeout(cls, url, headers, **kwargs):
        return Representation.simple_http_get(url, headers, timeout=None, **kwargs)

    @classmethod
    def http_get_no_redirect(cls, url, headers, **kwargs):
        """HTTP-based GET with no redirects."""
        return cls.simple_http_get(url, headers, allow_redirects=False, **kwargs)

    @classmethod
    def browser_http_get(cls, url, headers, **kwargs):
        """GET the representation that would be displayed to a web browser.
        """
        headers = dict(headers)
        headers['User-Agent'] = cls.BROWSER_USER_AGENT
        return cls.simple_http_get(url, headers, **kwargs)

    @property
    def is_image(self):
        return self.media_type and self.media_type.startswith("image/")

    @property
    def local_path(self):
        """Return the full local path to the representation on disk."""
        if not self.local_content_path:
            return None
        return os.path.join(os.environ['DATA_DIRECTORY'],
                            self.local_content_path)

    def content_fh(self):
        """Return an open filehandle to the representation's contents.

        This works whether the representation is kept in the database
        or in a file on disk.
        """
        if self.content:
            return StringIO(self.content)
        else:
            if not os.path.exists(self.local_path):
                raise ValueError("%s does not exist." % local_path)
            return open(self.local_path)
            

    def as_image(self):
        """Load this Representation's contents as a PIL image."""
        if not self.is_image:
            raise ValueError(
                "Cannot load non-image representation as image: type %s." 
                % self.media_type)
        if not self.content and not self.local_path:
            raise ValueError("Image representation has no content.")
        return Image.open(self.content_fh())

    pil_format_for_media_type = {
        "image/gif": "gif",
        "image/png": "png",
        "image/jpeg": "jpeg",
    }

    def scale(self, max_height, max_width,
              destination_url, destination_media_type, force=False):
        """Return a Representation that's a scaled-down version of this
        Representation, creating it if necessary.

        :param destination_url: The URL the scaled-down resource will
        (eventually) be uploaded to.

        :return: A 2-tuple (Representation, is_new)

        """
        _db = Session.object_session(self)

        if not destination_media_type in self.pil_format_for_media_type:
            raise ValueError("Unsupported destination media type: %s" % destination_media_type)
                
        pil_format = self.pil_format_for_media_type[destination_media_type]

        # Make sure we actually have an image to scale.
        try:
            image = self.as_image()
        except Exception, e:
            self.scale_exception = traceback.format_exc()
            self.scaled_at = None
            # This most likely indicates an error during the fetch
            # phrase.
            self.fetch_exception = "Error found while scaling: %s" % (
                self.scale_exception)
            print self.scale_exception
            return self, False

        # Now that we've loaded the image, take the opportunity to set
        # the image size of the original representation.
        self.image_width, self.image_height = image.size

        # If the image is already thumbnail-size, don't bother.
        if self.image_height <= max_height and self.image_width <= max_width:
            self.thumbnails = []
            return self, False

        # Do we already have a representation for the given URL?
        thumbnail, is_new = get_one_or_create(
            _db, Representation, url=destination_url, 
            media_type=destination_media_type
        )
        if thumbnail not in self.thumbnails:
            thumbnail.thumbnail_of = self

        if not is_new and not force:
            # We found a preexisting thumbnail and we're allowed to
            # use it.
            return thumbnail, is_new

        # At this point we have a parent Representation (self), we
        # have a Representation that will contain a thumbnail
        # (thumbnail), and we know we need to actually thumbnail the
        # parent into the thumbnail.
        #
        # Because the representation of this image is being
        # changed, it will need to be mirrored later on.
        now = datetime.datetime.utcnow()
        thumbnail.mirror_url = thumbnail.url
        thumbnail.mirrored_at = None
        thumbnail.mirror_exception = None

        args = [(max_width, max_height),
                Image.ANTIALIAS]
        try:
            image.thumbnail(*args)
        except IOError, e:
            # I'm not sure why, but sometimes just trying
            # it again works.
            original_exception = traceback.format_exc()
            try:
                image.thumbnail(*args)
            except IOError, e:
                self.scale_exception = original_exception
                self.scaled_at = None
                return self, False

        # Save the thumbnail image to the database under
        # thumbnail.content.
        output = StringIO()
        if image.mode != 'RGB':
            image = image.convert('RGB')
        try:
            image.save(output, pil_format)
        except Exception, e:
            self.scale_exception = traceback.format_exc()
            self.scaled_at = None
            # This most likely indicates a problem during the fetch phase,
            # Set fetch_exception so we'll retry the fetch.
            self.fetch_exception = "Error found while scaling: %s" % (self.scale_exception)
            return self, False
        thumbnail.content = output.getvalue()
        thumbnail.image_width, thumbnail.image_height = image.size
        output.close()
        thumbnail.scale_exception = None
        thumbnail.scaled_at = now
        return thumbnail, True


class CustomList(Base):
    """A custom grouping of Editions."""

    STAFF_PICKS_NAME = "Staff Picks"

    __tablename__ = 'customlists'
    id = Column(Integer, primary_key=True)
    primary_language = Column(Unicode, index=True)
    data_source_id = Column(Integer, ForeignKey('datasources.id'), index=True)
    foreign_identifier = Column(Unicode, index=True)
    name = Column(Unicode)
    description = Column(Unicode)
    created = Column(DateTime, index=True)
    updated = Column(DateTime, index=True)
    responsible_party = Column(Unicode)

    entries = relationship(
        "CustomListEntry", backref="customlist", lazy="joined")

    # TODO: It should be possible to associate a CustomList with an
    # audience, fiction status, and subject, but there is no planned
    # interface for managing this.

    def add_entry(self, edition, annotation=None, first_appearance=None):
        first_appearance = first_appearance or datetime.datetime.utcnow()
        _db = Session.object_session(self)
        entry, was_new = get_one_or_create(
            _db, CustomListEntry,
            customlist=self, edition=edition,
            create_method_kwargs=dict(first_appearance=first_appearance)
        )
        if (not entry.most_recent_appearance 
            or entry.most_recent_appearance < first_appearance):
            entry.most_recent_appearance = first_appearance
        entry.annotation = annotation
        return entry, was_new

class CustomListEntry(Base):

    __tablename__ = 'customlistentries'
    id = Column(Integer, primary_key=True)    
    
    list_id = Column(Integer, ForeignKey('customlists.id'), index=True)
    edition_id = Column(Integer, ForeignKey('editions.id'), index=True)
    annotation = Column(Unicode)

    # These two fields are for best-seller lists. Even after a book
    # drops off the list, the fact that it once was on the list is
    # still relevant.
    first_appearance = Column(DateTime, index=True)
    most_recent_appearance = Column(DateTime, index=True)

from sqlalchemy.sql import compiler
from psycopg2.extensions import adapt as sqlescape

def dump_query(query):
    dialect = query.session.bind.dialect
    statement = query.statement
    comp = compiler.SQLCompiler(dialect, statement)
    comp.compile()
    enc = dialect.encoding
    params = {}
    for k,v in comp.params.iteritems():
        if isinstance(v, unicode):
            v = v.encode(enc)
        params[k] = sqlescape(v)
    return (comp.string.encode(enc) % params).decode(enc)<|MERGE_RESOLUTION|>--- conflicted
+++ resolved
@@ -1935,7 +1935,7 @@
         self.permanent_work_id = WorkIDCalculator.permanent_id(
             title, author, medium)
 
-    def calculate_presentation(self, debug=False):
+    def calculate_presentation(self, calculate_opds_entry=True, debug=False):
 
         # Calling calculate_presentation() on NYT data will actually
         # destroy the presentation, so don't do anything.
@@ -1972,6 +1972,13 @@
                 self.set_cover(best_cover)
                 break
 
+        from opds import (
+            AcquisitionFeed,
+            Annotator,
+        )
+        self.simple_opds_entry = unicode(AcquisitionFeed.single_entry(
+            _db, self, Annotator))
+
         # Now that everything's calculated, print it out.
         if debug:
             t = u"%s (by %s, pub=%s, pwid=%s)" % (
@@ -2089,17 +2096,10 @@
     was_merged_into_id = Column(Integer, ForeignKey('works.id'), index=True)
     was_merged_into = relationship("Work", remote_side = [id])
 
-<<<<<<< HEAD
     # A precalculated OPDS entry containing all metadata about this
     # work that would be relevant to display in a machine-to-machine
     # integration context.
     verbose_opds_entry = Column(Unicode, default=None, index=True)
-=======
-    # # We store precomposed OPDS entries for this work to save time when
-    # # generating feeds.
-    # simple_opds_entry = Column(Unicode)
-    # verbose_opds_entry = Column(Unicode)
->>>>>>> 43f8d63d
 
     @property
     def title(self):
@@ -2487,7 +2487,8 @@
                 privileged_data_source_descriptions = privileged_data_source
 
         if self.primary_edition:
-            self.primary_edition.calculate_presentation(debug=debug)
+            self.primary_edition.calculate_presentation(
+                debug=debug, calculate_opds_entry=calculate_opds_entry)
 
         if not (classify or choose_summary or calculate_quality):
             return
@@ -2531,16 +2532,13 @@
 
         self.last_update_time = datetime.datetime.utcnow()
 
-        # if calculate_opds_entry:
-        #     from opds import (
-        #         AcquisitionFeed,
-        #         Annotator,
-        #         VerboseAnnotator,
-        #     )
-        #     self.simple_opds_entry = AcquisitionFeed.single_entry(
-        #         _db, self, Annotator)
-        #     self.verbose_opds_entry = AcquisitionFeed.single_entry(
-        #         _db, self, VerboseAnnotator)
+        if calculate_opds_entry:
+            from opds import (
+                AcquisitionFeed,
+                VerboseAnnotator,
+            )
+            self.verbose_opds_entry = unicode(AcquisitionFeed.single_entry(
+                _db, self, VerboseAnnotator))
 
         if search_index_client:
             search_index_client.index(

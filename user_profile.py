--- conflicted
+++ resolved
@@ -73,13 +73,8 @@
             return INVALID_INPUT.detailed(
                 _("Submitted profile document was not a JSON object.")
             )
-<<<<<<< HEAD
-        settable = full_data.get(ProfileStore.SETTINGS_KEY)
-        if settable:
-=======
-        new_settings = profile_document.get(self.SETTINGS_KEY)
+        new_settings = profile_document.get(ProfileStorage.SETTINGS_KEY)
         if new_settings:
->>>>>>> 2ef1941f
             # The incoming document is a request to change at least one
             # setting in the profile.
             writable = set(self.storage.writable_setting_names)
@@ -170,19 +165,13 @@
         :param writable_settings: A dictionary of values that can be changed
             through the User Profile Management Protocol.
         """
-<<<<<<< HEAD
-        body = dict(self.read_only)
-        body[ProfileStore.SETTINGS_KEY] = dict(self.writable)
-        return body
-=======
         self.read_only_settings = read_only_settings or dict()
         self.writable_settings = writable_settings or dict()
->>>>>>> 2ef1941f
 
     @property
     def profile_document(self):
         body = dict(self.read_only_settings)
-        body[ProfileController.SETTINGS_KEY] = dict(self.writable_settings)
+        body[self.SETTINGS_KEY] = dict(self.writable_settings)
         return body
 
     def update(self, new_values, profile_document):
